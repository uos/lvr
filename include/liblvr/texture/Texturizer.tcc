/* Copyright (C) 2011 Uni Osnabrück
 * This file is part of the LAS VEGAS Reconstruction Toolkit,
 *
 * LAS VEGAS is free software; you can redistribute it and/or modify
 * it under the terms of the GNU General Public License as published by
 * the Free Software Foundation; either version 2 of the License, or
 * (at your option) any later version.
 *
 * LAS VEGAS is distributed in the hope that it will be useful,
 * but WITHOUT ANY WARRANTY; without even the implied warranty of
 * MERCHANTABILITY or FITNESS FOR A PARTICULAR PURPOSE.  See the
 * GNU General Public License for more details.
 *
 * You should have received a copy of the GNU General Public License
 * along with this program; if not, write to the Free Software
 * Foundation, Inc., 59 Temple Place - Suite 330, Boston, MA  02111-1307, USA
 */


/*
 * Texturizer.tcc
 *
 *  @date 03.05.2012
 *  @author Kim Rinnewitz (krinnewitz@uos.de)
 */

namespace lvr {

        ///File name of texture pack
	template<typename VertexT, typename NormalT>
        string Texturizer<VertexT, NormalT>::m_filename = "";

        ///Number of colors to use for stats calculations
	template<typename VertexT, typename NormalT>
        unsigned int Texturizer<VertexT, NormalT>::m_numStatsColors = 0;

        ///Number of colors to use for CCV calculation
	template<typename VertexT, typename NormalT>
        unsigned int Texturizer<VertexT, NormalT>::m_numCCVColors = 0;

        ///coherence threshold for CCV calculation
	template<typename VertexT, typename NormalT>
        unsigned int Texturizer<VertexT, NormalT>::m_coherenceThreshold = 0;

        ///Threshold for color based texture filtering
	template<typename VertexT, typename NormalT>
        float Texturizer<VertexT, NormalT>::m_colorThreshold = FLT_MAX;

        ///Threshold for cross correlation based texture filtering
	template<typename VertexT, typename NormalT>
        bool Texturizer<VertexT, NormalT>::m_useCrossCorr = false;

        ///Threshold for statistics based texture filtering
	template<typename VertexT, typename NormalT>
        float Texturizer<VertexT, NormalT>::m_statsThreshold = FLT_MAX;

        ///Threshold for feature based texture filtering
	template<typename VertexT, typename NormalT>
        float Texturizer<VertexT, NormalT>::m_featureThreshold = FLT_MAX;

        ///Threshold for pattern extraction
	template<typename VertexT, typename NormalT>
        float Texturizer<VertexT, NormalT>::m_patternThreshold = 0;

    /// Flag fpr texture analysis
	template<typename VertexT, typename NormalT>
        bool Texturizer<VertexT, NormalT>::m_doAnalysis = false;

template<typename VertexT, typename NormalT>
Texturizer<VertexT, NormalT>::~Texturizer()
{
    //delete m_tio;
}

template<typename VertexT, typename NormalT>
Texturizer<VertexT, NormalT>::Texturizer(typename PointsetSurface<VertexT>::Ptr pm)
{
	//Load texture packamge
	this->m_tio = new TextureIO(Texturizer::m_filename);
	
	this->m_pm = pm;

        m_stats_texturizedPlanes = 0;
        m_stats_matchedIndTextures = 0;
        m_stats_matchedPatTextures = 0;
        m_stats_extractedPatterns = 0;
}

template<typename VertexT, typename NormalT>
TextureToken<VertexT, NormalT>* Texturizer<VertexT, NormalT>::createInitialTexture(vector<VertexT> contour)
{

	int minArea = INT_MAX;

	float best_a_min, best_a_max, best_b_min, best_b_max;
	VertexT best_v1, best_v2;

	NormalT n = (contour[1] - contour[0]).cross(contour[2] - contour[0]);
	if (n.x < 0)
	{
		n *= -1;
	}

	//store a stuetzvector for the bounding box
	VertexT p = contour[0];

	//calculate a vector in the plane of the bounding box
	NormalT v1 = contour[1] - contour[0], v2;
	if (v1.x < 0)
	{
		v1 *= -1;
	}

	//determines the resolution of iterative improvement steps
	float delta = M_PI / 2 / 90;

	for(float theta = 0; theta < M_PI / 2; theta += delta)
	{
		//rotate the bounding box
		v1 = v1 * cos(theta) + v2 * sin(theta);
		v2 = v1.cross(n);

		//calculate the bounding box
		float a_min = FLT_MAX, a_max = FLT_MIN, b_min = FLT_MAX, b_max = FLT_MIN;
		for(size_t c = 0; c < contour.size(); c++)
		{
			int r = 0;
			int s = 0;
			float denom = 0.01;
			for(int t = 0; t < 3; t++)
			{
				for(int u = 0; u < 3; u++)
				{
					if(fabs(v1[t] * v2[u] - v1[u] * v2[t]) > fabs(denom))
					{
						denom = v1[t] * v2[u] - v1[u] * v2[t];
						r = t;
						s = u;
					}
				}
			}
			float a = ((contour[c][r] - p[r]) * v2[s] - (contour[c][s] - p[s]) * v2[r]) / denom;
			float b = ((contour[c][s] - p[s]) * v1[r] - (contour[c][r] - p[r]) * v1[s]) / denom;
			if (a > a_max) a_max = a;
			if (a < a_min) a_min = a;
			if (b > b_max) b_max = b;
			if (b < b_min) b_min = b;
		}
		int x = ceil((a_max - a_min) / Texture::m_texelSize);
		int y = ceil((b_max - b_min) / Texture::m_texelSize);

		//iterative improvement of the area
		if(x * y < minArea)
		{
			minArea = x * y;
			best_a_min = a_min;
			best_a_max = a_max;
			best_b_min = b_min;
			best_b_max = b_max;
			best_v1 = v1;
			best_v2 = v2;
		}
	}


	//calculate the texture size
	unsigned short int sizeX = ceil((best_a_max - best_a_min) / Texture::m_texelSize);
	unsigned short int sizeY = ceil((best_b_max - best_b_min) / Texture::m_texelSize);

	//create the texture
	Texture* texture = new Texture(sizeX, sizeY, 3, 1, Texturizer<VertexT, NormalT>::classifyNormal(n), 0, 0, 0, 0, 0, false, 0, 0);

	//create TextureToken
	TextureToken<VertexT, NormalT>* result = new TextureToken<VertexT, NormalT>(best_v1, best_v2, p, best_a_min, best_b_min, texture);

	//walk through the bounding box and collect color information for each texel
	#pragma omp parallel for
	for(int y = 0; y < sizeY; y++)
	{
		for(int x = 0; x < sizeX; x++)
		{
			vector<VertexT> cv;

			VertexT current_position = p + best_v1
				* (x * Texture::m_texelSize + best_a_min - Texture::m_texelSize / 2.0)
				+ best_v2
				* (y * Texture::m_texelSize + best_b_min - Texture::m_texelSize / 2.0);

			int one = 1;
			m_pm->searchTree()->kSearch(current_position, one, cv);

			texture->m_data[(sizeY - y - 1) * (sizeX * 3) + 3 * x + 0] = cv[0].r;
			texture->m_data[(sizeY - y - 1) * (sizeX * 3) + 3 * x + 1] = cv[0].g;
			texture->m_data[(sizeY - y - 1) * (sizeX * 3) + 3 * x + 2] = cv[0].b;
		}
	}

	//calculate SURF features of  texture
	ImageProcessor::calcSURF(texture);

	//calculate statistics
	ImageProcessor::calcStats(texture, Texturizer<VertexT, NormalT>::m_numStatsColors); 

	//calculate CCV
	ImageProcessor::calcCCV(texture, Texturizer<VertexT, NormalT>::m_numCCVColors, Texturizer<VertexT, NormalT>::m_coherenceThreshold);

	return result;
}

template<typename VertexT, typename NormalT>
void Texturizer<VertexT, NormalT>::filterByColor(vector<Texture*> &textures, Texture* refTexture, float threshold)
{
	vector<Texture*> toDelete;

	//Filter by histogram
	for (int i = 0; i < textures.size(); i++)
	{
		float dist = ImageProcessor::compareTexturesHist(textures[i], refTexture);
		if(dist > threshold)
		{
			toDelete.push_back(textures[i]);
		}
		textures[i]->m_distance += dist;
	}	
	//filter by CCV
	for (int i = 0; i < textures.size(); i++)
	{
		float dist = ImageProcessor::compareTexturesCCV(textures[i], refTexture);
		if(dist > threshold)
		{
			toDelete.push_back(textures[i]);
		}
		textures[i]->m_distance += dist;
	}	
	
	//delete bad matches
	for (int d = 0; d < toDelete.size(); d++)
	{
		if(find(textures.begin(), textures.end(), toDelete[d]) != textures.end())
		{
			textures.erase(find(textures.begin(), textures.end(), toDelete[d]));
		}
	}	
	
}
template<typename VertexT, typename NormalT>
void Texturizer<VertexT, NormalT>::filterByCrossCorr(vector<Texture*> &textures, Texture* refTexture)
{
	//filter by CC
	for (unsigned int i = 0; i < textures.size(); i++)
	{
		float dist = ImageProcessor::compareTexturesCrossCorr(textures[i], refTexture);
		textures[i]->m_distance += dist;
	}	
}
template<typename VertexT, typename NormalT>
void Texturizer<VertexT, NormalT>::filterByStats(vector<Texture*> &textures, Texture* refTexture, float threshold)
{
	vector<Texture*> toDelete;

	//filter by stats
	for (unsigned int i = 0; i < textures.size(); i++)
	{
		float dist = ImageProcessor::compareTexturesStats(textures[i], refTexture);
		if(dist > threshold)
		{
			toDelete.push_back(textures[i]);
		}
		textures[i]->m_distance += dist;
	}	
	
	//delete bad matches
	for (unsigned int d = 0; d < toDelete.size(); d++)
	{
		textures.erase(find(textures.begin(), textures.end(), toDelete[d]));
	}	
}
template<typename VertexT, typename NormalT>
void Texturizer<VertexT, NormalT>::filterByFeatures(vector<Texture*> &textures, Texture* refTexture, float threshold)
{
	vector<Texture*> toDelete;

	//filter by features
	for (unsigned int i = 0; i < textures.size(); i++)
	{
		float dist = ImageProcessor::compareTexturesSURF(textures[i], refTexture);
		if(dist > threshold)
		{
			toDelete.push_back(textures[i]);
		}
		textures[i]->m_distance += dist;
	}	
	
	//delete bad matches
	for (unsigned int d = 0; d < toDelete.size(); d++)
	{
		textures.erase(find(textures.begin(), textures.end(), toDelete[d]));
	}	
}
template<typename VertexT, typename NormalT>
void Texturizer<VertexT, NormalT>::filterByNormal(vector<Texture*> &textures, vector<VertexT> contour)
{
	vector<Texture*> toDelete;

	//calculate normal of plane
	NormalT n = (contour[1] - contour[0]).cross(contour[2]-contour[0]);
	
	//filter by normal
	for (unsigned int i = 0; i < textures.size(); i++)
	{
		if(Texturizer<VertexT, NormalT>::classifyNormal(n) != textures[i]->m_textureClass)
		{
			toDelete.push_back(textures[i]);
		}
	}	
	
	//delete bad matches
	for (unsigned int d = 0; d < toDelete.size(); d++)
	{
		textures.erase(find(textures.begin(), textures.end(), toDelete[d]));
	}	
}

template<typename VertexT, typename NormalT>
TextureToken<VertexT, NormalT>* Texturizer<VertexT, NormalT>::texturizePlane(vector<VertexT> contour)
{
	TextureToken<VertexT, NormalT>* initialTexture = 0;

	float colorThreshold 		= Texturizer<VertexT, NormalT>::m_colorThreshold;
	bool  useCrossCorr 		    = Texturizer<VertexT, NormalT>::m_useCrossCorr;
	float statsThreshold 		= Texturizer<VertexT, NormalT>::m_statsThreshold;
	float featureThreshold 		= Texturizer<VertexT, NormalT>::m_featureThreshold;
	float patternThreshold 		= Texturizer<VertexT, NormalT>::m_patternThreshold;


	if(contour.size() >= 3)
	{
		m_stats_texturizedPlanes++;
		//create an initial texture from the point cloud
		initialTexture = createInitialTexture(contour);

		//reset distance values
<<<<<<< HEAD
		for (unsigned int i = 0; i < this->m_tio->m_textures.size(); i++)
=======
		for (int i = 0; i < m_tio->m_textures.size(); i++)
>>>>>>> e7c0fb4c
		{
			m_tio->m_textures[i]->m_distance = 0;
		}
		//reduce number of matching textures from the texture pack step by step
		//std::vector<Texture*> textures = this->m_tio->m_textures;
		std::vector<Texture*> textures;

		//std::copy(this->m_tio->m_textures.begin(), this->m_tio->m_textures.end(), textures.begin());
		for(size_t i = 0; i < m_tio->m_textures.size(); i++)
		{
		    cout << "PUSH: " << endl;
		    cout << m_tio << endl;
		    cout << m_tio->m_textures[i] << endl;
		    textures.push_back(m_tio->m_textures[i]);
		    cout << "DONE " << endl << endl;
		}

		if (textures.size() > 0 && m_doAnalysis)
		{
		    filterByNormal		(textures, contour);
		    if (colorThreshold != FLT_MAX)
		    {
		        filterByColor		(textures, initialTexture->m_texture, colorThreshold);
		    }
		    if (statsThreshold != FLT_MAX)
		    {
		        filterByStats		(textures, initialTexture->m_texture, statsThreshold);
		    }
		    if (featureThreshold != FLT_MAX)
		    {
		        filterByFeatures	(textures, initialTexture->m_texture, featureThreshold);
		    }
		    if (useCrossCorr != FLT_MAX)
		    {
		        filterByCrossCorr	(textures, initialTexture->m_texture);
		    }

		    sort(textures.begin(), textures.end(), Texture::cmpTextures);

		    if(textures.size())
		    {
		        //Found matching textures in texture package -> use best match
		        TextureToken<VertexT, NormalT>* result = new TextureToken<VertexT, NormalT>(
		                initialTexture->v1, initialTexture->v2, initialTexture->p,
		                initialTexture->a_min, initialTexture->b_min, textures[0],
		                find(this->m_tio->m_textures.begin(), this->m_tio->m_textures.end(), textures[0])
		                - this->m_tio->m_textures.begin());

		        cout << "DISTANCE: " << textures[0]->m_distance << endl;
		        if(textures[0]->m_isPattern)
		        {
		            m_stats_matchedPatTextures++;
		            //	cout<<"Using Pattern Texture from texture package!!!"<<endl;
		        }
		        else
		        {
		            m_stats_matchedIndTextures++;
		            //	cout<<"Using Texture from texture package!!!"<<endl;
		            //	cerr<<"Distance: "<<textures[0]->m_distance <<endl;
		            //Calculate transformation for texture coordinate calculation
		            Transform* trans = new Transform(initialTexture->m_texture, textures[0]);
		            double* mat = trans->getTransArr();
		            for (int i = 0; i < 6; i++)
		            {
		                result->m_transformationMatrix[i] = mat[i];
		            }
		            result->m_mirrored = trans->m_mirrored;
		            delete mat;
		            delete trans;
		        }
		        return result;
		    }
		}

		if(initialTexture)
		{
		    //Try to extract pattern
		    Texture* pattern = 0;
		    float pattern_quality = ImageProcessor::extractPattern(initialTexture->m_texture, &pattern);
		    //	cout<<pattern_quality<<" ";
		    if (pattern_quality > patternThreshold && m_doAnalysis)
		    {
		        m_stats_extractedPatterns++;
		        //calculate surf features for pattern
		        ImageProcessor::calcSURF(pattern);
		        //calculate statistics for pattern
		        ImageProcessor::calcStats(pattern, Texturizer<VertexT, NormalT>::m_numStatsColors);
		        //calculate CCV for pattern
		        ImageProcessor::calcCCV(pattern, Texturizer<VertexT, NormalT>::m_numCCVColors, Texturizer<VertexT, NormalT>::m_coherenceThreshold);

		        //Add pattern to texture package
		        int index = this->m_tio->add(pattern);
		        this->m_tio->write();

		        //return a texture token
		        TextureToken<VertexT, NormalT>* result = new TextureToken<VertexT, NormalT>(	initialTexture->v1, initialTexture->v2,
		                initialTexture->p,
		                initialTexture->a_min, initialTexture->b_min,
		                pattern, index);
		        return result;
		    }
		    else
		    {
		        //Pattern extraction failed -> use initial texture
		        delete pattern;
		        //Add initial texture to texture pack
		        initialTexture->m_textureIndex = this->m_tio->add(initialTexture->m_texture);
		        this->m_tio->write();
		        //	cout<<initialTexture->m_textureIndex<<endl;
		    }
		}
	} 
	return initialTexture;
}

template<typename VertexT, typename NormalT>
unsigned short int Texturizer<VertexT, NormalT>::classifyNormal(NormalT n)
{
	float epsilon = 0.1;
	
	//wall
	if (fabs(n * NormalT(0,0,1)) < epsilon)
	{
		return 1;
	}

	//ceiling or floor
	if (fabs(fabs(n * NormalT(0,0,1)) - 1) < epsilon)
	{
		return 2;
	}

	//other
	return 0;
}


template<typename VertexT, typename NormalT>
void Texturizer<VertexT, NormalT>::markTexture(TextureToken<VertexT, NormalT>* tt, char color)
{
	Texture* t = tt->m_texture;
	cv::Mat img(cv::Size(t->m_width, t->m_height), CV_MAKETYPE(t->m_numBytesPerChan * 8, t->m_numChannels), t->m_data);
	switch (color)
	{
		case 'r':
				cv::putText(img, "#########", cv::Point2f(0,img.rows/2), cv::FONT_HERSHEY_SIMPLEX, 0.4, cv::Scalar(255,0,0), 2);
				break;
		case 'g':	
				cv::putText(img, "#########", cv::Point2f(0,img.rows/2), cv::FONT_HERSHEY_SIMPLEX, 0.4, cv::Scalar(0,255,0), 2);
				break;
	}
}

template<typename VertexT, typename NormalT>
void Texturizer<VertexT, NormalT>::showTexture(TextureToken<VertexT, NormalT>* tt, string caption)
{
	Texture* t = tt->m_texture;

	for (int i = 0; i < 6; i++)
	{
		std::cout<<std::setw(10)<<tt->m_transformationMatrix[i];
	}
	std::cout<<std::endl;
	cv::Mat img(cv::Size(t->m_width, t->m_height), CV_MAKETYPE(t->m_numBytesPerChan * 8, t->m_numChannels), t->m_data);

	cv::putText(img, caption, cv::Point2f(0,img.rows/2), cv::FONT_HERSHEY_SIMPLEX, 0.4, cv::Scalar(255,0,0), 2);

	cv::startWindowThread();
	
	//show the reference image
	cv::namedWindow("Window", CV_WINDOW_AUTOSIZE);
	cv::imshow("Window", img);
	cv::waitKey();

	cv::destroyAllWindows();
}

}<|MERGE_RESOLUTION|>--- conflicted
+++ resolved
@@ -247,7 +247,7 @@
 void Texturizer<VertexT, NormalT>::filterByCrossCorr(vector<Texture*> &textures, Texture* refTexture)
 {
 	//filter by CC
-	for (unsigned int i = 0; i < textures.size(); i++)
+	for (int i = 0; i < textures.size(); i++)
 	{
 		float dist = ImageProcessor::compareTexturesCrossCorr(textures[i], refTexture);
 		textures[i]->m_distance += dist;
@@ -259,7 +259,7 @@
 	vector<Texture*> toDelete;
 
 	//filter by stats
-	for (unsigned int i = 0; i < textures.size(); i++)
+	for (int i = 0; i < textures.size(); i++)
 	{
 		float dist = ImageProcessor::compareTexturesStats(textures[i], refTexture);
 		if(dist > threshold)
@@ -270,7 +270,7 @@
 	}	
 	
 	//delete bad matches
-	for (unsigned int d = 0; d < toDelete.size(); d++)
+	for (int d = 0; d < toDelete.size(); d++)
 	{
 		textures.erase(find(textures.begin(), textures.end(), toDelete[d]));
 	}	
@@ -281,7 +281,7 @@
 	vector<Texture*> toDelete;
 
 	//filter by features
-	for (unsigned int i = 0; i < textures.size(); i++)
+	for (int i = 0; i < textures.size(); i++)
 	{
 		float dist = ImageProcessor::compareTexturesSURF(textures[i], refTexture);
 		if(dist > threshold)
@@ -292,7 +292,7 @@
 	}	
 	
 	//delete bad matches
-	for (unsigned int d = 0; d < toDelete.size(); d++)
+	for (int d = 0; d < toDelete.size(); d++)
 	{
 		textures.erase(find(textures.begin(), textures.end(), toDelete[d]));
 	}	
@@ -306,7 +306,7 @@
 	NormalT n = (contour[1] - contour[0]).cross(contour[2]-contour[0]);
 	
 	//filter by normal
-	for (unsigned int i = 0; i < textures.size(); i++)
+	for (int i = 0; i < textures.size(); i++)
 	{
 		if(Texturizer<VertexT, NormalT>::classifyNormal(n) != textures[i]->m_textureClass)
 		{
@@ -315,7 +315,7 @@
 	}	
 	
 	//delete bad matches
-	for (unsigned int d = 0; d < toDelete.size(); d++)
+	for (int d = 0; d < toDelete.size(); d++)
 	{
 		textures.erase(find(textures.begin(), textures.end(), toDelete[d]));
 	}	
@@ -340,11 +340,7 @@
 		initialTexture = createInitialTexture(contour);
 
 		//reset distance values
-<<<<<<< HEAD
-		for (unsigned int i = 0; i < this->m_tio->m_textures.size(); i++)
-=======
 		for (int i = 0; i < m_tio->m_textures.size(); i++)
->>>>>>> e7c0fb4c
 		{
 			m_tio->m_textures[i]->m_distance = 0;
 		}
