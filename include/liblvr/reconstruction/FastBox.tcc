/* Copyright (C) 2011 Uni Osnabrück
 * This file is part of the LAS VEGAS Reconstruction Toolkit,
 *
 * LAS VEGAS is free software; you can redistribute it and/or modify
 * it under the terms of the GNU General Public License as published by
 * the Free Software Foundation; either version 2 of the License, or
 * (at your option) any later version.
 *
 * LAS VEGAS is distributed in the hope that it will be useful,
 * but WITHOUT ANY WARRANTY; without even the implied warranty of
 * MERCHANTABILITY or FITNESS FOR A PARTICULAR PURPOSE.  See the
 * GNU General Public License for more details.
 *
 * You should have received a copy of the GNU General Public License
 * along with this program; if not, write to the Free Software
 * Foundation, Inc., 59 Temple Place - Suite 330, Boston, MA  02111-1307, USA
 */


 /*
 * FastBox.cpp
 *
 *  Created on: 03.03.2011
 *      Author: Thomas Wiemann
 */


namespace lvr
{

template<typename BoxT>
const string BoxTraits<BoxT>::type = "FastBox";

template<typename VertexT, typename NormalT>
float FastBox<VertexT, NormalT>::m_voxelsize = 0;

template<typename VertexT, typename NormalT>
uint FastBox<VertexT, NormalT>::INVALID_INDEX = numeric_limits<uint>::max();

template<typename VertexT, typename NormalT>
FastBox<VertexT, NormalT>::FastBox(VertexT &center, bool fusionBox)
			: m_fusionBox(fusionBox)
{
	//m_intersections = new uint[12];
    // Init members
    for(int i = 0; i < 12; i++)
    {
    	m_intersections[i] = INVALID_INDEX;
    }

    for(int i = 0; i < 8; i++)
    {
    	m_vertices[i] = INVALID_INDEX;
    }

    for(int i = 0; i < 27; i++)
    {
        m_neighbors[i] = 0;
    }
    m_center = center;
    m_oldfusionBox = false;
    m_fusedBox = false;
}

template<typename VertexT, typename NormalT>
void FastBox<VertexT, NormalT>::setVertex(int index, uint nb)
{
    m_vertices[index] = nb;
}

template<typename VertexT, typename NormalT>
void FastBox<VertexT, NormalT>::setFusion(bool fusionBox)
{
    m_fusionBox = fusionBox;
}

template<typename VertexT, typename NormalT>
void FastBox<VertexT, NormalT>::setNeighbor(int index, FastBox<VertexT, NormalT>* nb)
{
    m_neighbors[index] = nb;
}


template<typename VertexT, typename NormalT>
FastBox<VertexT, NormalT>* FastBox<VertexT, NormalT>::getNeighbor(int index)
{
    return m_neighbors[index];
}

template<typename VertexT, typename NormalT>
uint FastBox<VertexT, NormalT>::getVertex(int index)
{
    return m_vertices[index];
}



template<typename VertexT, typename NormalT>
void FastBox<VertexT, NormalT>::getCorners(VertexT corners[],
                                           vector<QueryPoint<VertexT> > &qp)
{
    // Get the box corner positions from the query point array
    for(int i = 0; i < 8; i++)
    {
        corners[i] = VertexT(qp[m_vertices[i]].m_position);
    }
}

template<typename VertexT, typename NormalT>
void FastBox<VertexT, NormalT>::getDistances(float distances[],
                                             vector<QueryPoint<VertexT> > &qp)
{
    // Get the distance values from the query point array
    // for the corners of the current box
    for(int i = 0; i < 8; i++)
    {
        distances[i] = qp[m_vertices[i]].m_distance;
    }
}

template<typename VertexT, typename NormalT>
int  FastBox<VertexT, NormalT>::getIndex(vector<QueryPoint<VertexT> > &qp)
{
    // Determine the MC-Table index for the current corner configuration
    int index = 0;
    for(int i = 0; i < 8; i++)
    {
        if(qp[m_vertices[i]].m_distance > 0) index |= (1 << i);
    }
    return index;
}

template<typename VertexT, typename NormalT>
float FastBox<VertexT, NormalT>::calcIntersection(float x1, float x2, float d1, float d2)
{

    // Calculate the surface intersection using linear interpolation
	// and check for different signs of the given distance values.
	// If for some reason there was no sign change, return the
	// middle point
	if( (d1 < 0 && d2 >= 0) || (d2 < 0 && d1 >= 0) )
	{
	  float interpolation = x2 - d2 * (x1 - x2) / (d1 - d2);
	  if(compareFloat(interpolation, x1))
		interpolation += 0.01;
	  else if(compareFloat(interpolation, x2))
		interpolation -= 0.01;
	  return  interpolation;
	}
	else
	{
	  return  (x2 + x1) / 2.0;
	}
}

template<typename VertexT, typename NormalT>
void FastBox<VertexT, NormalT>::getIntersections(VertexT* corners,
                                                 float* distance,
                                                 VertexT* positions)
{
    float intersection;

	VertexT v1 = corners[0];

    intersection = calcIntersection( (corners[0])[0], (corners[1])[0], distance[0], distance[1]);
    positions[0] = VertexT(intersection, corners[0][1], corners[0][2]);

    intersection = calcIntersection(corners[1][1], corners[2][1], distance[1], distance[2]);
    positions[1] = VertexT(corners[1][0], intersection, corners[1][2]);

    intersection = calcIntersection(corners[3][0], corners[2][0], distance[3], distance[2]);
    positions[2] = VertexT(intersection, corners[2][1], corners[2][2]);

    intersection = calcIntersection(corners[0][1], corners[3][1], distance[0], distance[3]);
    positions[3] = VertexT(corners[3][0], intersection, corners[3][2]);

    //Back Quad
    intersection = calcIntersection(corners[4][0], corners[5][0], distance[4], distance[5]);
    positions[4] = VertexT(intersection, corners[4][1], corners[4][2]);

    intersection = calcIntersection(corners[5][1], corners[6][1], distance[5], distance[6]);
    positions[5] = VertexT(corners[5][0], intersection, corners[5][2]);


    intersection = calcIntersection(corners[7][0], corners[6][0], distance[7], distance[6]);
    positions[6] = VertexT(intersection, corners[6][1], corners[6][2]);

    intersection = calcIntersection(corners[4][1], corners[7][1], distance[4], distance[7]);
    positions[7] = VertexT(corners[7][0], intersection, corners[7][2]);

    //Sides
    intersection = calcIntersection(corners[0][2], corners[4][2], distance[0], distance[4]);
    positions[8] = VertexT(corners[0][0], corners[0][1], intersection);

    intersection = calcIntersection(corners[1][2], corners[5][2], distance[1], distance[5]);
    positions[9] = VertexT(corners[1][0], corners[1][1], intersection);

    intersection = calcIntersection(corners[3][2], corners[7][2], distance[3], distance[7]);
    positions[10] = VertexT(corners[3][0], corners[3][1], intersection);

    intersection = calcIntersection(corners[2][2], corners[6][2], distance[2], distance[6]);
    positions[11] = VertexT(corners[2][0], corners[2][1], intersection);

}


template<typename VertexT, typename NormalT>
void FastBox<VertexT, NormalT>::getSurface(BaseMesh<VertexT, NormalT> &mesh,
                                               vector<QueryPoint<VertexT> > &qp,
                                               uint &globalIndex)
{
	VertexT corners[8];
	VertexT vertex_positions[12];

	float distances[8];

	getCorners(corners, qp);
	getDistances(distances, qp);
	getIntersections(corners, distances, vertex_positions);

	int index = getIndex(qp);

	// Do not create traingles for invalid boxes
	for (int i = 0; i < 8; i++)
	{
		if (qp[m_vertices[i]].m_invalid)
		{
			return;
		}
	}

	uint edge_index = 0;

	int triangle_indices[3];
	// Generate the local approximation surface according to the marching
	// cubes table for Paul Burke.
	for(int a = 0; MCTable[index][a] != -1; a+= 3){
		for(int b = 0; b < 3; b++){
			edge_index = MCTable[index][a + b];
			
			//If no index was found generate new index and vertex
			//and update all neighbor boxes
			if(m_intersections[edge_index] == INVALID_INDEX)
			{
				m_intersections[edge_index] = globalIndex;
				VertexT v = vertex_positions[edge_index];
				// Insert vertex and a new temp normal into mesh.
				// The normal is inserted to assure that vertex
				// and normal array always have the same size.
				// The actual normal is interpolated later.
				mesh.addVertex(v);
				mesh.addNormal(NormalT());
				for(int i = 0; i < 3; i++)
				{
<<<<<<< HEAD
					//if(m_doubleBox)
					m_intersections[edge_index] = globalIndex;
					VertexT v = vertex_positions[edge_index];
					// Insert vertex and a new temp normal into mesh.
					// The normal is inserted to assure that vertex
					// and normal array always have the same size.
					// The actual normal is interpolated later.
					mesh.addVertex(v);
					mesh.addNormal(NormalT());
					for(int i = 0; i < 3; i++)
=======
					FastBox<VertexT, NormalT>* current_neighbor = m_neighbors[neighbor_table[edge_index][i]];
					if(current_neighbor != 0)
>>>>>>> cbea1b89
					{
						current_neighbor->m_intersections[neighbor_vertex_table[edge_index][i]] = globalIndex;
					}
				}
				// Increase the global vertex counter to save the buffer
				// position were the next new vertex has to be inserted
				globalIndex++;
			}

			//Save vertex index in mesh
			triangle_indices[b] = m_intersections[edge_index];
		}

		// Add triangle actually does the normal interpolation for us.
		mesh.addTriangle(triangle_indices[0], triangle_indices[1], triangle_indices[2]);
	}
	if(m_fusionBox)
	{
		m_fusionBox = false;
		m_fusedBox = true;
	}
}	

} // namespace lvr<|MERGE_RESOLUTION|>--- conflicted
+++ resolved
@@ -252,21 +252,8 @@
 				mesh.addNormal(NormalT());
 				for(int i = 0; i < 3; i++)
 				{
-<<<<<<< HEAD
-					//if(m_doubleBox)
-					m_intersections[edge_index] = globalIndex;
-					VertexT v = vertex_positions[edge_index];
-					// Insert vertex and a new temp normal into mesh.
-					// The normal is inserted to assure that vertex
-					// and normal array always have the same size.
-					// The actual normal is interpolated later.
-					mesh.addVertex(v);
-					mesh.addNormal(NormalT());
-					for(int i = 0; i < 3; i++)
-=======
 					FastBox<VertexT, NormalT>* current_neighbor = m_neighbors[neighbor_table[edge_index][i]];
 					if(current_neighbor != 0)
->>>>>>> cbea1b89
 					{
 						current_neighbor->m_intersections[neighbor_vertex_table[edge_index][i]] = globalIndex;
 					}
