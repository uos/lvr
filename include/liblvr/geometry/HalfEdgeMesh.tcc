/* Copyright (C) 2011 Uni Osnabrück
 * This file is part of the LAS VEGAS Reconstruction Toolkit,
 *
 * LAS VEGAS is free software; you can redistribute it and/or modify
 * it under the terms of the GNU General Public License as published by
 * the Free Software Foundation; either version 2 of the License, or
 * (at your option) any later version.
 *
 * LAS VEGAS is distributed in the hope that it will be useful,
 * but WITHOUT ANY WARRANTY; without even the implied warranty of
 * MERCHANTABILITY or FITNESS FOR A PARTICULAR PURPOSE.  See the
 * GNU General Public License for more details.
 *
 * You should have received a copy of the GNU General Public License
 * along with this program; if not, write to the Free Software
 * Foundation, Inc., 59 Temple Place - Suite 330, Boston, MA  02111-1307, USA
 */


/*
 * HalfEdgeMesh.tcc
 *
 *  @date 13.11.2008
 *  @author Florian Otte (fotte@uos.de)
 *  @author Kim Rinnewitz (krinnewitz@uos.de)
 *  @author Sven Schalk (sschalk@uos.de)
 *  @author Thomas Wiemann (twiemann@uos.de)
 */


namespace lvr
{

template<typename VertexT, typename NormalT>
HalfEdgeMesh<VertexT, NormalT>::HalfEdgeMesh( 
        typename PointsetSurface<VertexT>::Ptr pm )
{
    m_globalIndex = 0;
    m_regionClassifier = ClassifierFactory<VertexT, NormalT>::get("Default", this);
    m_classifierType = "Default";
    m_pointCloudManager = pm;
    m_depth = 100;
}

template<typename VertexT, typename NormalT>
<<<<<<< HEAD
HalfEdgeMesh<VertexT, NormalT>::~HalfEdgeMesh()
{
   /* this->m_meshBuffer.reset();
    this->m_pointCloudManager.reset();

    for (int i = 0 ; i < m_vertices.size() ; i++)
    {
	    delete m_vertices[i];
    }
    this->m_vertices.clear();

    for (int j = 0 ; j < m_faces.size() ; j++)
    {
	    delete m_faces[j];
    }
    this->m_faces.clear();

    for (int k = 0 ; k < m_regions.size() ; k++)
    {
	    delete m_regions[k];
    }
    this->m_regions.clear();

    if(this->m_regionClassifier != 0){
	    delete this->m_regionClassifier;
	    this->m_regionClassifier = 0;
    }
*/
}

template<typename VertexT, typename NormalT>
=======
>>>>>>> b13f92b9
HalfEdgeMesh<VertexT, NormalT>::HalfEdgeMesh(
        MeshBufferPtr mesh)
{
    size_t num_verts, num_faces;
    floatArr vertices = mesh->getVertexArray(num_verts);

    // Add all vertices
    for(size_t i = 0; i < num_verts; i++)
    {
        addVertex(VertexT(vertices[3 * i], vertices[3 * i + 1], vertices[3 * i + 2]));
    }

    // Add all faces
    uintArr faces = mesh->getFaceArray(num_faces);
    for(size_t i = 0; i < num_faces; i++)
    {
        addTriangle(faces[3 * i], faces[3 * i + 1], faces[3 * i + 2]);
    }

    // Initial remaining stuff
    m_globalIndex = 0;
    m_regionClassifier = ClassifierFactory<VertexT, NormalT>::get("Default", this);
    m_classifierType = "Default";
    m_depth = 100;
}

template<typename VertexT, typename NormalT>
HalfEdgeMesh<VertexT, NormalT>::~HalfEdgeMesh()
{

    this->m_meshBuffer.reset();
    this->m_pointCloudManager.reset();

    typename set<EdgePtr>::iterator e_it = m_garbageEdges.begin();
    for(; e_it != m_garbageEdges.end(); e_it++)
    {
        EdgePtr e = *e_it;
        delete e;
    }
    m_garbageEdges.clear();


    if(this->m_regionClassifier != 0)
    {
        delete this->m_regionClassifier;
        this->m_regionClassifier = 0;
    }

    for (int i = 0 ; i < m_vertices.size() ; i++)
    {
        delete m_vertices[i];
    }
    this->m_vertices.clear();

    typename set<Region<VertexT, NormalT>*>::iterator r_it;
    for(r_it = m_garbageRegions.begin(); r_it != m_garbageRegions.end(); r_it++)
    {
        RegionPtr r = *r_it;
        delete r;
    }
    m_garbageRegions.clear();

    typename set<FacePtr>::iterator f_it = m_garbageFaces.begin();
    for(; f_it != m_garbageFaces.end(); f_it++)
    {
        FacePtr f = *f_it;
        delete f;
    }
    m_garbageFaces.clear();

}

template<typename VertexT, typename NormalT>
void HalfEdgeMesh<VertexT, NormalT>::setClassifier(string name)
{
	// Delete old classifier if present
	if(m_regionClassifier) delete m_regionClassifier;

	// Create new one
	m_regionClassifier = ClassifierFactory<VertexT, NormalT>::get(name, this);
	
	// update name
	m_classifierType = name;

	// Check if successful
	if(!m_regionClassifier)
	{
		cout << timestamp << "Warning: Unable to create classifier type '"
			 << name << "'. Using default." << endl;

		m_regionClassifier = ClassifierFactory<VertexT, NormalT>::get("Default", this);
		m_classifierType = "Default";
	}
}


template<typename VertexT, typename NormalT>
void HalfEdgeMesh<VertexT, NormalT>::addVertex(VertexT v)
{
    // Create new HalfEdgeVertex and increase vertex counter

    m_vertices.push_back(new HVertex(v));
    m_globalIndex++;
}



template<typename VertexT, typename NormalT>
void HalfEdgeMesh<VertexT, NormalT>::deleteVertex(VertexPtr v)
{
    // Delete HalfEdgeVertex and decrease vertex counter
  /*  m_vertices.erase(find(m_vertices.begin(), m_vertices.end(), v));
    m_globalIndex--;*/
}

template<typename VertexT, typename NormalT>
void HalfEdgeMesh<VertexT, NormalT>::addNormal(NormalT n)
{
    // Is a vertex exists at globalIndex, save normal
    assert(m_globalIndex == m_vertices.size());
    m_vertices[m_globalIndex - 1]->m_normal = n;
}

template<typename VertexT, typename NormalT>
HalfEdge<HalfEdgeVertex<VertexT, NormalT>, HalfEdgeFace<VertexT, NormalT> >* HalfEdgeMesh<VertexT, NormalT>::halfEdgeToVertex(VertexPtr v, VertexPtr next)
{
    EdgePtr edge = 0;
    EdgePtr cur;

    typename EdgeVector::iterator it;

    for(it = v->in.begin(); it != v->in.end(); it++)
    {
        // Check all incoming edges, if start and end vertex
        // are the same. If they are, save this edge.
        cur = *it;
        if(cur->end() == v && cur->start() == next)
        {
            edge = cur;
        }
    }

    return edge;
}

template<typename VertexT, typename NormalT>
void HalfEdgeMesh<VertexT, NormalT>::addTriangle(uint a, uint b, uint c, FacePtr &f)
{
    // Create a new face
    FacePtr face = new HFace;
    m_faces.push_back(face);
    m_garbageFaces.insert(face);

    // Create a list of HalfEdges that will be connected
    // with this here. Here we need only to alloc space for
    // three pointers, allocation and linking will be done
    // later.
    EdgePtr edges[3];

    // Traverse face triangles
    for(int k = 0; k < 3; k++)
    {
        // Pointer to start and end vertex of an edge
        VertexPtr current;
        VertexPtr next;

        // Map k values to parameters
        switch(k)
        {
        case 0:
            current = m_vertices[a];
            next    = m_vertices[b];
            break;
        case 1:
            current = m_vertices[b];
            next    = m_vertices[c];
            break;
        case 2:
            current = m_vertices[c];
            next    = m_vertices[a];
            break;
        }

        // Try to find an pair edges of an existing face,
        // that points to the current vertex. If such an
        // edge exists, the pair-edge of this edge is the
        // one we need. Update link. If no edge is found,
        // create a new one.
        EdgePtr edgeToVertex = halfEdgeToVertex(current, next);

        // If a fitting edge was found, save the pair edge
        // and let it point the the new face

        if(edgeToVertex)
        {
            try
            {
                edges[k] = edgeToVertex->pair();
            }
            catch (HalfEdgeAccessException &e)
            {
                cout << "HalfEdgeMesg::addTriangle: " << e.what() << endl;
                EdgePtr edge = new HEdge;
                m_garbageEdges.insert(edge);
                edge->setStart(edgeToVertex->end());
                edge->setEnd(edgeToVertex->start());
                edges[k] = edge;
            }

            edges[k]->setFace(face);
        }
        else
        {
            // Create new edge and pair
            EdgePtr edge = new HEdge;
            m_garbageEdges.insert(edge);
            edge->setFace(face);
            edge->setStart(current);
            edge->setEnd(next);

            EdgePtr pair = new HEdge;
            m_garbageEdges.insert(pair);
            pair->setStart(next);
            pair->setEnd(current);
            pair->setFace(0);

            // Link Half edges
            edge->setPair(pair);
            pair->setPair(edge);

            // Save outgoing edge
            current->out.push_back(edge);
            next->in.push_back(edge);

            // Save incoming edges
            current->in.push_back(pair);
            next->out.push_back(pair);

            // Save pointer to new edge
            edges[k] = edge;
        }
    }

    for(int k = 0; k < 3; k++)
    {
        edges[k]->setNext(edges[(k + 1) % 3]);
    }

    //m_faces.push_back(face);
    face->m_edge = edges[0];
    face->calc_normal();
    face->m_face_index = m_faces.size();
    f = face;
}

template<typename VertexT, typename NormalT>
void HalfEdgeMesh<VertexT, NormalT>::addTriangle(uint a, uint b, uint c)
{
    FacePtr face;
    addTriangle(a, b, c, face);
}

template<typename VertexT, typename NormalT>
void HalfEdgeMesh<VertexT, NormalT>::cleanContours(int iterations)
{
	for(int a = 0; a < iterations; a++)
	{
		FaceVector toDelete;
		toDelete.clear();
		for(int i = 0; i < m_faces.size(); i++)
		{


			// Get current face
			FacePtr f = m_faces[i];

			// Count border edges
			int bf = 0;

			EdgePtr e1 = f->m_edge;
			EdgePtr e2 = e1->next();
			EdgePtr e3 = e2->next();

			EdgePtr s = f->m_edge;
			EdgePtr e = s;
			do
			{
				if(e->pair())
				{
					EdgePtr p = e->pair();
					if(!(p->face())) bf++;
				}
				e = e->next();
			}
			while(s != e);

			// Mark face if is an artifact and store in removal list
			if(bf >= 2)
			{
				toDelete.push_back(f);
			}

			if(bf == 1)
			{
				if(f->getArea() < 0.0001) toDelete.push_back(f);
			}

		}

		// Delete all artifact faces
		for(int i = 0; i < (int)toDelete.size(); i++)
		{
			deleteFace(toDelete[i]);
		}
	}
}

template<typename VertexT, typename NormalT>
void HalfEdgeMesh<VertexT, NormalT>::deleteFace(FacePtr f, bool erase)
{
    f->m_invalid = true;
    m_regions[f->m_region]->deleteInvalidFaces();

    //save references to edges and vertices
    HEdge* startEdge = (*f)[0];
    HEdge* nextEdge  = (*f)[1];
    HEdge* lastEdge  = (*f)[2];
    HVertex* p1 = (*f)(0);
    HVertex* p2 = (*f)(1);
    HVertex* p3 = (*f)(2);

    startEdge->setFace(0);
    startEdge->setFace(0);
    nextEdge->setFace(0);
    nextEdge->setFace(0);
    lastEdge->setFace(0);
    lastEdge->setFace(0);

    try
    {
       startEdge->pair()->face();
    }
    catch(...)
    {
        deleteEdge(startEdge);
    }

    try
    {
        nextEdge->pair()->face();
    }
    catch(...)
    {
        deleteEdge(nextEdge);
    }

    try
    {
        lastEdge->pair()->face();
    }
    catch(...)
    {
        deleteEdge(lastEdge);
    }

    if(erase)
    {
        typename vector<FacePtr>::iterator it = find(m_faces.begin(), m_faces.end(), f);
        if(it != m_faces.end())
        {
            m_faces.erase(it);
        }
    }

}

template<typename VertexT, typename NormalT>
void HalfEdgeMesh<VertexT, NormalT>::checkFaceIntegreties()
{
    int c = 0;
    HEdge* edge;
    typename vector<FacePtr>::iterator it;
    for(it = m_faces.begin(); it != m_faces.end(); it++)
    {
        bool face_ok = true;
        for(int i = 0; i < 3; i++)
        {
            try
            {
                edge = (*(*it))[i];
            }
            catch(HalfEdgeAccessException)
            {
                face_ok = false;
            }
        }
        if(!face_ok)
        {
            c++;
        }
    }
    cout << timestamp << "Checked face integreties. Found " << c << " degenerated faces from " << m_faces.size() << " checked." << endl;
}

template<typename VertexT, typename NormalT>
void HalfEdgeMesh<VertexT, NormalT>::deleteEdge(EdgePtr edge, bool deletePair)
{
    typename vector<EdgePtr>::iterator it;
   /* try
    {
        // Do not delete edges that still have a face!
        edge->face();
        return;
    } catch(...) {}*/



    try
    {
        //delete references from start point to outgoing edge
        it = find(edge->start()->out.begin(), edge->start()->out.end(), edge);
        if(it != edge->start()->out.end())
        {
            edge->start()->out.erase(it);
        }
    }
    catch (HalfEdgeAccessException &e)
    {
        cout << "HalfEdgeMesh::deleteEdge(): " << e.what() << endl;
    }

    try
    {
        it = find(edge->end()->in.begin(), edge->end()->in.end(), edge);
        //delete references from end point to incoming edge
        if(it !=  edge->end()->in.end())
        {
            edge->end()->in.erase(it);
        }
    }
    catch (HalfEdgeAccessException &e)
    {
        cout << "HalfEdgeMesh::deleteEdge(): " << e.what() << endl;
    }


    if(deletePair)
    {
        try
        {
            //delete references from start point to outgoing edge
            it = find(edge->pair()->start()->out.begin(), edge->pair()->start()->out.end(), edge->pair());
            if(it != edge->pair()->start()->out.end())
            {
                edge->pair()->start()->out.erase(it);
            }
        }
        catch (HalfEdgeAccessException )
        {
            //cout << "HalfEdgeMesh::deleteEdge(): " << e.what() << endl;
        }

        try
        {
            it = find(edge->pair()->end()->in.begin(), edge->pair()->end()->in.end(), edge->pair());
            if(it != edge->pair()->end()->in.end())
            {
                edge->pair()->end()->in.erase(it);
            }
            edge->pair()->setPair(0);
        }
        catch (HalfEdgeAccessException)
        {
            //cout << "HalfEdgeMesh::deleteEdge(): " << e.what() << endl;
        }
        edge->setPair(0);
    }
}

template<typename VertexT, typename NormalT>
void HalfEdgeMesh<VertexT, NormalT>::collapseEdge(EdgePtr edge)
{

    // Save start and end vertex
    VertexPtr p1 = edge->start();
    VertexPtr p2 = edge->end();

    // Don't collapse zero edges (need to fix them!!!)
    if(p1 == p2) return;

    // Move p1 to the center between p1 and p2 (recycle p1)
    p1->m_position = (p1->m_position + p2->m_position) * 0.5;

    // Reorganize the pointer structure between the edges.
    // If a face will be deleted after the edge is collapsed the pair pointers
    // have to be reseted.
    try
    {
        if (edge->face())
        {
            // reorganize pair pointers
            edge->next()->next()->pair()->setPair(edge->next()->pair());
            edge->next()->pair()->setPair(edge->next()->next()->pair());

            EdgePtr e1 = edge->next()->next();
            EdgePtr e2 = edge->next();

            //delete old edges
            deleteEdge(e1, false);
            deleteEdge(e2, false);
        }
    }
    catch(HalfEdgeAccessException)
    {
    }

    try
    {
        if (edge->pair()->face())
        {
            // reorganize pair pointers
            edge->pair()->next()->next()->pair()->setPair(edge->pair()->next()->pair());
            edge->pair()->next()->pair()->setPair(edge->pair()->next()->next()->pair());
            //delete old edges

            EdgePtr e1 = edge->pair()->next()->next();
            EdgePtr e2 = edge->pair()->next();

            deleteEdge(e1, false);
            deleteEdge(e2, false);
        }
    }
    catch(HalfEdgeAccessException )
    {

    }

    // Now really delete faces
    try
    {
        if(edge->pair()->face())
        {
            deleteFace(edge->pair()->face());
            edge->setPair(0);
        }
    }
    catch(HalfEdgeAccessException )
    {
    }

    try
    {
        if(edge->face())
        {
            deleteFace(edge->face());
            edge->setFace(0);
        }
    }
    catch(HalfEdgeAccessException )
    {
    }

    //Delete collapsed edge and its' pair
    deleteEdge(edge);

    //Update incoming and outgoing edges of p1 (the start point of the collapsed edge)
    typename vector<EdgePtr>::iterator it;
    it = p2->out.begin();

    while(it != p2->out.end())
    {
        (*it)->setStart(p1);
        p1->out.push_back(*it);
        it++;
    }

    //Update incoming and outgoing edges of p2 (the end point of the collapsed edge)
    it = p2->in.begin();
    while(it != p2->in.end())
    {
        (*it)->setEnd(p1);
        p1->in.push_back(*it);
        it++;
    }

    //Delete p2
    //deleteVertex(p2);
}


template<typename VertexT, typename NormalT>
void HalfEdgeMesh<VertexT, NormalT>::flipEdge(FacePtr f1, FacePtr f2)
{
    EdgePtr commonEdge;
    EdgePtr current = f1->m_edge;

    //search the common edge between the two faces
    for(int k = 0; k < 3; k++)
    {
        if (current->pair()->face() == f2)
        {
            commonEdge = current;
        }
        current = current->next();
    }

    //return if f1 and f2 are not adjacent in the grid
    if(!commonEdge)
    {
        return;
    }

    //flip the common edge
    this->flipEdge(commonEdge);
}

template<typename VertexT, typename NormalT>
void HalfEdgeMesh<VertexT, NormalT>::flipEdge(uint v1, uint v2)
{
    EdgePtr edge = halfEdgeToVertex(m_vertices[v1], m_vertices[v2]);
    if(edge)
    {
        flipEdge(edge);
    }
}


template<typename VertexT, typename NormalT>
void HalfEdgeMesh<VertexT, NormalT>::flipEdge(EdgePtr edge)
{
    // This can only be done if there are two faces on both sides of the edge
    if (edge->pair()->face() != 0 && edge->face() != 0)
    {
        //The old egde will be deleted while a new edge is created

        //save the start and end vertex of the new edge
        VertexPtr newEdgeStart = edge->next()->end();
        VertexPtr newEdgeEnd   = edge->pair()->next()->end();

        //update the next pointers of the remaining edges
        //Those next pointers pointed to the edge that will be deleted before.
        edge->next()->next()->setNext(edge->pair()->next());
        edge->pair()->next()->next()->setNext(edge->next());

        //create the new edge
        EdgePtr newEdge = new HEdge;
        m_garbageEdges.insert(newEdge);

        //set its' start and end vertex
        newEdge->setStart(newEdgeStart);
        newEdge->setEnd(newEdgeEnd);
        newEdge->setPair(0);

        //set the new edge's next pointer to the appropriate edge
        newEdge->setNext(edge->pair()->next()->next());

        //use one of the old faces for the new edge
        newEdge->setFace(edge->pair()->next()->next()->face());

        //update incoming and outgoing edges of the start and end vertex
        newEdge->start()->out.push_back(newEdge);
        newEdge->end()->in.push_back(newEdge);

        //create the new pair
        EdgePtr newpair = new HEdge;
        m_garbageEdges.insert(newpair);

        //set its' start and end vertex (complementary to new edge)
        newpair->setStart(newEdgeEnd);
        newpair->setEnd(newEdgeStart);

        //set the pair pointer to the new edge
        newpair->setPair(newEdge);

        //set the new pair's next pointer to the appropriate edge
        newpair->setNext(edge->next()->next());

        //use the other one of the old faces for the new pair
        newpair->setFace(edge->next()->next()->face());

        //update incoming and outgoing edges of the start and end vertex
        newpair->start()->out.push_back(newpair);
        newpair->end()->in.push_back(newpair);

        //set the new edge's pair pointer to the new pair
        newEdge->setPair(newpair);

        //update face()->edge pointers of the recycled faces
        newEdge->face()->m_edge = newEdge;
        newpair->face()->m_edge = newpair;

        //update next pointers of the edges pointing to new edge and new pair
        edge->next()->setNext(newEdge);
        edge->pair()->next()->setNext(newpair);

        //update edge->face() pointers
        newEdge->next()->setFace(newEdge->face());
        newEdge->next()->next()->setFace(newEdge->face());
        newpair->next()->setFace(newpair->face());
        newpair->next()->next()->setFace(newpair->face());

        //recalculate face normals
        newEdge->face()->calc_normal();
        newpair->face()->calc_normal();

        //delete the old edge
        deleteEdge(edge);
    }
}

template<typename VertexT, typename NormalT>
int HalfEdgeMesh<VertexT, NormalT>::stackSafeRegionGrowing(FacePtr start_face, NormalT &normal, float &angle, RegionPtr region)
{
    // stores the faces where we need to continue
    vector<FacePtr> leafs;
    int regionSize = 0;
    leafs.push_back(start_face);
    do
    {
        if(leafs.front()->m_used == false)
        {
            regionSize += regionGrowing(leafs.front(), normal, angle, region, leafs, m_depth);
        }
        leafs.erase(leafs.begin());
    }
    while(!leafs.empty());

    return regionSize;
}

template<typename VertexT, typename NormalT>
int HalfEdgeMesh<VertexT, NormalT>::regionGrowing(FacePtr start_face, NormalT &normal, float &angle, RegionPtr region, vector<FacePtr> &leafs, unsigned int depth)
{
    //Mark face as used
    start_face->m_used = true;

    //Add face to region
    region->addFace(start_face);

    int neighbor_cnt = 0;

    //Get the unmarked neighbor faces and start the recursion
    try
    {
        for(int k = 0; k < 3; k++)
        {
            if((*start_face)[k]->pair()->face() != 0 && (*start_face)[k]->pair()->face()->m_used == false
                    && fabs((*start_face)[k]->pair()->face()->getFaceNormal() * normal) > angle )
            {
                if(depth == 0)
                {
                    // if the maximum recursion depth is reached save the child faces to restart the recursion from
                    leafs.push_back((*start_face)[k]->pair()->face());
                }
                else
                {
                    // start the recursion
                    ++neighbor_cnt += regionGrowing((*start_face)[k]->pair()->face(), normal, angle, region, leafs, depth - 1);
                }
            }
        }
    }
    catch (HalfEdgeAccessException )
    {
        // Just ignore access to invalid elements
        //cout << "HalfEdgeMesh::regionGrowing(): " << e.what() << endl;
    }


    return neighbor_cnt;
}

template<typename VertexT, typename NormalT>
void HalfEdgeMesh<VertexT, NormalT>::clusterRegions(float angle, int minRegionSize)
{
	// Reset all used variables
	for(size_t i = 0; i < m_faces.size(); i++)
	{
		m_faces[i]->m_used = false;
	}
	m_regions.clear();

	int region_number = 0;
	int region_size = 0;
	// Find all regions by regionGrowing with normal criteria
	for(size_t i = 0; i < m_faces.size(); i++)
	{
		if(m_faces[i]->m_used == false)
		{
			NormalT n = m_faces[i]->getFaceNormal();

			RegionPtr region = new Region<VertexT, NormalT>(m_regions.size());
			m_garbageRegions.insert(region);
			stackSafeRegionGrowing(m_faces[i], n, angle, region);

			// Save pointer to the region
			m_regions.push_back(region);
		}
	}
}

template<typename VertexT, typename NormalT>
void HalfEdgeMesh<VertexT, NormalT>::optimizePlanes(
        int iterations,
        float angle,
        int min_region_size,
        int small_region_size,
        bool remove_flickering)
{
    cout << timestamp << "Starting plane optimization with threshold " << angle << endl;
    cout << timestamp << "Number of faces before optimization: " << m_faces.size() << endl;

    // Magic numbers
    int default_region_threshold = (int) 10 * log(m_faces.size());

    int region_size   = 0;
    int region_number = 0;
    m_regions.clear();

    for(int j = 0; j < iterations; j++)
    {
        cout << timestamp << "Optimizing planes. Iteration " <<  j + 1 << " / "  << iterations << endl;

        // Reset all used variables
        for(size_t i = 0; i < m_faces.size(); i++)
        {
            m_faces[i]->m_used = false;
        }

        // Find all regions by regionGrowing with normal criteria
        for(size_t i = 0; i < m_faces.size(); i++)
        {
            if(m_faces[i]->m_used == false)
            {
                NormalT n = m_faces[i]->getFaceNormal();

                Region<VertexT, NormalT>* region = new Region<VertexT, NormalT>(region_number);
                m_garbageRegions.insert(region);
                region_size = stackSafeRegionGrowing(m_faces[i], n, angle, region) + 1;

                // Fit big regions into the regression plane
                if(region_size > max(min_region_size, default_region_threshold))
                {
                    region->regressionPlane();
                }

                if(j == iterations - 1)
                {
                    // Save too small regions with size smaller than small_region_size
                    if (region_size < small_region_size)
                    {
                        region->m_toDelete = true;
                    }

                    // Save pointer to the region
                    m_regions.push_back(region);
                    region_number++;

                }
            }
        }
    }

    // Delete too small regions
    cout << timestamp << "Starting to delete small regions" << endl;
    if(small_region_size)
    {
        cout << timestamp << "Deleting small regions" << endl;
        deleteRegions();
    }

    //Delete flickering faces
    if(remove_flickering)
    {
   /*     vector<FacePtr> flickerer;
        for(size_t i = 0; i < m_faces.size(); i++)
        {
            if(m_faces[i]->m_region && m_faces[i]->m_region->detectFlicker(m_faces[i]))
            {
                flickerer.push_back(m_faces[i]);
            }
        }

        while(!flickerer.empty())
        {
            deleteFace(flickerer.back());
            flickerer.pop_back();
        }*/
    }

}

template<typename VertexT, typename NormalT>
void HalfEdgeMesh<VertexT, NormalT>::deleteRegions()
{
    for(int i = 0; i < m_faces.size(); i++)
    {
        if(m_faces[i]->m_region >= 0 && m_regions[m_faces[i]->m_region]->m_toDelete)
        {
            deleteFace(m_faces[i], false);
            m_faces[i] = 0;
        }
    }

    typename vector<FacePtr>::iterator f_iter = m_faces.begin();
    while (f_iter != m_faces.end())
    {
        if (!(*f_iter))
        {
            f_iter = m_faces.erase(f_iter);
        }
        else
        {
            ++f_iter;
        }
    }

    typename vector<RegionPtr>::iterator r_iter = m_regions.begin();
    while (r_iter != m_regions.end())
    {
        if (!(*r_iter))
        {
            r_iter = m_regions.erase(r_iter);
        }
        else
        {
            ++r_iter;
        }
    }
}

template<typename VertexT, typename NormalT>
void HalfEdgeMesh<VertexT, NormalT>::removeDanglingArtifacts(int threshold)
{
    for(size_t i = 0; i < m_faces.size(); i++)
    {
        if(m_faces[i]->m_used == false)
        {
            RegionPtr region = new Region<VertexT, NormalT>(0);
            m_garbageRegions.insert(region);
            NormalT n = m_faces[i]->getFaceNormal();
            float angle = -1;
            int region_size = stackSafeRegionGrowing(m_faces[i], n, angle, region) + 1;
            if(region_size <= threshold)
            {
                region->m_toDelete = true;
            }
        }
    }

    //delete dangling artifacts
    cout << timestamp << "Removing dangling artifacts" << endl;
    deleteRegions();

    //reset all used variables
    for(size_t i = 0; i < m_faces.size(); i++)
    {
        m_faces[i]->m_used = false;
    }
}

template<typename VertexT, typename NormalT>
bool HalfEdgeMesh<VertexT, NormalT>::safeCollapseEdge(EdgePtr edge)
{

    //try to reject all huetchen
    //A huetchen geometry must not be present at the edge or it's pair
    try
    {
        if(edge->face() != 0 && edge->next()->pair()->face() != 0 && edge->next()->next()->pair()->face() != 0)
        {
            if(edge->next()->pair()->next()->next() == edge->next()->next()->pair()->next()->pair())
            {
                return false;
            }
        }
    }
    catch(HalfEdgeAccessException )
    {

    }

    try
    {
        if(edge->pair()->face() && edge->pair()->next()->pair()->face() && edge->pair()->next()->next()->pair()->face())
        {
            if(edge->pair()->next()->pair()->next()->next() == edge->pair()->next()->next()->pair()->next()->pair())
            {
                return false;
            }
        }
    }
    catch(HalfEdgeAccessException )
    {

    }

    //Check for redundant edges i.e. more than one edge between the start and the
    //end point of the edge which is tried to collapse
    int edgeCnt = 0;
    for (size_t i = 0; i < edge->start()->out.size(); i++)
    {
        try
        {
            if (edge->start()->out[i]->end() == edge->end())
            {
                edgeCnt++;
            }
        }
        catch(HalfEdgeAccessException )
        {

        }
    }
    if(edgeCnt != 1)
    {
        return false;
    }

    //Avoid creation of edges without faces
    //Collapsing the edge in this constellation leads to the creation of edges without any face
    try
    {
        if( ( edge->face() != 0 && edge->next()->pair()->face() == 0 && edge->next()->next()->pair()->face() == 0 )
                || ( edge->pair()->face() != 0 && edge->pair()->next()->pair()->face() == 0 && edge->pair()->next()->next()->pair()->face() == 0 ) )
        {
            return false;
        }
    }
    catch(HalfEdgeAccessException)
    {

    }

    //Check for triangle hole
    //We do not want to close triangle holes as this can be achieved by adding a new face
    for(size_t o1 = 0; o1 < edge->end()->out.size(); o1++)
    {
        try
        {
            for(size_t o2 = 0; o2 < edge->end()->out[o1]->end()->out.size(); o2++)
            {
                if(edge->end()->out[o1]->face() == 0 && edge->end()->out[o1]->end()->out[o2]->face() == 0 && edge->end()->out[o1]->end()->out[o2]->end() == edge->start())
                {
                    return false;
                }
            }
        }
        catch(HalfEdgeAccessException )
        {

        }
    }

    //Check for flickering
    //Move edge->start() to its' theoretical position and check for flickering
    VertexT origin = edge->start()->m_position;
    edge->start()->m_position = (edge->start()->m_position + edge->end()->m_position) * 0.5;
    for(size_t o = 0; o < edge->start()->out.size(); o++)
    {
        try
        {
            if(edge->start()->out[o]->pair()->face() != edge->pair()->face())
            {
                // Safety First!
                if(edge->start()->out[o]->pair()->face()->m_region >= 0)
                {
                    if (edge->start()->out[o]->pair()->face() != 0 && m_regions[edge->start()->out[o]->pair()->face()->m_region]->detectFlicker(edge->start()->out[o]->pair()->face()))
                    {
                        edge->start()->m_position = origin;
                        return false;
                    }
                }
            }
        }
        catch(HalfEdgeAccessException)
        {

        }
    }

    //Move edge->end() to its' theoretical position and check for flickering
    origin = edge->end()->m_position;
    edge->end()->m_position = (edge->start()->m_position + edge->end()->m_position) * 0.5;
    for(size_t o = 0; o < edge->end()->out.size(); o++)
    {
        try
        {
            if(edge->end()->out[o]->pair()->face() != edge->pair()->face())
            {
                if(edge->end()->out[o]->pair()->face()->m_region >= 0)
                {
                    if (edge->end()->out[o]->pair()->face() != 0 && m_regions[edge->end()->out[o]->pair()->face()->m_region]->detectFlicker(edge->end()->out[o]->pair()->face()))
                    {
                        edge->end()->m_position = origin;
                        return false;
                    }
                }
            }
        }
        catch(HalfEdgeAccessException)
        {

        }
    }
    //finally collapse the edge
    collapseEdge(edge);

    return true;
}


template<typename VertexT, typename NormalT>
void HalfEdgeMesh<VertexT, NormalT>::fillHoles(size_t max_size)
{
    // Do'nt fill holes if contour size is zero
    if(max_size == 0) return;

    //holds all holes to close
    vector<vector<EdgePtr> > holes;

    //walk through all edges and start hole finding
    //when pair has no face
    for(size_t i = 0; i < m_faces.size(); i++)
    {
        for(int k = 0; k < 3; k++)
        {
            try
            {
                EdgePtr current = (*m_faces[i])[k]->pair();
                if(current->used == false && !current->hasFace())
                {
                    //needed for contour tracking
                    vector<EdgePtr> contour;
                    EdgePtr next = 0;

                    //while the contour is not closed
                    while(current)
                    {
                        next = 0;
                        contour.push_back(current);
                        //to ensure that there is no way back to the same vertex
                        for (size_t e = 0; e < current->start()->out.size(); e++)
                        {
                            try
                            {
                                if (current->start()->out[e]->end() == current->end())
                                {
                                    current->start()->out[e]->used          = true;
                                    current->start()->out[e]->pair()->used  = true;
                                }
                            }
                            catch (HalfEdgeAccessException)
                            {
                                // cout << "HalfEdgeMesg::fillHoles: " << e.what() << endl;
                            }
                        }
                        current->used = true;

                        typename vector<EdgePtr>::iterator it = current->end()->out.begin();
                        while(it != current->end()->out.end())
                        {
                            //found a new possible edge to trace
                            if ((*it)->used == false && !(*it)->hasFace())
                            {
                                next = *it;
                            }
                            it++;
                        }

                        current = next;
                    }

                    if (2 < contour.size() && contour.size() < max_size)
                    {
                        holes.push_back(contour);
                    }
                }
            }
            catch(HalfEdgeAccessException)
            {
                // cout << "HalfEdgeMesg::fillHoles: " << e.what() << endl;
            }
        } // for
    }

    //collapse the holes
    string msg = timestamp.getElapsedTime() + "Filling holes ";
    ProgressBar progress(holes.size(), msg);

    for(size_t h = 0; h < holes.size(); h++)
    {
        vector<EdgePtr> current_hole = holes[h];

        //collapse as much edges as possible
        bool collapsedSomething = true;
        while(collapsedSomething)
        {
            collapsedSomething = false;
            for(size_t e = 0; e < current_hole.size() && ! collapsedSomething; e++)
            {
                if(safeCollapseEdge(current_hole[e]))
                {
                    collapsedSomething = true;
                    current_hole.erase(current_hole.begin() + e);
                }
            }
        }

        //add new faces
        while(current_hole.size() > 0)
        {
            bool stop = false;
            for(size_t i = 0; i < current_hole.size() && !stop; i++)
            {
                for(size_t j = 0; j < current_hole.size() && !stop; j++)
                {
                    if(current_hole.back()->end() == current_hole[i]->start())
                    {
                        if(current_hole[i]->end() == current_hole[j]->start())
                        {
                            if(current_hole[j]->end() == current_hole.back()->start())
                            {
                                FacePtr f = new HFace;
                                m_garbageFaces.insert(f);
                                f->m_edge = current_hole.back();
                                current_hole.back()->setNext(current_hole[i]);
                                current_hole[i]->setNext(current_hole[j]);
                                current_hole[j]->setNext(current_hole.back());
                                for(int e = 0; e < 3; e++)
                                {
                                    (*f)[e]->setFace(f);
                                    typename vector<EdgePtr>::iterator ch_it = find(current_hole.begin(), current_hole.end(), (*f)[e]);
                                    if(ch_it != current_hole.end())
                                    {
                                        current_hole.erase(ch_it);
                                    }
                                }
                                try
                                {
                                    if((*f)[0]->pair()->face()->m_region >= 0)
                                    {
                                        m_regions[(*f)[0]->pair()->face()->m_region]->addFace(f);
                                    }
                                }
                                catch(HalfEdgeAccessException)
                                {

                                }
                                m_faces.push_back(f);
                                stop = true;
                            }
                        }
                    }
                }
            }
            if(!stop)
            {
                current_hole.pop_back();
            }
        }
        ++progress;
    }
    cout << endl;
}


template<typename VertexT, typename NormalT>
void HalfEdgeMesh<VertexT, NormalT>::dragOntoIntersection(RegionPtr plane, RegionPtr neighbor_region, VertexT& x, VertexT& direction)
{
    for (size_t i = 0; i < plane->m_faces.size(); i++)
    {
        for(int k = 0; k <= 2; k++)
        {
            try
            {
                if((*(plane->m_faces[i]))[k]->pair()->face()->m_region >= 0)
                {
                    if((*(plane->m_faces[i]))[k]->pair()->face() != 0 && m_regions[(*(plane->m_faces[i]))[k]->pair()->face()->m_region]->m_regionNumber == neighbor_region->m_regionNumber)
                    {
                        (*(plane->m_faces[i]))[k]->start()->m_position = x + direction * (((((*(plane->m_faces[i]))[k]->start()->m_position) - x) * direction) / (direction.length() * direction.length()));
                        (*(plane->m_faces[i]))[k]->end()->m_position   = x + direction * (((((*(plane->m_faces[i]))[k]->end()->m_position  ) - x) * direction) / (direction.length() * direction.length()));
                    }
                }
            }
            catch(HalfEdgeAccessException)
            {
                // Just ignore access to invalid elements
                // cout << "HalfEdgeMesh::dragOntoIntersection(): " << e.what() << endl;
            }
        }
    }
}

template<typename VertexT, typename NormalT>
void HalfEdgeMesh<VertexT, NormalT>::optimizePlaneIntersections()
{
    string msg = timestamp.getElapsedTime() + "Optimizing plane intersections ";
    ProgressBar progress(m_regions.size(), msg);

    for (size_t i = 0; i < m_regions.size(); i++)
    {
        if (m_regions[i]->m_inPlane)
        {
            for(size_t j = i + 1; j < m_regions.size(); j++)
            {
                if(m_regions[j]->m_inPlane)
                {
                    //calculate intersection between plane i and j

                    NormalT n_i = m_regions[i]->m_normal;
                    NormalT n_j = m_regions[j]->m_normal;

                    //don't improve almost parallel regions - they won't cross in a reasonable distance
                    if (fabs(n_i * n_j) < 0.9)
                    {

                        float d_i = n_i * m_regions[i]->m_stuetzvektor;
                        float d_j = n_j * m_regions[j]->m_stuetzvektor;

                        VertexT direction = n_i.cross(n_j);

                        float denom = direction * direction;
                        VertexT x = ((n_j * d_i - n_i * d_j).cross(direction)) * (1 / denom);

                        //drag all points at the border between planes i and j onto the intersection
                        dragOntoIntersection(m_regions[i], m_regions[j], x, direction);
                        dragOntoIntersection(m_regions[j], m_regions[i], x, direction);
                    }
                }
            }
        }
        ++progress;
    }
    cout << endl;
}


template<typename VertexT, typename NormalT>
void HalfEdgeMesh<VertexT, NormalT>::restorePlanes(int min_region_size)
{
    for(size_t r = 0; r < m_regions.size(); r++)
    {
        //drag points into the regression plane
        if( m_regions[r]->m_inPlane)
        {
            for(size_t i = 0; i < m_regions[r]->m_faces.size(); i++)
            {
                for(int p = 0; p < 3; p++)
                {
                    try
                    {
                        float v = ((m_regions[r]->m_stuetzvektor - (*(m_regions[r]->m_faces[i]))(p)->m_position) * m_regions[r]->m_normal) / (m_regions[r]->m_normal * m_regions[r]->m_normal);
                        if(v != 0)
                        {
                            (*(m_regions[r]->m_faces[i]))(p)->m_position = (*(m_regions[r]->m_faces[i]))(p)->m_position + (VertexT)m_regions[r]->m_normal * v;
                        }
                    }
                    catch (HalfEdgeAccessException &e)
                    {
                        cout << "HalfEdgeMesh::restorePlanes(): " << e.what() << endl;
                    }
                }
            }
        }
    }

    //start the last region growing
    m_regions.clear();


    int region_size   = 0;
    int region_number = 0;
    int default_region_threshold = (int)10 * log(m_faces.size());

    // Reset all used variables
    for(size_t i = 0; i < m_faces.size(); i++)
    {
        m_faces[i]->m_used = false;
    }

    // Find all regions by regionGrowing with normal criteria
    for(size_t i = 0; i < m_faces.size(); i++)
    {
        if(m_faces[i]->m_used == false)
        {
            NormalT n = m_faces[i]->getFaceNormal();

            RegionPtr region = new Region<VertexT, NormalT>(region_number);
            m_garbageRegions.insert(region);
            float almostOne = 0.999f;
            region_size = stackSafeRegionGrowing(m_faces[i], n, almostOne, region) + 1;

            if(region_size > max(min_region_size, default_region_threshold))
            {
                region->regressionPlane();
            }

            // Save pointer to the region
            m_regions.push_back(region);
            region_number++;
        }
    }
}


template<typename VertexT, typename NormalT>
void HalfEdgeMesh<VertexT, NormalT>::finalize()
{
	std::cout << timestamp << "Checking face integreties." << std::endl;
    checkFaceIntegreties();

    std::cout << timestamp << "Finalizing mesh with classifier \"" << m_classifierType << "\"." << std::endl;

    boost::unordered_map<VertexPtr, size_t> index_map;

    size_t numVertices = m_vertices.size();
    size_t numFaces    = m_faces.size();
    size_t numRegions  = m_regions.size();
	float r = 0.0f;
	float g = 0.0f;
	float b = 0.0f;
    std::vector<uchar> faceColorBuffer;

    floatArr vertexBuffer( new float[3 * numVertices] );
    floatArr normalBuffer( new float[3 * numVertices] );
    ucharArr colorBuffer(  new uchar[3 * numVertices] );
    uintArr  indexBuffer(  new unsigned int[3 * numFaces] );

    // Set the Vertex and Normal Buffer for every Vertex.
    typename vector<VertexPtr>::iterator vertices_iter = m_vertices.begin();
    typename vector<VertexPtr>::iterator vertices_end  = m_vertices.end();
    for(size_t i = 0; vertices_iter != vertices_end; ++i, ++vertices_iter)
    {
        vertexBuffer[3 * i] =     (*vertices_iter)->m_position[0];
        vertexBuffer[3 * i + 1] = (*vertices_iter)->m_position[1];
        vertexBuffer[3 * i + 2] = (*vertices_iter)->m_position[2];

        normalBuffer [3 * i] =     -(*vertices_iter)->m_normal[0];
        normalBuffer [3 * i + 1] = -(*vertices_iter)->m_normal[1];
        normalBuffer [3 * i + 2] = -(*vertices_iter)->m_normal[2];

        // Map the vertices to a position in the buffer.
        // This is necessary since the old indices might have been compromised.
        index_map[*vertices_iter] = i;
    }

    string msg = timestamp.getElapsedTime() + "Calculating region sizes";
       ProgressBar progress(m_regions.size(), msg);
       for(size_t i = 0; i < m_regions.size(); i++)
       {
           m_regions[i]->calcArea();
           ++progress;
       }
       cout << endl;


    typename vector<FacePtr>::iterator face_iter = m_faces.begin();
    typename vector<FacePtr>::iterator face_end  = m_faces.end();
    for(size_t i = 0; face_iter != face_end; i++, ++face_iter)
    {
        indexBuffer[3 * i]      = index_map[(*(*face_iter))(0)];
        indexBuffer[3 * i + 1]  = index_map[(*(*face_iter))(1)];
        indexBuffer[3 * i + 2]  = index_map[(*(*face_iter))(2)];


        int surface_class = 1;

        if ((*face_iter)->m_region > 0)
        {
            // get the faces surface class (region id)
            surface_class = (*face_iter)->m_region;
            // label the region if not already done
            if (m_regionClassifier->generatesLabel())
            {
                Region<VertexT, NormalT>* region = m_regions.at(surface_class);
                if (!region->hasLabel())
                {
                    region->setLabel(m_regionClassifier->getLabel(surface_class));
                }
            }

            r = m_regionClassifier->r(surface_class);
            g = m_regionClassifier->g(surface_class);
            b = m_regionClassifier->b(surface_class);
        }

        colorBuffer[indexBuffer[3 * i]  * 3 + 0] = r;
        colorBuffer[indexBuffer[3 * i]  * 3 + 1] = g;
        colorBuffer[indexBuffer[3 * i]  * 3 + 2] = b;
        colorBuffer[indexBuffer[3 * i + 1] * 3 + 0] = r;
        colorBuffer[indexBuffer[3 * i + 1] * 3 + 1] = g;
        colorBuffer[indexBuffer[3 * i + 1] * 3 + 2] = b;
        colorBuffer[indexBuffer[3 * i + 2] * 3 + 0] = r;
        colorBuffer[indexBuffer[3 * i + 2] * 3 + 1] = g;
        colorBuffer[indexBuffer[3 * i + 2] * 3 + 2] = b;

        // now store the MeshBuffer face id into the face
        (*face_iter)->setBufferID(i);

        /// TODO: Implement materials
        /*faceColorBuffer.push_back( r );
        faceColorBuffer.push_back( g );
        faceColorBuffer.push_back( b );*/
    }

    // Label regions with Classifier
    LabelRegions();

	// jetzt alle regions labeln, falls der classifier das kann
    assignLBI();

    // Hand the buffers over to the Model class for IO operations.
    if ( !this->m_meshBuffer )
    {
        this->m_meshBuffer = MeshBufferPtr( new MeshBuffer );
    }
    this->m_meshBuffer->setVertexArray( vertexBuffer, numVertices );
    this->m_meshBuffer->setVertexColorArray( colorBuffer, numVertices );
    this->m_meshBuffer->setVertexNormalArray( normalBuffer, numVertices  );
    this->m_meshBuffer->setFaceArray( indexBuffer, numFaces );
	this->m_meshBuffer->setLabeledFacesMap( labeledFaces );
    //this->m_meshBuffer->setFaceColorArray( faceColorBuffer );
    this->m_finalized = true;

    // clean up
    labeledFaces.clear();
}


template<typename VertexT, typename NormalT>
void HalfEdgeMesh<VertexT, NormalT>::LabelRegions()
{

	typename vector<FacePtr>::iterator face_iter = m_faces.begin();
	typename vector<FacePtr>::iterator face_end  = m_faces.end();
	for(size_t i = 0; face_iter != face_end; i++, ++face_iter)
	{
		int surface_class = 1;

		if ((*face_iter)->m_region >= 0)
		{
			// get the faces surface class (region id)
			surface_class = (*face_iter)->m_region;

			// label the region if not already done
			if (m_regionClassifier->generatesLabel())
			{
				Region<VertexT, NormalT>* region = m_regions.at(surface_class);
				if (!region->hasLabel())
				{
					region->setLabel(m_regionClassifier->getLabel(surface_class));
				}
			}
		}
	}
}


template<typename VertexT, typename NormalT>
void HalfEdgeMesh<VertexT, NormalT>::assignLBI()
{
	// jetzt alle regions labeln, falls der classifier das kann
	if (m_regionClassifier->generatesLabel())
	{
		std::cout << timestamp << "Generating pre-labels with classifier type " << m_classifierType << std::endl;

		string label;
		typename vector<RegionPtr>::iterator region_iter = m_regions.begin();
		typename vector<RegionPtr>::iterator region_end  = m_regions.end();
		for(size_t i = 0; region_iter != region_end; ++i, ++region_iter)
		{
			// hier sind wir in den einzelnen regions und holen und die zugehörigen faces
			// darauf berechnen wir ein einziges mal das label und schreiben dann alle face ids in die map

			label = (*region_iter)->getLabel();

			vector<unsigned int> ids;
			typename vector<FacePtr>::iterator region_face_iter = (*region_iter)->m_faces.begin();
			typename vector<FacePtr>::iterator region_face_end  = (*region_iter)->m_faces.end();

			for(size_t i = 0; region_face_iter != region_face_end; ++i, ++region_face_iter)
			{
				ids.push_back((*region_face_iter)->getBufferID());
			}

			// if prelabel already exists in map, insert face id, else create new entry
			typename labeledFacesMap::iterator it = labeledFaces.find(label);

			if (it != labeledFaces.end())
			{
				it->second.insert(it->second.end(), ids.begin(), ids.end());
			}
			else
			{
				labeledFaces.insert(std::pair<std::string, std::vector<unsigned int> >(label, ids));
			}
		}
	}
}


template<typename VertexT, typename NormalT>
void HalfEdgeMesh<VertexT, NormalT>::resetUsedFlags()
{
	for(size_t j=0; j<m_faces.size(); j++)
	{
		for(int k=0; k<3; k++)
		{
			(*m_faces[j])[k]->used=false;
		}
	}
}

template<typename VertexT, typename NormalT>
void HalfEdgeMesh<VertexT, NormalT>::writeClassificationResult()
{
	m_regionClassifier->writeMetaInfo();
}

template<typename VertexT, typename NormalT>
void HalfEdgeMesh<VertexT, NormalT>::finalizeAndRetesselate( bool genTextures, float fusionThreshold )
{
    std::cout << timestamp << "finalizeAndRetesselate mesh with classifier \"" << m_classifierType << "\"." << std::endl;

    // used Typedef's
    typedef std::vector<size_t>::iterator   intIterator;

    // default colors
    float r=0, g=200, b=0;

    map<Vertex<uchar>, unsigned int> materialMap;

    // Since all buffer sizes are unknown when retesselating
    // all buffers are instantiated as vectors, to avoid manual reallocation
    std::vector<float> vertexBuffer;
    std::vector<float> normalBuffer;
    std::vector<uchar> colorBuffer;
    std::vector<unsigned int> indexBuffer;
    std::vector<unsigned int> materialIndexBuffer;
    std::vector<Material*> materialBuffer;
    std::vector<float> textureCoordBuffer;

    // Reset used variables. Otherwise the getContours() function might not work quite as expected.
    resetUsedFlags();

    // Take all regions that are not in an intersection plane
    std::vector<size_t> nonPlaneRegions;
    // Take all regions that were drawn into an intersection plane
    std::vector<size_t> planeRegions;
    for( size_t i = 0; i < m_regions.size(); ++i )
    {
        if( !m_regions[i]->m_inPlane || m_regions[i]->m_regionNumber < 0)
        {
            nonPlaneRegions.push_back(i);
        }
        else
        {
            planeRegions.push_back(i);
        }
    }

    // keep track of used vertices to avoid doubles.
    map<Vertex<float>, unsigned int> vertexMap;
    Vertex<float> current;

    int globalMaterialIndex = 0;

    // Copy all regions that are non in an intersection plane directly to the buffers.
    for( intIterator nonPlane = nonPlaneRegions.begin(); nonPlane != nonPlaneRegions.end(); ++nonPlane )
    {
        size_t iRegion = *nonPlane;
        int surfaceClass = m_regions[iRegion]->m_regionNumber;

        // iterate over every face for the region number '*nonPlaneBegin'
        for( size_t i=0; i < m_regions[iRegion]->m_faces.size(); ++i )
        {
            size_t iFace=i;
            size_t pos;
            // loop over each vertex for this face
            for( int j=0; j < 3; j++ )
            {
                int iVertex = j;
                current = (*m_regions[iRegion]->m_faces[iFace])(iVertex)->m_position;

                // look up the current vertex. If it was used before get the position for the indexBuffer.
                if( vertexMap.find(current) != vertexMap.end() )
                {
                    pos = vertexMap[current];
                }
                else
                {
                    pos = vertexBuffer.size() / 3;
                    vertexMap.insert(pair<Vertex<float>, unsigned int>(current, pos));
                    vertexBuffer.push_back( (*m_regions[iRegion]->m_faces[iFace])(iVertex)->m_position.x );
                    vertexBuffer.push_back( (*m_regions[iRegion]->m_faces[iFace])(iVertex)->m_position.y );
                    vertexBuffer.push_back( (*m_regions[iRegion]->m_faces[iFace])(iVertex)->m_position.z );

                    if((*m_regions[iRegion]->m_faces[iFace])(iVertex)->m_normal.length() > 0.0001)
                    {
                    	normalBuffer.push_back( (*m_regions[iRegion]->m_faces[iFace])(iVertex)->m_normal[0] );
                    	normalBuffer.push_back( (*m_regions[iRegion]->m_faces[iFace])(iVertex)->m_normal[1] );
                    	normalBuffer.push_back( (*m_regions[iRegion]->m_faces[iFace])(iVertex)->m_normal[2] );
                    }
                    else
                    {
                    	normalBuffer.push_back((*m_regions[iRegion]->m_faces[iFace]).getFaceNormal()[0]);
                    	normalBuffer.push_back((*m_regions[iRegion]->m_faces[iFace]).getFaceNormal()[1]);
                    	normalBuffer.push_back((*m_regions[iRegion]->m_faces[iFace]).getFaceNormal()[2]);
                    }

                    //TODO: Color Vertex Traits stuff?
                    colorBuffer.push_back( r );
                    colorBuffer.push_back( g );
                    colorBuffer.push_back( b );

                    textureCoordBuffer.push_back( 0.0 );
                    textureCoordBuffer.push_back( 0.0 );
                    textureCoordBuffer.push_back( 0.0 );
                }

                indexBuffer.push_back( pos );
            }

            if ( genTextures )
            {
                int one = 1;
                vector<VertexT> cv;
                this->m_pointCloudManager->searchTree()->kSearch((*m_regions[iRegion]->m_faces[iFace]).getCentroid(), one, cv);
                r = *((uchar*) &(cv[0][3])); /* red */
                g = *((uchar*) &(cv[0][4])); /* green */
                b = *((uchar*) &(cv[0][5])); /* blue */
            }

            // Try to find a material with the same color
            map<Vertex<uchar>, unsigned int >::iterator it = materialMap.find(Vertex<uchar>(r, g, b));
            if(it != materialMap.end())
            {
            	// If found, put material index into buffer
            	unsigned int position = it->second;
            	materialIndexBuffer.push_back(position);
            }
            else
            {
                Material* m = new Material;
                m->r = r;
                m->g = g;
                m->b = b;
                m->texture_index = -1;

                // Save material index
                materialBuffer.push_back(m);
                materialIndexBuffer.push_back(globalMaterialIndex);
                globalMaterialIndex++;
            }


        }
    }
    cout << timestamp << "Done copying non planar regions.";

    /*
         Done copying the simple stuff. Now the planes are going to be retesselated
         and the textures are generated if there are textures to generate at all.!
     */

    Texturizer<VertexT, NormalT>* texturizer = new Texturizer<VertexT, NormalT>(this->m_pointCloudManager);

    ///Tells which texture belongs to which material
    map<unsigned int, unsigned int > textureMap;

    string msg = timestamp.getElapsedTime() + "Applying textures to planes ";
    ProgressBar progress(planeRegions.size(), msg);
    for(intIterator planeNr = planeRegions.begin(); planeNr != planeRegions.end(); ++planeNr )
    {
        try
        {
            size_t iRegion = *planeNr;

            int surface_class = m_regions[iRegion]->m_regionNumber;
            //            r = (uchar)( 255 * fabs( cos( surfaceClass ) ) );
            //            g = (uchar)( 255 * fabs( sin( surfaceClass * 30 ) ) );
            //            b = (uchar)( 255 * fabs( sin( surfaceClass * 2 ) ) ) ;

            r = m_regionClassifier->r(surface_class);
            g = m_regionClassifier->g(surface_class);
            b = m_regionClassifier->b(surface_class);

            //textureBuffer.push_back( m_regions[iRegion]->m_regionNumber );

            // get the contours for this region
            vector<vector<VertexT> > contours = m_regions[iRegion]->getContours(fusionThreshold);

            // alocate a new texture
            TextureToken<VertexT, NormalT>* t = NULL;

            //retesselate these contours.
            std::vector<float> points;
            std::vector<unsigned int> indices;

            Tesselator<VertexT, NormalT>::getFinalizedTriangles(points, indices, contours);

            if( genTextures )
            {
                t = texturizer->texturizePlane( contours[0] );
                if(t)
                {
                    t->m_texture->save(t->m_textureIndex);
                }
            }

            // copy new vertex data:
            vertexBuffer.insert( vertexBuffer.end(), points.begin(), points.end() );

            // copy vertex, normal and color data.
            for(int j=0; j< points.size()/3; ++j)
            {
                normalBuffer.push_back( m_regions[iRegion]->m_normal[0] );
                normalBuffer.push_back( m_regions[iRegion]->m_normal[1] );
                normalBuffer.push_back( m_regions[iRegion]->m_normal[2] );

                colorBuffer.push_back( r );
                colorBuffer.push_back( g );
                colorBuffer.push_back( b );

                float u1 = 0;
                float u2 = 0;
                if(t) t->textureCoords( VertexT( points[j * 3 + 0], points[j * 3 + 1], points[j * 3 + 2]), u1, u2 );
                textureCoordBuffer.push_back( u1 );
                textureCoordBuffer.push_back( u2 );
                textureCoordBuffer.push_back(  0 );

            }

            // copy indices...
            // get the old end of the vertex buffer.
            size_t offset = vertexBuffer.size() - points.size();

            // calculate the index value for the old end of the vertex buffer.
            offset = ( offset / 3 );

            for(int j=0; j < indices.size(); j+=3)
            {
                /*if(indices[j] == indices[j+1] || indices[j+1] == indices[j+2] || indices[j+2] == indices[j])
                {
                    cout << "Detected degenerated face: " << indices[j] << " " << indices[j + 1] << " " << indices[j + 2] << endl;
                }*/

                // store the indices with the correct offset to the indices buffer.
                int a =  indices[j + 0] + offset;
                int b =  indices[j + 1] + offset;
                int c =  indices[j + 2] + offset;

                if(a != b && b != c && a != c)
                {
                    indexBuffer.push_back( a );
                    indexBuffer.push_back( b );
                    indexBuffer.push_back( c );
                }

            }

            // Create material and update buffer
            if(t)
            {
                map<unsigned int, unsigned int >::iterator it = textureMap.find(t->m_textureIndex);
                if(it == textureMap.end())
                {
                    //new texture -> create new material
                    Material* m = new Material;
                    m->r = r;
                    m->g = g;
                    m->b = b;
                    m->texture_index = t->m_textureIndex;
                    materialBuffer.push_back(m);
                    for( int j = 0; j < indices.size() / 3; j++ )
                    {
                        materialIndexBuffer.push_back(globalMaterialIndex);
                    }
                    textureMap[t->m_textureIndex] = globalMaterialIndex;
                    globalMaterialIndex++;
                }
                else
                {
                    //Texture already exists -> use old material
                    for( int j = 0; j < indices.size() / 3; j++ )
                    {
                        materialIndexBuffer.push_back(it->second);
                    }
                }
            }
            else
            {
                Material* m = new Material;
                m->r = r;
                m->g = g;
                m->b = b;
                m->texture_index = -1;
                materialBuffer.push_back(m);
            }


            if(t)
            {
                delete t;
            }

        }
        catch(...)
        {
            cout << timestamp << "Exception during finalization. Skipping triangle." << endl;
        };
        // Update counters
        ++progress;

    }


    // Label regions with Classifier
    LabelRegions();
    assignLBI();

    if ( !this->m_meshBuffer )
    {
        this->m_meshBuffer = MeshBufferPtr( new MeshBuffer );
    }
    this->m_meshBuffer->setVertexArray( vertexBuffer );
    this->m_meshBuffer->setVertexColorArray( colorBuffer );
    this->m_meshBuffer->setVertexNormalArray( normalBuffer );
    this->m_meshBuffer->setFaceArray( indexBuffer );
    this->m_meshBuffer->setVertexTextureCoordinateArray( textureCoordBuffer );
    this->m_meshBuffer->setMaterialArray( materialBuffer );
    this->m_meshBuffer->setFaceMaterialIndexArray( materialIndexBuffer );
	this->m_meshBuffer->setLabeledFacesMap( labeledFaces );
    this->m_finalized = true;
    cout << endl << timestamp << "Done retesselating." << endl;

    // Print texturizer statistics
    cout << *texturizer << endl;

    // Clean up
    delete texturizer;
    labeledFaces.clear();
    Tesselator<VertexT, NormalT>::clear();
} 



template<typename VertexT, typename NormalT>
void HalfEdgeMesh<VertexT, NormalT>::reduceMeshByCollapse(int n_collapses, VertexCosts<VertexT, NormalT> &c)
{
    string msg = timestamp.getElapsedTime() + "Collapsing edges...";
    ProgressBar progress(n_collapses, msg);

    // Try not to collapse more vertices than are in the mesh
    if(n_collapses >= (int)m_vertices.size())
    {
        n_collapses = (int)m_vertices.size();
    }
    //    cout << "Collapsing " << n_collapses << endl;
    //    for(int n = 0; n < n_collapses; n++)
    //    {
    //
    //    	priority_queue<vertexCost_p, vector<vertexCost_p>, cVertexCost> q;
    //    	for(size_t i = 0; i < this->m_vertices.size(); i++)
    //    	{
    //    		q.push(vertexCost_p(m_vertices[i], c(*m_vertices[i])));
    //    	}
    //
    //    	cout << q.size() << endl;
    //
    //    	// Try to collapse until a non-border-edges is found. If there are only
    //    	// borders left, collapse border edge with minimum cost
    //    	if(!q.empty())
    //    	{
    //    		// Save vertex with lowest costs
    //    		VertexPtr topVertex = q.top().first;
    //    		VertexPtr toCollapse = topVertex;
    //
    //    		// Check for border vertices
    //    		while(toCollapse->isBorderVertex() && !q.empty())
//    		{
//    			q.pop();
//    			toCollapse = q.top().first;
//    		}
//
//    		// If q is empty, no non-border vertex was found, collapse
//    		// first border vertex
//    		if(q.empty())
//    		{
//    			EdgePtr e = topVertex->getShortestEdge();
//    			cout << "E: " << e << endl;
//    			collapseEdge(e);
//    		}
//    		else
//    		{
//    			EdgePtr e = toCollapse->getShortestEdge();
//    			cout << "F: " << e << endl;
//    			collapseEdge(e);
//    		}
//    	}
//
//    	++progress;
//    }


  /*  priority_queue<vertexCost_p, vector<vertexCost_p>, cVertexCost> q;
    for(size_t i = 0; i < this->m_vertices.size(); i++)
    {
    	q.push(vertexCost_p(m_vertices[i], c(*m_vertices[i])));
    }

    for(int i = 0; i < n_collapses && !q.empty(); i++)
    {
    	VertexPtr v = q.top().first;
    	while(v->isBorderVertex() && !q.empty())
    	{
    		q.pop();
    		v = q.top().first;
    	}
    	EdgePtr e = v->getShortestEdge();
    	collapseEdge(e);
    }*/

}

template<typename VertexT, typename NormalT>
void HalfEdgeMesh<VertexT, NormalT>::getCostMap(std::map<VertexPtr, float> &costs, VertexCosts<VertexT, NormalT> &c)
{
	for(size_t i = 0; i < m_vertices.size(); i++)
	{
		costs[i] = c(*m_vertices[i]);
	}
}

} // namespace lvr<|MERGE_RESOLUTION|>--- conflicted
+++ resolved
@@ -43,40 +43,6 @@
 }
 
 template<typename VertexT, typename NormalT>
-<<<<<<< HEAD
-HalfEdgeMesh<VertexT, NormalT>::~HalfEdgeMesh()
-{
-   /* this->m_meshBuffer.reset();
-    this->m_pointCloudManager.reset();
-
-    for (int i = 0 ; i < m_vertices.size() ; i++)
-    {
-	    delete m_vertices[i];
-    }
-    this->m_vertices.clear();
-
-    for (int j = 0 ; j < m_faces.size() ; j++)
-    {
-	    delete m_faces[j];
-    }
-    this->m_faces.clear();
-
-    for (int k = 0 ; k < m_regions.size() ; k++)
-    {
-	    delete m_regions[k];
-    }
-    this->m_regions.clear();
-
-    if(this->m_regionClassifier != 0){
-	    delete this->m_regionClassifier;
-	    this->m_regionClassifier = 0;
-    }
-*/
-}
-
-template<typename VertexT, typename NormalT>
-=======
->>>>>>> b13f92b9
 HalfEdgeMesh<VertexT, NormalT>::HalfEdgeMesh(
         MeshBufferPtr mesh)
 {
