/* Copyright (C) 2011 Uni Osnabrück
 * This file is part of the LAS VEGAS Reconstruction Toolkit,
 *
 * LAS VEGAS is free software; you can redistribute it and/or modify
 * it under the terms of the GNU General Public License as published by
 * the Free Software Foundation; either version 2 of the License, or
 * (at your option) any later version.
 *
 * LAS VEGAS is distributed in the hope that it will be useful,
 * but WITHOUT ANY WARRANTY; without even the implied warranty of
 * MERCHANTABILITY or FITNESS FOR A PARTICULAR PURPOSE.  See the
 * GNU General Public License for more details.
 *
 * You should have received a copy of the GNU General Public License
 * along with this program; if not, write to the Free Software
 * Foundation, Inc., 59 Temple Place - Suite 330, Boston, MA  02111-1307, USA
 */


/*
 * HalfEdgeMesh.tcc
 *
 *  @date 13.11.2008
 *  @author Florian Otte (fotte@uos.de)
 *  @author Kim Rinnewitz (krinnewitz@uos.de)
 *  @author Sven Schalk (sschalk@uos.de)
 *  @author Thomas Wiemann (twiemann@uos.de)
 */


namespace lvr
{

template<typename VertexT, typename NormalT>
HalfEdgeMesh<VertexT, NormalT>::HalfEdgeMesh( )
{
    m_globalIndex = 0;
    m_regionClassifier = ClassifierFactory<VertexT, NormalT>::get("Default", this);
    m_classifierType = "Default";
    m_pointCloudManager = NULL;
    m_depth = 100;
    m_fusionNeighbors = 0;
    ///added
    start_texture_index=0;
}

template<typename VertexT, typename NormalT>
HalfEdgeMesh<VertexT, NormalT>::HalfEdgeMesh(
        typename PointsetSurface<VertexT>::Ptr pm )
{
    m_globalIndex = 0;
    m_regionClassifier = ClassifierFactory<VertexT, NormalT>::get("Default", this);
    m_classifierType = "Default";
    m_pointCloudManager = pm;
    m_depth = 100;
    ///added
    start_texture_index=0;
}

template<typename VertexT, typename NormalT>
HalfEdgeMesh<VertexT, NormalT>::HalfEdgeMesh(
        MeshBufferPtr mesh)
{
    size_t num_verts, num_faces;
    floatArr vertices = mesh->getVertexArray(num_verts);

    // Add all vertices
    for(size_t i = 0; i < num_verts; i++)
    {
        addVertex(VertexT(vertices[3 * i], vertices[3 * i + 1], vertices[3 * i + 2]));
    }

    // Add all faces
    uintArr faces = mesh->getFaceArray(num_faces);
    for(size_t i = 0; i < num_faces; i++)
    {
        addTriangle(faces[3 * i], faces[3 * i + 1], faces[3 * i + 2]);
    }

    // Initial remaining stuff
    m_globalIndex = this->meshSize();
    m_regionClassifier = ClassifierFactory<VertexT, NormalT>::get("Default", this);
    m_classifierType = "Default";
    m_depth = 100;
    this->m_meshBuffer = mesh;
    ///added
    start_texture_index=0;
}

template<typename VertexT, typename NormalT>
void HalfEdgeMesh<VertexT, NormalT>::addMesh(HalfEdgeMesh<VertexT, NormalT>* slice, bool texture)
{
	size_t old_vert_size = m_vertices.size();
	m_vertices.resize(old_vert_size +  slice->m_vertices.size() - slice->m_fusion_verts.size());

    size_t count = 0;
    unordered_map<size_t, size_t> fused_verts;
    for(int i = 0; i < slice->m_vertices.size();i++)
    {
		size_t index = old_vert_size + i - count;
		if(!slice->m_vertices[i]->m_oldFused)
		{
			m_vertices[index] = slice->m_vertices[i];
			//fused_verts[i] = index;
			m_vertices[index]->m_actIndex = index;
		}
		else
			count++;
	}
	for(auto vert_it = slice->m_fusion_verts.begin(); vert_it != slice->m_fusion_verts.end(); vert_it++)
	{
		/*size_t merge_index = vert_it->first;
		size_t erase_index = vert_it->second;
		if(m_fused_verts.size() > 0)
		{
			auto merge_it = m_fused_verts.find(merge_index);
			if(merge_it != m_fused_verts.end())
			{
				merge_index = merge_it->second;
				//fused_verts[erase_index] = merge_index;
			}

		}*/
		mergeVertex(vert_it->first, vert_it->second);
	}

	size_t old_size = m_faces.size();

	m_faces.resize(old_size +  slice->m_faces.size());
    for(int i = 0; i < slice->m_faces.size();i++)
    {
		size_t index = old_size + i;
		m_faces[index] = slice->m_faces[i];
	}

	//m_fused_verts = fused_verts;
	m_slice_verts = slice->m_slice_verts;
	m_globalIndex = this->meshSize();

    if(slice->m_meshBuffer && this->m_meshBuffer)
	{
        //Colors
        size_t a = 0,b = 0;
        std::vector<unsigned char> colorBuffer_dst;
        ucharArr colorBuffer_src_A = this->m_meshBuffer->getVertexColorArray(a);
        ucharArr colorBuffer_src_B = slice->m_meshBuffer->getVertexColorArray(b);
        colorBuffer_dst.resize(a*3+b*3);
        for(size_t i=0;i<a*3;i++)
            colorBuffer_dst[i] = colorBuffer_src_A[i];
        for(size_t i=0;i<b*3;i++)
            colorBuffer_dst[a*3+i] = colorBuffer_src_B[i];
        this->m_meshBuffer->setVertexColorArray(colorBuffer_dst);
    }
	if(slice->m_meshBuffer && this->m_meshBuffer && texture)
	{

		size_t a = 0,b = 0;

		//TextureCoords
		std::vector<float> textureCoordBuffer_dst;
		floatArr textureCoordBuffer_src_A = this->m_meshBuffer->getVertexTextureCoordinateArray(a);
		floatArr textureCoordBuffer_src_B = slice->m_meshBuffer->getVertexTextureCoordinateArray(b);
		textureCoordBuffer_dst.resize(a*3+b*3);
		for(size_t i=0;i<a*3;i++)
			textureCoordBuffer_dst[i] = textureCoordBuffer_src_A[i];
		for(size_t i=0;i<b*3;i++)
			textureCoordBuffer_dst[a*3+i] = textureCoordBuffer_src_B[i];

		//Material
		size_t offset = 0;
		std::vector<Material*> materialBuffer_dst;
		materialArr materialBuffer_src_A = this->m_meshBuffer->getMaterialArray(offset);
		materialArr materialBuffer_src_B = slice->m_meshBuffer->getMaterialArray(a);
		materialBuffer_dst.resize(offset+a);
		for(size_t i=0;i<offset;i++)
			materialBuffer_dst[i] = materialBuffer_src_A[i];
		for(size_t i=0;i<a;i++)
			materialBuffer_dst[offset+i] = materialBuffer_src_B[i];

		//MaterialIndices
		std::vector<unsigned int> materialIndexBuffer_dst;
		uintArr materialIndexBuffer_src_A = this->m_meshBuffer->getFaceMaterialIndexArray(a);
		uintArr materialIndexBuffer_src_B = slice->m_meshBuffer->getFaceMaterialIndexArray(b);
		materialIndexBuffer_dst.resize(a+b);
		for(size_t i=0;i<a;i++)
			materialIndexBuffer_dst[i] = materialIndexBuffer_src_A[i];
		for(size_t i=0;i<b;i++)
			materialIndexBuffer_dst[a+i] = materialIndexBuffer_src_B[i]+offset;


		this->m_meshBuffer->setVertexTextureCoordinateArray( textureCoordBuffer_dst );
		this->m_meshBuffer->setMaterialArray( materialBuffer_dst );
		this->m_meshBuffer->setFaceMaterialIndexArray( materialIndexBuffer_dst );




		///texture stuff
		int b_rect_size;
		std::vector<std::vector<cv::Point3f> > b_rects = slice->getBoundingRectangles(b_rect_size);;
		bounding_rectangles_3D.insert(bounding_rectangles_3D.end(),b_rects.begin(),b_rects.end());
		this->b_rect_size += b_rect_size;

		std::vector<std::pair<cv::Mat,float> > textures = slice->getTextures();
		this->textures.insert(this->textures.end(),textures.begin(),textures.end());
	}
}

template<typename VertexT, typename NormalT>
void HalfEdgeMesh<VertexT, NormalT>::mergeVertex(VertexPtr merge_vert, VertexPtr erase_vert)
{
	merge_vert->m_merged = true;
    if(erase_vert == NULL)
    {
        cout << "Merging NULL Pointer! " << endl;
        return;
    }

    //cout << "merge vertex " << merge_vert << endl;
    //cout << "erase vertex " << erase_vert << endl;
	if(merge_vert->m_position.x != erase_vert->m_position.x || merge_vert->m_position.y != erase_vert->m_position.y || merge_vert->m_position.z != erase_vert->m_position.z)
	{
		//cout << "Vertex missalignment! " << endl;
		float dist_x = merge_vert->m_position.x - erase_vert->m_position.x;
		float dist_y = merge_vert->m_position.y - erase_vert->m_position.y;
		float dist_z = merge_vert->m_position.z - erase_vert->m_position.z;
		float dist = sqrt(dist_x*dist_x + dist_y*dist_y + dist_z*dist_z);
		//cout << "distance " << dist << endl;*/


		if(dist > 0.1)
		{
			cout << "Big Vertex missalignment!!!!! " << endl;
			cout << "distance " << dist << endl;
            m_vertices.push_back(erase_vert);
            return;
		}
	}
	size_t old_size = merge_vert->in.size();
	merge_vert->in.resize(old_size + erase_vert->in.size());
	for(size_t i = 0; i < erase_vert->in.size(); i++)
	{
		size_t index = old_size + i;
		if(erase_vert->in[i]->isBorderEdge())
		{
			for(size_t j = 0; j < merge_vert->out.size(); j++)
			{
				if(merge_vert->out[j]->end() == erase_vert->in[i]->start())
				{
					erase_vert->in[i]->setPair(merge_vert->out[j]);
					merge_vert->out[j]->setPair(erase_vert->in[i]);
				}
			}
		}
		merge_vert->in[index] = erase_vert->in[i];
		erase_vert->in[i]->setEnd(merge_vert);
	}
    old_size = merge_vert->out.size();
	merge_vert->out.resize(old_size + erase_vert->out.size());
	for(size_t i = 0; i < erase_vert->out.size(); i++)
	{
		size_t index = old_size + i;
		merge_vert->out[index] = erase_vert->out[i];
		erase_vert->out[i]->setStart(merge_vert);
	}
	merge_vert->m_fused = false;
	delete erase_vert;
    erase_vert = NULL;
}

template<typename VertexT, typename NormalT>
HalfEdgeMesh<VertexT, NormalT>::~HalfEdgeMesh()
{

    this->m_meshBuffer.reset();
    if(this->m_pointCloudManager != NULL)
		this->m_pointCloudManager.reset();

    typename set<EdgePtr>::iterator e_it = m_garbageEdges.begin();
    for(; e_it != m_garbageEdges.end(); e_it++)
    {
        EdgePtr e = *e_it;
        delete e;
    }
    m_garbageEdges.clear();


    if(this->m_regionClassifier != 0)
    {
        delete this->m_regionClassifier;
        this->m_regionClassifier = 0;
    }

    for (int i = 0 ; i < m_vertices.size() ; i++)
    {
        delete m_vertices[i];
    }
    this->m_vertices.clear();

    typename set<Region<VertexT, NormalT>*>::iterator r_it;
    for(r_it = m_garbageRegions.begin(); r_it != m_garbageRegions.end(); r_it++)
    {
        RegionPtr r = *r_it;
        delete r;
    }
    m_garbageRegions.clear();

    typename set<FacePtr>::iterator f_it = m_garbageFaces.begin();
    for(; f_it != m_garbageFaces.end(); f_it++)
    {
        FacePtr f = *f_it;
        delete f;
    }
    m_garbageFaces.clear();

}

template<typename VertexT, typename NormalT>
void HalfEdgeMesh<VertexT, NormalT>::setClassifier(string name)
{
	// Delete old classifier if present
	if(m_regionClassifier) delete m_regionClassifier;

	// Create new one
	m_regionClassifier = ClassifierFactory<VertexT, NormalT>::get(name, this);

	// update name
	m_classifierType = name;

	// Check if successful
	if(!m_regionClassifier)
	{
		cout << timestamp << "Warning: Unable to create classifier type '"
			 << name << "'. Using default." << endl;

		m_regionClassifier = ClassifierFactory<VertexT, NormalT>::get( "PlaneSimpsons", this);
		m_classifierType = "PlaneSimpsons";
	}
}


template<typename VertexT, typename NormalT>
void HalfEdgeMesh<VertexT, NormalT>::addVertex(VertexT v)
{
    // Create new HalfEdgeVertex and increase vertex counter
    HVertex* h = new HVertex(v);
    h->m_actIndex = m_vertices.size();
    m_vertices.push_back(h);
    m_globalIndex++;
}


template<typename VertexT, typename NormalT>
void HalfEdgeMesh<VertexT, NormalT>::deleteVertex(VertexPtr v)
{
    // Delete HalfEdgeVertex and decrease vertex counter
    m_vertices.erase(find(m_vertices.begin(), m_vertices.end(), v));
    m_globalIndex--;
}

template<typename VertexT, typename NormalT>
void HalfEdgeMesh<VertexT, NormalT>::addNormal(NormalT n)
{
    // Is a vertex exists at globalIndex, save normal
    assert(m_globalIndex == m_vertices.size());
    m_vertices[m_globalIndex - 1]->m_normal = n;
}

template<typename VertexT, typename NormalT>
HalfEdge<HalfEdgeVertex<VertexT, NormalT>, HalfEdgeFace<VertexT, NormalT> >* HalfEdgeMesh<VertexT, NormalT>::halfEdgeToVertex(VertexPtr v, VertexPtr next)
{
    EdgePtr edge = 0;
    EdgePtr cur;

    typename EdgeVector::iterator it;

    for(it = v->in.begin(); it != v->in.end(); it++)
    {
        // Check all incoming edges, if start and end vertex
        // are the same. If they are, save this edge.
        cur = *it;
        if(cur->end() == v && cur->start() == next)
        {
            edge = cur;
        }
    }

    return edge;
}

template<typename VertexT, typename NormalT>
void HalfEdgeMesh<VertexT, NormalT>::addTriangle(uint a, uint b, uint c, FacePtr &f)
{
    // Create a new face
    FacePtr face = new HFace;
    m_faces.push_back(face);
    m_garbageFaces.insert(face);

    // Create a list of HalfEdges that will be connected
    // with this here. Here we need only to alloc space for
    // three pointers, allocation and linking will be done
    // later.
    EdgePtr edges[3];

    // Traverse face triangles
    for(int k = 0; k < 3; k++)
    {
        // Pointer to start and end vertex of an edge
        VertexPtr current;
        VertexPtr next;

        // Map k values to parameters
        switch(k)
        {
        case 0:
            current = m_vertices[a];
            next    = m_vertices[b];
            break;
        case 1:
            current = m_vertices[b];
            next    = m_vertices[c];
            break;
        case 2:
            current = m_vertices[c];
            next    = m_vertices[a];
            break;
        }

        // Try to find an pair edges of an existing face,
        // that points to the current vertex. If such an
        // edge exists, the pair-edge of this edge is the
        // one we need. Update link. If no edge is found,
        // create a new one.
        EdgePtr edgeToVertex = halfEdgeToVertex(current, next);

        // If a fitting edge was found, save the pair edge
        // and let it point the the new face

        if(edgeToVertex)
        {
            try
            {
                edges[k] = edgeToVertex->pair();
            }
            catch (HalfEdgeAccessException &e)
            {
                cout << "HalfEdgeMesg::addTriangle: " << e.what() << endl;
                EdgePtr edge = new HEdge;
                m_garbageEdges.insert(edge);
                edge->setStart(edgeToVertex->end());
                edge->setEnd(edgeToVertex->start());
                edges[k] = edge;
            }

            edges[k]->setFace(face);
        }
        else
        {
            // Create new edge and pair
            EdgePtr edge = new HEdge;
            m_garbageEdges.insert(edge);
            edge->setFace(face);
            edge->setStart(current);
            edge->setEnd(next);

            EdgePtr pair = new HEdge;
            m_garbageEdges.insert(pair);
            pair->setStart(next);
            pair->setEnd(current);
            pair->setFace(0);

            // Link Half edges
            edge->setPair(pair);
            pair->setPair(edge);

            // Save outgoing edge
            current->out.push_back(edge);
            next->in.push_back(edge);

            // Save incoming edges
            current->in.push_back(pair);
            next->out.push_back(pair);

            // Save pointer to new edge
            edges[k] = edge;
        }
    }

    for(int k = 0; k < 3; k++)
    {
        edges[k]->setNext(edges[(k + 1) % 3]);
    }

    //m_faces.push_back(face);
    face->m_edge = edges[0];
    face->calc_normal();
    face->m_face_index = m_faces.size();
    face->m_indices[0] = a;
    face->m_indices[1] = b;
    face->m_indices[2] = c;
    f = face;
}

template<typename VertexT, typename NormalT>
void HalfEdgeMesh<VertexT, NormalT>::setFusionVertex(uint v)
{
	auto vertice = m_vertices[v];
	vertice->m_fused = true;
	vertice->m_actIndex = v;
	m_fusionVertices.push_back(vertice);
}

template<typename VertexT, typename NormalT>
void HalfEdgeMesh<VertexT, NormalT>::setFusionNeighborVertex(uint v)
{
	auto vertice = m_vertices[v];
	vertice->m_fusedNeighbor = true;
	vertice->m_actIndex = v;
	m_oldFusionVertices.push_back(vertice);
}

template<typename VertexT, typename NormalT>
void HalfEdgeMesh<VertexT, NormalT>::setOldFusionVertex(uint v)
{
	auto vertice = m_vertices[v];
	if(!vertice->m_oldFused)
	{
		vertice->m_oldFused = true;
		vertice->m_actIndex = v;
		m_fusionNeighbors++;
	}
}

template<typename VertexT, typename NormalT>
void HalfEdgeMesh<VertexT, NormalT>::addTriangle(uint a, uint b, uint c)
{
    FacePtr face;
    addTriangle(a, b, c, face);
}

template<typename VertexT, typename NormalT>
void HalfEdgeMesh<VertexT, NormalT>::cleanContours(int iterations)
{
	for(int a = 0; a < iterations; a++)
	{
		FaceVector toDelete;
		toDelete.clear();
		for(int i = 0; i < m_faces.size(); i++)
		{


			// Get current face
			FacePtr f = m_faces[i];

			// Count border edges
			int bf = 0;

			EdgePtr e1 = f->m_edge;
			EdgePtr e2 = e1->next();
			EdgePtr e3 = e2->next();

			EdgePtr s = f->m_edge;
			EdgePtr e = s;
			do
			{
				if(e->pair())
				{
					EdgePtr p = e->pair();
					if(!(p->face())) bf++;
				}
				e = e->next();
			}
			while(s != e);

			// Mark face if is an artifact and store in removal list
			if(bf >= 2)
			{
				toDelete.push_back(f);
			}

			if(bf == 1)
			{
				if(f->getArea() < 0.0001) toDelete.push_back(f);
			}

		}

		// Delete all artifact faces
		for(int i = 0; i < (int)toDelete.size(); i++)
		{
			deleteFace(toDelete[i]);
		}
	}
}

template<typename VertexT, typename NormalT>
void HalfEdgeMesh<VertexT, NormalT>::deleteFace(FacePtr f, bool erase)
{
    //f->m_invalid = true;
    //m_regions[f->m_region]->deleteInvalidFaces();

    //save references to edges and vertices
    HEdge* startEdge = (*f)[0];
    HEdge* nextEdge  = (*f)[1];
    HEdge* lastEdge  = (*f)[2];
    HVertex* p1 = (*f)(0);
    HVertex* p2 = (*f)(1);
    HVertex* p3 = (*f)(2);

    startEdge->setFace(0);
    startEdge->setFace(0);
    nextEdge->setFace(0);
    nextEdge->setFace(0);
    lastEdge->setFace(0);
    lastEdge->setFace(0);

    try
    {
       startEdge->pair()->face();
    }
    catch(...)
    {
        deleteEdge(startEdge);
    }

    try
    {
        nextEdge->pair()->face();
    }
    catch(...)
    {
        deleteEdge(nextEdge);
    }

    try
    {
        lastEdge->pair()->face();
    }
    catch(...)
    {
        deleteEdge(lastEdge);
    }

    if(erase)
    {
        typename vector<FacePtr>::iterator it = find(m_faces.begin(), m_faces.end(), f);
        if(it != m_faces.end())
        {
            m_faces.erase(it);
        }
    }

}

template<typename VertexT, typename NormalT>
void HalfEdgeMesh<VertexT, NormalT>::checkFaceIntegreties()
{
    int c = 0;
    HEdge* edge;
    typename vector<FacePtr>::iterator it;
    for(it = m_faces.begin(); it != m_faces.end(); it++)
    {
        bool face_ok = true;
        for(int i = 0; i < 3; i++)
        {
            try
            {
                edge = (*(*it))[i];
            }
            catch(HalfEdgeAccessException)
            {
                face_ok = false;
            }
        }
        if(!face_ok)
        {
            c++;
        }
    }
    cout << timestamp << "Checked face integreties. Found " << c << " degenerated faces from " << m_faces.size() << " checked." << endl;
}

template<typename VertexT, typename NormalT>
void HalfEdgeMesh<VertexT, NormalT>::deleteEdge(EdgePtr edge, bool deletePair)
{
    typename vector<EdgePtr>::iterator it;
   /* try
    {
        // Do not delete edges that still have a face!
        edge->face();
        return;
    } catch(...) {}*/



    try
    {
        //delete references from start point to outgoing edge
        it = find(edge->start()->out.begin(), edge->start()->out.end(), edge);
        if(it != edge->start()->out.end())
        {
            edge->start()->out.erase(it);
        }
    }
    catch (HalfEdgeAccessException &e)
    {
        cout << "HalfEdgeMesh::deleteEdge(): " << e.what() << endl;
    }

    try
    {
        it = find(edge->end()->in.begin(), edge->end()->in.end(), edge);
        //delete references from end point to incoming edge
        if(it !=  edge->end()->in.end())
        {
            edge->end()->in.erase(it);
        }
    }
    catch (HalfEdgeAccessException &e)
    {
        cout << "HalfEdgeMesh::deleteEdge(): " << e.what() << endl;
    }


    if(deletePair)
    {
        try
        {
            //delete references from start point to outgoing edge
            it = find(edge->pair()->start()->out.begin(), edge->pair()->start()->out.end(), edge->pair());
            if(it != edge->pair()->start()->out.end())
            {
                edge->pair()->start()->out.erase(it);
            }
        }
        catch (HalfEdgeAccessException )
        {
            //cout << "HalfEdgeMesh::deleteEdge(): " << e.what() << endl;
        }

        try
        {
            it = find(edge->pair()->end()->in.begin(), edge->pair()->end()->in.end(), edge->pair());
            if(it != edge->pair()->end()->in.end())
            {
                edge->pair()->end()->in.erase(it);
            }
            edge->pair()->setPair(0);
        }
        catch (HalfEdgeAccessException)
        {
            //cout << "HalfEdgeMesh::deleteEdge(): " << e.what() << endl;
        }
        edge->setPair(0);
    }
}

template<typename VertexT, typename NormalT>
void HalfEdgeMesh<VertexT, NormalT>::collapseEdge(EdgePtr edge)
{

    // Save start and end vertex
    VertexPtr p1 = edge->start();
    VertexPtr p2 = edge->end();

    // Don't collapse zero edges (need to fix them!!!)
    if(p1 == p2) return;

    // Move p1 to the center between p1 and p2 (recycle p1)
    p1->m_position = (p1->m_position + p2->m_position) * 0.5;

    // Reorganize the pointer structure between the edges.
    // If a face will be deleted after the edge is collapsed the pair pointers
    // have to be reseted.
    try
    {
        if (edge->face())
        {
            // reorganize pair pointers
            edge->next()->next()->pair()->setPair(edge->next()->pair());
            edge->next()->pair()->setPair(edge->next()->next()->pair());

            EdgePtr e1 = edge->next()->next();
            EdgePtr e2 = edge->next();

            //delete old edges
            deleteEdge(e1, false);
            deleteEdge(e2, false);
        }
    }
    catch(HalfEdgeAccessException)
    {
    }

    try
    {
        if (edge->pair()->face())
        {
            // reorganize pair pointers
            edge->pair()->next()->next()->pair()->setPair(edge->pair()->next()->pair());
            edge->pair()->next()->pair()->setPair(edge->pair()->next()->next()->pair());
            //delete old edges

            EdgePtr e1 = edge->pair()->next()->next();
            EdgePtr e2 = edge->pair()->next();

            deleteEdge(e1, false);
            deleteEdge(e2, false);
        }
    }
    catch(HalfEdgeAccessException )
    {

    }

    // Now really delete faces
    try
    {
        if(edge->pair()->face())
        {
            deleteFace(edge->pair()->face());
            edge->setPair(0);
        }
    }
    catch(HalfEdgeAccessException )
    {
    }

    try
    {
        if(edge->face())
        {
            deleteFace(edge->face());
            edge->setFace(0);
        }
    }
    catch(HalfEdgeAccessException )
    {
    }

    //Delete collapsed edge and its' pair
    deleteEdge(edge);

    //Update incoming and outgoing edges of p1 (the start point of the collapsed edge)
    typename vector<EdgePtr>::iterator it;
    it = p2->out.begin();

    while(it != p2->out.end())
    {
        (*it)->setStart(p1);
        p1->out.push_back(*it);
        it++;
    }

    //Update incoming and outgoing edges of p2 (the end point of the collapsed edge)
    it = p2->in.begin();
    while(it != p2->in.end())
    {
        (*it)->setEnd(p1);
        p1->in.push_back(*it);
        it++;
    }

    //Delete p2
    //deleteVertex(p2);
}


template<typename VertexT, typename NormalT>
void HalfEdgeMesh<VertexT, NormalT>::flipEdge(FacePtr f1, FacePtr f2)
{
    EdgePtr commonEdge;
    EdgePtr current = f1->m_edge;

    //search the common edge between the two faces
    for(int k = 0; k < 3; k++)
    {
        if (current->pair()->face() == f2)
        {
            commonEdge = current;
        }
        current = current->next();
    }

    //return if f1 and f2 are not adjacent in the grid
    if(!commonEdge)
    {
        return;
    }

    //flip the common edge
    this->flipEdge(commonEdge);
}

template<typename VertexT, typename NormalT>
void HalfEdgeMesh<VertexT, NormalT>::flipEdge(uint v1, uint v2)
{
    EdgePtr edge = halfEdgeToVertex(m_vertices[v1], m_vertices[v2]);
    if(edge)
    {
    	try
    	{
    		flipEdge(edge);
    	}
        catch(...)
        {
        	cout << "Warning: Could not flip edge: " << v1 << " " << v2 << endl;
        }
    }
}


template<typename VertexT, typename NormalT>
void HalfEdgeMesh<VertexT, NormalT>::flipEdge(EdgePtr edge)
{
    // This can only be done if there are two faces on both sides of the edge
    if (edge->pair()->face() != 0 && edge->face() != 0)
    {
        //The old egde will be deleted while a new edge is created

        //save the start and end vertex of the new edge
        VertexPtr newEdgeStart = edge->next()->end();
        VertexPtr newEdgeEnd   = edge->pair()->next()->end();

        //update the next pointers of the remaining edges
        //Those next pointers pointed to the edge that will be deleted before.
        edge->next()->next()->setNext(edge->pair()->next());
        edge->pair()->next()->next()->setNext(edge->next());

        //create the new edge
        EdgePtr newEdge = new HEdge;
        m_garbageEdges.insert(newEdge);

        //set its' start and end vertex
        newEdge->setStart(newEdgeStart);
        newEdge->setEnd(newEdgeEnd);
        newEdge->setPair(0);

        //set the new edge's next pointer to the appropriate edge
        newEdge->setNext(edge->pair()->next()->next());

        //use one of the old faces for the new edge
        newEdge->setFace(edge->pair()->next()->next()->face());

        //update incoming and outgoing edges of the start and end vertex
        newEdge->start()->out.push_back(newEdge);
        newEdge->end()->in.push_back(newEdge);

        //create the new pair
        EdgePtr newpair = new HEdge;
        m_garbageEdges.insert(newpair);

        //set its' start and end vertex (complementary to new edge)
        newpair->setStart(newEdgeEnd);
        newpair->setEnd(newEdgeStart);

        //set the pair pointer to the new edge
        newpair->setPair(newEdge);

        //set the new pair's next pointer to the appropriate edge
        newpair->setNext(edge->next()->next());

        //use the other one of the old faces for the new pair
        newpair->setFace(edge->next()->next()->face());

        //update incoming and outgoing edges of the start and end vertex
        newpair->start()->out.push_back(newpair);
        newpair->end()->in.push_back(newpair);

        //set the new edge's pair pointer to the new pair
        newEdge->setPair(newpair);

        //update face()->edge pointers of the recycled faces
        newEdge->face()->m_edge = newEdge;
        newpair->face()->m_edge = newpair;

        //update next pointers of the edges pointing to new edge and new pair
        edge->next()->setNext(newEdge);
        edge->pair()->next()->setNext(newpair);

        //update edge->face() pointers
        newEdge->next()->setFace(newEdge->face());
        newEdge->next()->next()->setFace(newEdge->face());
        newpair->next()->setFace(newpair->face());
        newpair->next()->next()->setFace(newpair->face());

        //recalculate face normals
        newEdge->face()->calc_normal();
        newpair->face()->calc_normal();

        //delete the old edge
        deleteEdge(edge);
    }
}

template<typename VertexT, typename NormalT>
int HalfEdgeMesh<VertexT, NormalT>::stackSafeRegionGrowing(FacePtr start_face, NormalT &normal, float &angle, RegionPtr region)
{
    // stores the faces where we need to continue
    vector<FacePtr> leafs;
    int regionSize = 0;
    leafs.push_back(start_face);
    do
    {
        if(leafs.front()->m_used == false)
        {
            regionSize += regionGrowing(leafs.front(), normal, angle, region, leafs, m_depth);
        }
        leafs.erase(leafs.begin());
    }
    while(!leafs.empty());

    return regionSize;
}

template<typename VertexT, typename NormalT>
int HalfEdgeMesh<VertexT, NormalT>::regionGrowing(FacePtr start_face, NormalT &normal, float &angle, RegionPtr region, vector<FacePtr> &leafs, unsigned int depth)
{
    //Mark face as used
    start_face->m_used = true;

    //Add face to region
    region->addFace(start_face);

    int neighbor_cnt = 0;

    //Get the unmarked neighbor faces and start the recursion
    try
    {
        for(int k = 0; k < 3; k++)
        {
            if((*start_face)[k]->pair()->face() != 0 && (*start_face)[k]->pair()->face()->m_used == false
                    && fabs((*start_face)[k]->pair()->face()->getFaceNormal() * normal) > angle )
            {
				if(start_face->m_fusion_face)
				{
					region->m_unfinished = true;
                }
                if(depth == 0)
                {
                    // if the maximum recursion depth is reached save the child faces to restart the recursion from
                    leafs.push_back((*start_face)[k]->pair()->face());
                }
                else
                {
                    // start the recursion
                    ++neighbor_cnt += regionGrowing((*start_face)[k]->pair()->face(), normal, angle, region, leafs, depth - 1);
                }
            }
        }
    }
    catch (HalfEdgeAccessException )
    {
        // Just ignore access to invalid elements
        //cout << "HalfEdgeMesh::regionGrowing(): " << e.what() << endl;
    }


    return neighbor_cnt;
}

template<typename VertexT, typename NormalT>
void HalfEdgeMesh<VertexT, NormalT>::clusterRegions(float angle, int minRegionSize)
{
	// Reset all used variables
	for(size_t i = 0; i < m_faces.size(); i++)
	{
		m_faces[i]->m_used = false;
	}
	m_regions.clear();

	int region_number = 0;
	int region_size = 0;
	// Find all regions by regionGrowing with normal criteria
	for(size_t i = 0; i < m_faces.size(); i++)
	{
		if(m_faces[i]->m_used == false)
		{
			NormalT n = m_faces[i]->getFaceNormal();

			RegionPtr region = new Region<VertexT, NormalT>(m_regions.size());
			m_garbageRegions.insert(region);
			stackSafeRegionGrowing(m_faces[i], n, angle, region);

			// Save pointer to the region
			m_regions.push_back(region);
		}
	}
}

template<typename VertexT, typename NormalT>
void HalfEdgeMesh<VertexT, NormalT>::optimizePlanes(
        int iterations,
        float angle,
        int min_region_size,
        int small_region_size,
        bool remove_flickering)
{
    cout << timestamp << "Starting plane optimization with threshold " << angle << endl;
    cout << timestamp << "Number of faces before optimization: " << m_faces.size() << endl;

    // Magic numbers
    int default_region_threshold = (int) 10 * log(m_faces.size());

    int region_size   = 0;
    int region_number = 0;
    m_regions.clear();
    for(int j = 0; j < iterations; j++)
    {
        cout << timestamp << "Optimizing planes. Iteration " <<  j + 1 << " / "  << iterations << endl;

        // Reset all used variables
        for(size_t i = 0; i < m_faces.size(); i++)
        {
            FacePtr face = m_faces[i];
			if((*face)(0)->m_fused || (*face)(1)->m_fused || (*face)(2)->m_fused)
			{
				face->m_fusion_face = true;
				if(j == iterations -1)
				{
					(*face)(0)->m_fused = false;
					(*face)(1)->m_fused = false;
					(*face)(2)->m_fused = false;
				}
			}
			else
				face->m_fusion_face = false;
			if(face->m_invalid)
				face->m_used = true;
			else
				face->m_used = false;
        }

        // Find all regions by regionGrowing with normal criteria
        for(size_t i = 0; i < m_faces.size(); i++)
        {
            if(m_faces[i]->m_used == false)
            {
                NormalT n = m_faces[i]->getFaceNormal();

                Region<VertexT, NormalT>* region = new Region<VertexT, NormalT>(region_number);
                m_garbageRegions.insert(region);
                region_size = stackSafeRegionGrowing(m_faces[i], n, angle, region) + 1;

                // Fit big regions into the regression plane
                if(region_size > max(min_region_size, default_region_threshold) && !region->m_unfinished)
                {
                    region->regressionPlane();
                }

                if(j == iterations - 1)
                {
                    // Save too small regions with size smaller than small_region_size
                    if (region_size < small_region_size)
                    {
                        region->m_toDelete = true;
                    }

                    // Save pointer to the region
                    m_regions.push_back(region);
                    region_number++;

                }
            }
        }
    }

    // Delete too small regions
    cout << timestamp << "Starting to delete small regions" << endl;
    if(small_region_size)
    {
        cout << timestamp << "Deleting small regions" << endl;
        deleteRegions();
    }

    //Delete flickering faces
    if(remove_flickering)
    {
   /*     vector<FacePtr> flickerer;
        for(size_t i = 0; i < m_faces.size(); i++)
        {
            if(m_faces[i]->m_region && m_faces[i]->m_region->detectFlicker(m_faces[i]))
            {
                flickerer.push_back(m_faces[i]);
            }
        }

        while(!flickerer.empty())
        {
            deleteFace(flickerer.back());
            flickerer.pop_back();
        }*/
    }

}

template<typename VertexT, typename NormalT>
void HalfEdgeMesh<VertexT, NormalT>::deleteRegions()
{
    for(int i = 0; i < m_faces.size(); i++)
    {
        if(m_faces[i]->m_region >= 0 && m_regions[m_faces[i]->m_region]->m_toDelete)
        {
            deleteFace(m_faces[i], false);
            m_faces[i] = 0;
        }
    }
    typename vector<FacePtr>::iterator f_iter = m_faces.begin();
    while (f_iter != m_faces.end())
    {
        if (!(*f_iter))
        {
            f_iter = m_faces.erase(f_iter);
        }
        else
        {
            ++f_iter;
        }
    }
    typename vector<RegionPtr>::iterator r_iter = m_regions.begin();
    while (r_iter != m_regions.end())
    {
        if (!(*r_iter))
        {
            r_iter = m_regions.erase(r_iter);
        }
        else
        {
            ++r_iter;
        }
    }
}

template<typename VertexT, typename NormalT>
void HalfEdgeMesh<VertexT, NormalT>::removeDanglingArtifacts(int threshold)
{
	cout << timestamp << "Clustering for RDA detection..." << endl;
	int c = 0;
	int region_number = 0;
    for(size_t i = 0; i < m_faces.size(); i++)
    {
        if(m_faces[i]->m_used == false)
        {
            RegionPtr region = new Region<VertexT, NormalT>(region_number);
            m_garbageRegions.insert(region);
            NormalT n = m_faces[i]->getFaceNormal();
            float angle = -1;
            int region_size = stackSafeRegionGrowing(m_faces[i], n, angle, region) + 1;
            if(region_size <= threshold && !region->m_unfinished)
            {
                region->m_toDelete = true;
                c++;
            }
            m_regions.push_back(region);
            region_number++;
        }
    }

    //delete dangling artifacts
    cout << timestamp << "Removing dangling artifacts" << endl;
    deleteRegions();

    //reset all used variables
    for(size_t i = 0; i < m_faces.size(); i++)
    {
        m_faces[i]->m_used = false;
    }
    m_regions.clear();
}

template<typename VertexT, typename NormalT>
bool HalfEdgeMesh<VertexT, NormalT>::safeCollapseEdge(EdgePtr edge)
{

    //try to reject all huetchen
    //A huetchen geometry must not be present at the edge or it's pair
    try
    {
        if(edge->face() != 0 && edge->next()->pair()->face() != 0 && edge->next()->next()->pair()->face() != 0)
        {
            if(edge->next()->pair()->next()->next() == edge->next()->next()->pair()->next()->pair())
            {
                return false;
            }
        }
    }
    catch(HalfEdgeAccessException )
    {

    }

    try
    {
        if(edge->pair()->face() && edge->pair()->next()->pair()->face() && edge->pair()->next()->next()->pair()->face())
        {
            if(edge->pair()->next()->pair()->next()->next() == edge->pair()->next()->next()->pair()->next()->pair())
            {
                return false;
            }
        }
    }
    catch(HalfEdgeAccessException )
    {

    }

    //Check for redundant edges i.e. more than one edge between the start and the
    //end point of the edge which is tried to collapse
    int edgeCnt = 0;
    for (size_t i = 0; i < edge->start()->out.size(); i++)
    {
        try
        {
            if (edge->start()->out[i]->end() == edge->end())
            {
                edgeCnt++;
            }
        }
        catch(HalfEdgeAccessException )
        {

        }
    }
    if(edgeCnt != 1)
    {
        return false;
    }

    //Avoid creation of edges without faces
    //Collapsing the edge in this constellation leads to the creation of edges without any face
    try
    {
        if( ( edge->face() != 0 && edge->next()->pair()->face() == 0 && edge->next()->next()->pair()->face() == 0 )
                || ( edge->pair()->face() != 0 && edge->pair()->next()->pair()->face() == 0 && edge->pair()->next()->next()->pair()->face() == 0 ) )
        {
            return false;
        }
    }
    catch(HalfEdgeAccessException)
    {

    }

    //Check for triangle hole
    //We do not want to close triangle holes as this can be achieved by adding a new face
    for(size_t o1 = 0; o1 < edge->end()->out.size(); o1++)
    {
        try
        {
            for(size_t o2 = 0; o2 < edge->end()->out[o1]->end()->out.size(); o2++)
            {
                if(edge->end()->out[o1]->face() == 0 && edge->end()->out[o1]->end()->out[o2]->face() == 0 && edge->end()->out[o1]->end()->out[o2]->end() == edge->start())
                {
                    return false;
                }
            }
        }
        catch(HalfEdgeAccessException )
        {

        }
    }

    //Check for flickering
    //Move edge->start() to its' theoretical position and check for flickering
    VertexT origin = edge->start()->m_position;
    edge->start()->m_position = (edge->start()->m_position + edge->end()->m_position) * 0.5;
    for(size_t o = 0; o < edge->start()->out.size(); o++)
    {
        try
        {
            if(edge->start()->out[o]->pair()->face() != edge->pair()->face())
            {
                // Safety First!
                if(edge->start()->out[o]->pair()->face()->m_region >= 0)
                {
                    if (edge->start()->out[o]->pair()->face() != 0 && m_regions[edge->start()->out[o]->pair()->face()->m_region]->detectFlicker(edge->start()->out[o]->pair()->face()))
                    {
                        edge->start()->m_position = origin;
                        return false;
                    }
                }
            }
        }
        catch(HalfEdgeAccessException)
        {

        }
    }

    //Move edge->end() to its' theoretical position and check for flickering
    origin = edge->end()->m_position;
    edge->end()->m_position = (edge->start()->m_position + edge->end()->m_position) * 0.5;
    for(size_t o = 0; o < edge->end()->out.size(); o++)
    {
        try
        {
            if(edge->end()->out[o]->pair()->face() != edge->pair()->face())
            {
                if(edge->end()->out[o]->pair()->face()->m_region >= 0)
                {
                    if (edge->end()->out[o]->pair()->face() != 0 && m_regions[edge->end()->out[o]->pair()->face()->m_region]->detectFlicker(edge->end()->out[o]->pair()->face()))
                    {
                        edge->end()->m_position = origin;
                        return false;
                    }
                }
            }
        }
        catch(HalfEdgeAccessException)
        {

        }
    }
    //finally collapse the edge
    collapseEdge(edge);

    return true;
}


template<typename VertexT, typename NormalT>
void HalfEdgeMesh<VertexT, NormalT>::fillHoles(size_t max_size)
{
    // Do'nt fill holes if contour size is zero
    if(max_size == 0) return;

    //holds all holes to close
    vector<vector<EdgePtr> > holes;

    //walk through all edges and start hole finding
    //when pair has no face
    for(size_t i = 0; i < m_faces.size(); i++)
    {
        for(int k = 0; k < 3; k++)
        {
            try
            {
                EdgePtr current = (*m_faces[i])[k]->pair();
                if(current->used == false && !current->hasFace())
                {
                    //needed for contour tracking
                    vector<EdgePtr> contour;
                    EdgePtr next = 0;

                    //while the contour is not closed
                    while(current)
                    {
                        next = 0;
                        contour.push_back(current);
                        //to ensure that there is no way back to the same vertex
                        for (size_t e = 0; e < current->start()->out.size(); e++)
                        {
                            try
                            {
                                if (current->start()->out[e]->end() == current->end())
                                {
                                    current->start()->out[e]->used          = true;
                                    current->start()->out[e]->pair()->used  = true;
                                }
                            }
                            catch (HalfEdgeAccessException)
                            {
                                // cout << "HalfEdgeMesg::fillHoles: " << e.what() << endl;
                            }
                        }
                        current->used = true;

                        typename vector<EdgePtr>::iterator it = current->end()->out.begin();
                        while(it != current->end()->out.end())
                        {
                            //found a new possible edge to trace
                            if ((*it)->used == false && !(*it)->hasFace())
                            {
                                next = *it;
                            }
                            it++;
                        }

                        current = next;
                    }

                    if (2 < contour.size() && contour.size() < max_size)
                    {
                        holes.push_back(contour);
                    }
                }
            }
            catch(HalfEdgeAccessException)
            {
                // cout << "HalfEdgeMesg::fillHoles: " << e.what() << endl;
            }
        } // for
    }

    //collapse the holes
    string msg = timestamp.getElapsedTime() + "Filling holes ";
    ProgressBar progress(holes.size(), msg);

    for(size_t h = 0; h < holes.size(); h++)
    {
        vector<EdgePtr> current_hole = holes[h];

        //collapse as much edges as possible
        bool collapsedSomething = true;
        while(collapsedSomething)
        {
            collapsedSomething = false;
            for(size_t e = 0; e < current_hole.size() && ! collapsedSomething; e++)
            {
                if(safeCollapseEdge(current_hole[e]))
                {
                    collapsedSomething = true;
                    current_hole.erase(current_hole.begin() + e);
                }
            }
        }

        //add new faces
        while(current_hole.size() > 0)
        {
            bool stop = false;
            for(size_t i = 0; i < current_hole.size() && !stop; i++)
            {
                for(size_t j = 0; j < current_hole.size() && !stop; j++)
                {
                    if(current_hole.back()->end() == current_hole[i]->start())
                    {
                        if(current_hole[i]->end() == current_hole[j]->start())
                        {
                            if(current_hole[j]->end() == current_hole.back()->start())
                            {
                                FacePtr f = new HFace;
                                m_garbageFaces.insert(f);
                                f->m_edge = current_hole.back();
                                current_hole.back()->setNext(current_hole[i]);
                                current_hole[i]->setNext(current_hole[j]);
                                current_hole[j]->setNext(current_hole.back());
                                for(int e = 0; e < 3; e++)
                                {
                                    (*f)[e]->setFace(f);
                                    typename vector<EdgePtr>::iterator ch_it = find(current_hole.begin(), current_hole.end(), (*f)[e]);
                                    if(ch_it != current_hole.end())
                                    {
                                        current_hole.erase(ch_it);
                                    }
                                }
                                try
                                {
                                    if((*f)[0]->pair()->face()->m_region >= 0)
                                    {
                                        m_regions[(*f)[0]->pair()->face()->m_region]->addFace(f);
                                    }
                                }
                                catch(HalfEdgeAccessException)
                                {

                                }
                                m_faces.push_back(f);
                                stop = true;
                            }
                        }
                    }
                }
            }
            if(!stop)
            {
                current_hole.pop_back();
            }
        }
        ++progress;
    }
    cout << endl;
}


template<typename VertexT, typename NormalT>
void HalfEdgeMesh<VertexT, NormalT>::dragOntoIntersection(RegionPtr plane, RegionPtr neighbor_region, VertexT& x, VertexT& direction)
{
    for (size_t i = 0; i < plane->m_faces.size(); i++)
    {
        for(int k = 0; k <= 2; k++)
        {
            try
            {
                if((*(plane->m_faces[i]))[k]->pair()->face()->m_region >= 0)
                {
                    if((*(plane->m_faces[i]))[k]->pair()->face() != 0 && m_regions[(*(plane->m_faces[i]))[k]->pair()->face()->m_region]->m_regionNumber == neighbor_region->m_regionNumber)
                    {
                        (*(plane->m_faces[i]))[k]->start()->m_position = x + direction * (((((*(plane->m_faces[i]))[k]->start()->m_position) - x) * direction) / (direction.length() * direction.length()));
                        (*(plane->m_faces[i]))[k]->end()->m_position   = x + direction * (((((*(plane->m_faces[i]))[k]->end()->m_position  ) - x) * direction) / (direction.length() * direction.length()));
                    }
                }
            }
            catch(HalfEdgeAccessException)
            {
                // Just ignore access to invalid elements
                // cout << "HalfEdgeMesh::dragOntoIntersection(): " << e.what() << endl;
            }
        }
    }
}

template<typename VertexT, typename NormalT>
void HalfEdgeMesh<VertexT, NormalT>::optimizePlaneIntersections()
{
    string msg = timestamp.getElapsedTime() + "Optimizing plane intersections ";
    ProgressBar progress(m_regions.size(), msg);

    for (size_t i = 0; i < m_regions.size(); i++)
    {
        if (m_regions[i]->m_inPlane)
        {
            for(size_t j = i + 1; j < m_regions.size(); j++)
            {
                if(m_regions[j]->m_inPlane)
                {
                    //calculate intersection between plane i and j

                    NormalT n_i = m_regions[i]->m_normal;
                    NormalT n_j = m_regions[j]->m_normal;

                    //don't improve almost parallel regions - they won't cross in a reasonable distance
                    if (fabs(n_i * n_j) < 0.9)
                    {

                        float d_i = n_i * m_regions[i]->m_stuetzvektor;
                        float d_j = n_j * m_regions[j]->m_stuetzvektor;

                        VertexT direction = n_i.cross(n_j);

                        float denom = direction * direction;
                        VertexT x = ((n_j * d_i - n_i * d_j).cross(direction)) * (1 / denom);

                        //drag all points at the border between planes i and j onto the intersection
                        dragOntoIntersection(m_regions[i], m_regions[j], x, direction);
                        dragOntoIntersection(m_regions[j], m_regions[i], x, direction);
                    }
                }
            }
        }
        ++progress;
    }
    cout << endl;
}


template<typename VertexT, typename NormalT>
void HalfEdgeMesh<VertexT, NormalT>::restorePlanes(int min_region_size)
{
    for(size_t r = 0; r < m_regions.size(); r++)
    {
        //drag points into the regression plane
        if( m_regions[r]->m_inPlane)
        {
            for(size_t i = 0; i < m_regions[r]->m_faces.size(); i++)
            {
                for(int p = 0; p < 3; p++)
                {
                    try
                    {
                        float v = ((m_regions[r]->m_stuetzvektor - (*(m_regions[r]->m_faces[i]))(p)->m_position) * m_regions[r]->m_normal) / (m_regions[r]->m_normal * m_regions[r]->m_normal);
                        if(v != 0)
                        {
                            (*(m_regions[r]->m_faces[i]))(p)->m_position = (*(m_regions[r]->m_faces[i]))(p)->m_position + (VertexT)m_regions[r]->m_normal * v;
                        }
                    }
                    catch (HalfEdgeAccessException &e)
                    {
                        cout << "HalfEdgeMesh::restorePlanes(): " << e.what() << endl;
                    }
                }
            }
        }
    }

    //start the last region growing
    m_regions.clear();


    int region_size   = 0;
    int region_number = 0;
    int default_region_threshold = (int)10 * log(m_faces.size());

    // Reset all used variables
    for(size_t i = 0; i < m_faces.size(); i++)
    {
        m_faces[i]->m_used = false;
    }

    // Find all regions by regionGrowing with normal criteria
    for(size_t i = 0; i < m_faces.size(); i++)
    {
        if(m_faces[i]->m_used == false)
        {
            NormalT n = m_faces[i]->getFaceNormal();

            RegionPtr region = new Region<VertexT, NormalT>(region_number);
            m_garbageRegions.insert(region);
            float almostOne = 0.999f;
            region_size = stackSafeRegionGrowing(m_faces[i], n, almostOne, region) + 1;

            if(region_size > max(min_region_size, default_region_threshold))
            {
                region->regressionPlane();
            }

            // Save pointer to the region
            m_regions.push_back(region);
            region_number++;
        }
    }
}


template<typename VertexT, typename NormalT>
void HalfEdgeMesh<VertexT, NormalT>::finalize()
{
	std::cout << timestamp << "Checking face integreties." << std::endl;
    checkFaceIntegreties();

    std::cout << timestamp << "Finalizing mesh with classifier \"" << m_classifierType << "\"." << std::endl;

    boost::unordered_map<VertexPtr, size_t> index_map;

    size_t numVertices = m_vertices.size();
    size_t numFaces    = m_faces.size();
    size_t numRegions  = m_regions.size();
	float r = 255.0f;
	float g = 255.0f;
	float b = 255.0f;
    std::vector<uchar> faceColorBuffer;

    floatArr vertexBuffer( new float[3 * numVertices] );
    floatArr normalBuffer( new float[3 * numVertices] );
    ucharArr colorBuffer(  new uchar[3 * numVertices] );
    uintArr  indexBuffer(  new unsigned int[3 * numFaces] );

    // Set the Vertex and Normal Buffer for every Vertex.
    typename vector<VertexPtr>::iterator vertices_iter = m_vertices.begin();
    typename vector<VertexPtr>::iterator vertices_end  = m_vertices.end();
    for(size_t i = 0; vertices_iter != vertices_end; ++i, ++vertices_iter)
    {
        vertexBuffer[3 * i] =     (*vertices_iter)->m_position[0];
        vertexBuffer[3 * i + 1] = (*vertices_iter)->m_position[1];
        vertexBuffer[3 * i + 2] = (*vertices_iter)->m_position[2];

        normalBuffer [3 * i] =     -(*vertices_iter)->m_normal[0];
        normalBuffer [3 * i + 1] = -(*vertices_iter)->m_normal[1];
        normalBuffer [3 * i + 2] = -(*vertices_iter)->m_normal[2];

        // Map the vertices to a position in the buffer.
        // This is necessary since the old indices might have been compromised.
        index_map[*vertices_iter] = i;
    }

    string msg = timestamp.getElapsedTime() + "Calculating region sizes";
       ProgressBar progress(m_regions.size(), msg);
       for(size_t i = 0; i < m_regions.size(); i++)
       {
           m_regions[i]->calcArea();
           ++progress;
       }
       cout << endl;


    typename vector<FacePtr>::iterator face_iter = m_faces.begin();
    typename vector<FacePtr>::iterator face_end  = m_faces.end();
    for(size_t i = 0; face_iter != face_end; i++, ++face_iter)
    {
        indexBuffer[3 * i]      = index_map[(*(*face_iter))(0)];
        indexBuffer[3 * i + 1]  = index_map[(*(*face_iter))(1)];
        indexBuffer[3 * i + 2]  = index_map[(*(*face_iter))(2)];


        int surface_class = 1;

        if ((*face_iter)->m_region > 0)
        {
            // get the faces surface class (region id)
            surface_class = (*face_iter)->m_region;
            // label the region if not already done
            if (m_regionClassifier->generatesLabel())
            {
                Region<VertexT, NormalT>* region = m_regions.at(surface_class);
                if (!region->hasLabel())
                {
                    region->setLabel(m_regionClassifier->getLabel(surface_class));
                }
            }

            r = m_regionClassifier->r(surface_class);
            g = m_regionClassifier->g(surface_class);
            b = m_regionClassifier->b(surface_class);
        }

        unsigned char ur = 255 * r;
        unsigned char ug = 255 * g;
        unsigned char ub = 255 * b;

        colorBuffer[indexBuffer[3 * i]  * 3 + 0] = ur;
        colorBuffer[indexBuffer[3 * i]  * 3 + 1] = ug;
        colorBuffer[indexBuffer[3 * i]  * 3 + 2] = ub;
        colorBuffer[indexBuffer[3 * i + 1] * 3 + 0] = ur;
        colorBuffer[indexBuffer[3 * i + 1] * 3 + 1] = ug;
        colorBuffer[indexBuffer[3 * i + 1] * 3 + 2] = ub;
        colorBuffer[indexBuffer[3 * i + 2] * 3 + 0] = ur;
        colorBuffer[indexBuffer[3 * i + 2] * 3 + 1] = ug;
        colorBuffer[indexBuffer[3 * i + 2] * 3 + 2] = ub;


        // now store the MeshBuffer face id into the face
        (*face_iter)->setBufferID(i);

        /// TODO: Implement materials
        /*faceColorBuffer.push_back( r );
        faceColorBuffer.push_back( g );
        faceColorBuffer.push_back( b );*/
    }

    // Label regions with Classifier
    LabelRegions();

	// jetzt alle regions labeln, falls der classifier das kann
    assignLBI();

    // Hand the buffers over to the Model class for IO operations.
    if ( !this->m_meshBuffer )
    {
        this->m_meshBuffer = MeshBufferPtr( new MeshBuffer );
    }
    this->m_meshBuffer->setVertexArray( vertexBuffer, numVertices );
    //this->m_meshBuffer->setVertexColorArray( colorBuffer, numVertices );
    this->m_meshBuffer->setVertexNormalArray( normalBuffer, numVertices  );
    this->m_meshBuffer->setFaceArray( indexBuffer, numFaces );
	this->m_meshBuffer->setLabeledFacesMap( labeledFaces );
    //this->m_meshBuffer->setFaceColorArray( faceColorBuffer );
    this->m_finalized = true;

    // clean up
    labeledFaces.clear();
}


template<typename VertexT, typename NormalT>
void HalfEdgeMesh<VertexT, NormalT>::LabelRegions()
{

	typename vector<FacePtr>::iterator face_iter = m_faces.begin();
	typename vector<FacePtr>::iterator face_end  = m_faces.end();
	for(size_t i = 0; face_iter != face_end; i++, ++face_iter)
	{
		int surface_class = 1;

		if ((*face_iter)->m_region >= 0)
		{
			// get the faces surface class (region id)
			surface_class = (*face_iter)->m_region;

			// label the region if not already done
			if (m_regionClassifier->generatesLabel())
			{
				Region<VertexT, NormalT>* region = m_regions.at(surface_class);
				if (!region->hasLabel())
				{
					region->setLabel(m_regionClassifier->getLabel(surface_class));
				}
			}
		}
	}
}


template<typename VertexT, typename NormalT>
void HalfEdgeMesh<VertexT, NormalT>::assignLBI()
{
	// jetzt alle regions labeln, falls der classifier das kann
	if (m_regionClassifier->generatesLabel())
	{
		std::cout << timestamp << "Generating pre-labels with classifier type " << m_classifierType << std::endl;

		string label;
		typename vector<RegionPtr>::iterator region_iter = m_regions.begin();
		typename vector<RegionPtr>::iterator region_end  = m_regions.end();
		for(size_t i = 0; region_iter != region_end; ++i, ++region_iter)
		{
			// hier sind wir in den einzelnen regions und holen und die zugehörigen faces
			// darauf berechnen wir ein einziges mal das label und schreiben dann alle face ids in die map

			label = (*region_iter)->getLabel();

			vector<unsigned int> ids;
			typename vector<FacePtr>::iterator region_face_iter = (*region_iter)->m_faces.begin();
			typename vector<FacePtr>::iterator region_face_end  = (*region_iter)->m_faces.end();

			for(size_t i = 0; region_face_iter != region_face_end; ++i, ++region_face_iter)
			{
				ids.push_back((*region_face_iter)->getBufferID());
			}

			// if prelabel already exists in map, insert face id, else create new entry
			typename labeledFacesMap::iterator it = labeledFaces.find(label);

			if (it != labeledFaces.end())
			{
				it->second.insert(it->second.end(), ids.begin(), ids.end());
			}
			else
			{
				labeledFaces.insert(std::pair<std::string, std::vector<unsigned int> >(label, ids));
			}
		}
	}
}


template<typename VertexT, typename NormalT>
void HalfEdgeMesh<VertexT, NormalT>::resetUsedFlags()
{
	for(size_t j=0; j<m_faces.size(); j++)
	{
		for(int k=0; k<3; k++)
		{
			(*m_faces[j])[k]->used=false;
		}
	}
}

template<typename VertexT, typename NormalT>
void HalfEdgeMesh<VertexT, NormalT>::writeClassificationResult()
{
	m_regionClassifier->writeMetaInfo();
}

template<typename VertexT, typename NormalT>
void HalfEdgeMesh<VertexT, NormalT>::finalizeAndRetesselate( bool genTextures, float fusionThreshold )
{
    std::cout << timestamp << "finalizeAndRetesselate mesh with classifier \"" << m_classifierType << "\"." << std::endl;

    // used Typedef's
    typedef std::vector<size_t>::iterator   intIterator;

    // default colors
    float r=0, g=200, b=0;

    map<Vertex<uchar>, unsigned int> materialMap;

    // Since all buffer sizes are unknown when retesselating
    // all buffers are instantiated as vectors, to avoid manual reallocation
    std::vector<float> vertexBuffer;
    std::vector<float> normalBuffer;
    std::vector<uchar> colorBuffer;
    std::vector<unsigned int> indexBuffer;
    std::vector<unsigned int> materialIndexBuffer;
    std::vector<Material*> materialBuffer;
    std::vector<float> textureCoordBuffer;

    // Reset used variables. Otherwise the getContours() function might not work quite as expected.
    resetUsedFlags();

    // Take all regions that are not in an intersection plane
    std::vector<size_t> nonPlaneRegions;
    // Take all regions that were drawn into an intersection plane
    std::vector<size_t> planeRegions;
    for( size_t i = 0; i < m_regions.size(); ++i )
    {
        if( !m_regions[i]->m_inPlane || m_regions[i]->m_regionNumber < 0)
        {
            nonPlaneRegions.push_back(i);
        }
        else
        {
            planeRegions.push_back(i);
        }
    }

    // keep track of used vertices to avoid doubles.
    map<Vertex<float>, unsigned int> vertexMap;
    Vertex<float> current;

    int globalMaterialIndex = 0;

    // Copy all regions that are not in an intersection plane directly to the buffers.
    for( intIterator nonPlane = nonPlaneRegions.begin(); nonPlane != nonPlaneRegions.end(); ++nonPlane )
    {
        size_t iRegion = *nonPlane;
        int surfaceClass = m_regions[iRegion]->m_regionNumber;

        // iterate over every face for the region number '*nonPlaneBegin'
        for( size_t i=0; i < m_regions[iRegion]->m_faces.size(); ++i )
        {
            size_t iFace=i;
            size_t pos;

            // loop over each vertex for this face
            for( int j=0; j < 3; j++ )
            {
                int iVertex = j;
                current = (*m_regions[iRegion]->m_faces[iFace])(iVertex)->m_position;

                // look up the current vertex. If it was used before get the position for the indexBuffer.
                if( vertexMap.find(current) != vertexMap.end() )
                {
                    pos = vertexMap[current];
                }
                else
                {
                    pos = vertexBuffer.size() / 3;
                    vertexMap.insert(pair<Vertex<float>, unsigned int>(current, pos));
                    vertexBuffer.push_back( (*m_regions[iRegion]->m_faces[iFace])(iVertex)->m_position.x );
                    vertexBuffer.push_back( (*m_regions[iRegion]->m_faces[iFace])(iVertex)->m_position.y );
                    vertexBuffer.push_back( (*m_regions[iRegion]->m_faces[iFace])(iVertex)->m_position.z );

                    if((*m_regions[iRegion]->m_faces[iFace])(iVertex)->m_normal.length() > 0.0001)
                    {
                    	normalBuffer.push_back( (*m_regions[iRegion]->m_faces[iFace])(iVertex)->m_normal[0] );
                    	normalBuffer.push_back( (*m_regions[iRegion]->m_faces[iFace])(iVertex)->m_normal[1] );
                    	normalBuffer.push_back( (*m_regions[iRegion]->m_faces[iFace])(iVertex)->m_normal[2] );
                    }
                    else
                    {
                    	normalBuffer.push_back((*m_regions[iRegion]->m_faces[iFace]).getFaceNormal()[0]);
                    	normalBuffer.push_back((*m_regions[iRegion]->m_faces[iFace]).getFaceNormal()[1]);
                    	normalBuffer.push_back((*m_regions[iRegion]->m_faces[iFace]).getFaceNormal()[2]);
                    }

                    //TODO: Color Vertex Traits stuff?
                    colorBuffer.push_back( r );
                    colorBuffer.push_back( g );
                    colorBuffer.push_back( b );

                    textureCoordBuffer.push_back( 0.0 );
                    textureCoordBuffer.push_back( 0.0 );
                    textureCoordBuffer.push_back( 0.0 );
                }

                indexBuffer.push_back( pos );
            }

            if ( genTextures )
            {
                int one = 1;
                vector<VertexT> cv;
                this->m_pointCloudManager->searchTree()->kSearch((*m_regions[iRegion]->m_faces[iFace]).getCentroid(), one, cv);
                r = *((uchar*) &(cv[0][3])); /* red */
                g = *((uchar*) &(cv[0][4])); /* green */
                b = *((uchar*) &(cv[0][5])); /* blue */
            }

            // Try to find a material with the same color
            map<Vertex<uchar>, unsigned int >::iterator it = materialMap.find(Vertex<uchar>(r, g, b));
            if(it != materialMap.end())
            {
            	// If found, put material index into buffer
            	cout << "RE-USING MAT" << endl;
            	unsigned int position = it->second;
            	materialIndexBuffer.push_back(position);
            }
            else
            {
                Material* m = new Material;
                m->r = r;
                m->g = g;
                m->b = b;
                m->texture_index = -1;

                // Save material index
                materialBuffer.push_back(m);
                materialIndexBuffer.push_back(globalMaterialIndex);
                globalMaterialIndex++;
            }

        }
    }
    cout << timestamp << "Done copying non planar regions." << endl;

    /*
         Done copying the simple stuff. Now the planes are going to be retesselated
         and the textures are generated if there are textures to generate at all.!
     */

    Texturizer<VertexT, NormalT>* texturizer = new Texturizer<VertexT, NormalT>(this->m_pointCloudManager);

    ///Tells which texture belongs to which material
    map<unsigned int, unsigned int > textureMap;

    string msg = timestamp.getElapsedTime() + "Applying textures to planes ";
    ProgressBar progress(planeRegions.size(), msg);
    for(intIterator planeNr = planeRegions.begin(); planeNr != planeRegions.end(); ++planeNr )
    {
        try
        {
            size_t iRegion = *planeNr;

            int surface_class = m_regions[iRegion]->m_regionNumber;
            //            r = (uchar)( 255 * fabs( cos( surfaceClass ) ) );
            //            g = (uchar)( 255 * fabs( sin( surfaceClass * 30 ) ) );
            //            b = (uchar)( 255 * fabs( sin( surfaceClass * 2 ) ) ) ;

            r = m_regionClassifier->r(surface_class);
            g = m_regionClassifier->g(surface_class);
            b = m_regionClassifier->b(surface_class);

            //textureBuffer.push_back( m_regions[iRegion]->m_regionNumber );

            // get the contours for this region
            vector<vector<VertexT> > contours = m_regions[iRegion]->getContours(fusionThreshold);

            // alocate a new texture
            TextureToken<VertexT, NormalT>* t = NULL;

            //retesselate these contours.
            std::vector<float> points;
            std::vector<unsigned int> indices;

            Tesselator<VertexT, NormalT>::getFinalizedTriangles(points, indices, contours);

            if( genTextures )
            {
                t = texturizer->texturizePlane( contours[0] );
                if(t)
                {

                    t->m_texture->save(t->m_textureIndex);
                    texturizer->writePlaneTexels(contours[0], t->m_textureIndex);
                }
            }

            // copy new vertex data:
            vertexBuffer.insert( vertexBuffer.end(), points.begin(), points.end() );

            // copy vertex, normal and color data.
            for(int j=0; j< points.size()/3; ++j)
            {
                normalBuffer.push_back( m_regions[iRegion]->m_normal[0] );
                normalBuffer.push_back( m_regions[iRegion]->m_normal[1] );
                normalBuffer.push_back( m_regions[iRegion]->m_normal[2] );

                colorBuffer.push_back( r );
                colorBuffer.push_back( g );
                colorBuffer.push_back( b );

                float u1 = 0;
                float u2 = 0;
                if(t) t->textureCoords( VertexT( points[j * 3 + 0], points[j * 3 + 1], points[j * 3 + 2]), u1, u2 );
                textureCoordBuffer.push_back( u1 );
                textureCoordBuffer.push_back( u2 );
                textureCoordBuffer.push_back(  0 );

            }

            // copy indices...
            // get the old end of the vertex buffer.
            size_t offset = vertexBuffer.size() - points.size();

            // calculate the index value for the old end of the vertex buffer.
            offset = ( offset / 3 );

            for(int j=0; j < indices.size(); j+=3)
            {
                /*if(indices[j] == indices[j+1] || indices[j+1] == indices[j+2] || indices[j+2] == indices[j])
                {
                    cout << "Detected degenerated face: " << indices[j] << " " << indices[j + 1] << " " << indices[j + 2] << endl;
                }*/

                // store the indices with the correct offset to the indices buffer.
                int a =  indices[j + 0] + offset;
                int b =  indices[j + 1] + offset;
                int c =  indices[j + 2] + offset;

                if(a != b && b != c && a != c)
                {
                    indexBuffer.push_back( a );
                    indexBuffer.push_back( b );
                    indexBuffer.push_back( c );
                }

            }

            // Create material and update buffer
            if(t)
            {
                map<unsigned int, unsigned int >::iterator it = textureMap.find(t->m_textureIndex);
                if(it == textureMap.end())
                {
                    //new texture -> create new material
                    Material* m = new Material;
                    m->r = r;
                    m->g = g;
                    m->b = b;
                    m->texture_index = t->m_textureIndex;
                    materialBuffer.push_back(m);
                    for( int j = 0; j < indices.size() / 3; j++ )
                    {
                        materialIndexBuffer.push_back(globalMaterialIndex);
                    }
                    textureMap[t->m_textureIndex] = globalMaterialIndex;
                    globalMaterialIndex++;
                }
                else
                {
                    //Texture already exists -> use old material
                    for( int j = 0; j < indices.size() / 3; j++ )
                    {
                        materialIndexBuffer.push_back(it->second);
                    }
                }
            }
            else
            {
                Material* m = new Material;
                m->r = r;
                m->g = g;
                m->b = b;
                m->texture_index = -1;
                materialBuffer.push_back(m);
                for( int j = 0; j < indices.size() / 3; j++ )
                {
                    materialIndexBuffer.push_back(globalMaterialIndex);
                }
                globalMaterialIndex++;
            }


            if(t)
            {
                delete t;
            }

        }
        catch(...)
        {
            cout << timestamp << "Exception during finalization. Skipping triangle." << endl;
        };
        // Update counters
        ++progress;

    }


    // Label regions with Classifier
    LabelRegions();
    assignLBI();

    if ( !this->m_meshBuffer )
    {
        this->m_meshBuffer = MeshBufferPtr( new MeshBuffer );
    }
    this->m_meshBuffer->setVertexArray( vertexBuffer );
    this->m_meshBuffer->setVertexColorArray( colorBuffer );
    this->m_meshBuffer->setVertexNormalArray( normalBuffer );
    this->m_meshBuffer->setFaceArray( indexBuffer );
    this->m_meshBuffer->setVertexTextureCoordinateArray( textureCoordBuffer );
    this->m_meshBuffer->setMaterialArray( materialBuffer );
    this->m_meshBuffer->setFaceMaterialIndexArray( materialIndexBuffer );
	this->m_meshBuffer->setLabeledFacesMap( labeledFaces );
    this->m_finalized = true;
    cout << endl << timestamp << "Done retesselating." << endl;

    // Print texturizer statistics
    cout << *texturizer << endl;

    // Clean up
    delete texturizer;
    labeledFaces.clear();
    Tesselator<VertexT, NormalT>::clear();
}

template<typename VertexT, typename NormalT>
HalfEdgeMesh<VertexT, NormalT>* HalfEdgeMesh<VertexT, NormalT>::retesselateInHalfEdge(float fusionThreshold , bool textured , int start_texture_index)
{
	std::cout << timestamp << "Retesselate mesh" << std::endl;

    // used Typedef's
    typedef std::vector<size_t>::iterator   intIterator;

    // default colors
    unsigned char r=(unsigned char)255, g=(unsigned char)255, b=(unsigned char)255;

    map<Vertex<uchar>, unsigned int> materialMap;

    // Since all buffer sizes are unknown when retesselating
    // all buffers are instantiated as vectors, to avoid manual reallocation
    std::vector<float> vertexBuffer;
    std::vector<float> normalBuffer;
    std::vector<uchar> colorBuffer;
    std::vector<unsigned int> indexBuffer;
    std::vector<unsigned int> materialIndexBuffer;
    std::vector<Material*> materialBuffer;
    std::vector<float> textureCoordBuffer;

    // Reset used variables. Otherwise the getContours() function might not work quite as expected.
    resetUsedFlags();

    // Take all regions that are not in an intersection plane
    std::vector<size_t> nonPlaneRegions;
    // Take all regions that were drawn into an intersection plane
    std::vector<size_t> planeRegions;
    for( size_t i = 0; i < m_regions.size(); ++i )
    {
		if(!m_regions[i]->m_unfinished)
		{
			if( !m_regions[i]->m_inPlane || m_regions[i]->m_regionNumber < 0)
			{

				nonPlaneRegions.push_back(i);
			}
			else
			{
				//cout << "plane region ! " << endl;
				planeRegions.push_back(i);
			}
		}
    }
    // keep track of used vertices to avoid doubles.
    map<Vertex<float>, unsigned int> vertexMap;
    Vertex<float> current;
    size_t vertexcount = 0;
    int globalMaterialIndex = 0;
    // Copy all regions that are non in an intersection plane directly to the buffers.
    for( intIterator nonPlane = nonPlaneRegions.begin(); nonPlane != nonPlaneRegions.end(); ++nonPlane )
    {
        size_t iRegion = *nonPlane;
        int surfaceClass = m_regions[iRegion]->m_regionNumber;

        // iterate over every face for the region number '*nonPlaneBegin'
        for( size_t i=0; i < m_regions[iRegion]->m_faces.size(); ++i )
        {
            size_t iFace=i;
            size_t pos;
            // loop over each vertex for this face
            for( int j=0; j < 3; j++ )
            {
                int iVertex = j;
                current = (*m_regions[iRegion]->m_faces[iFace])(iVertex)->m_position;
                // look up the current vertex. If it was used before get the position for the indexBuffer.
                if( vertexMap.find(current) != vertexMap.end() )
                {
                    pos = vertexMap[current];
                }
                else
                {
					(*m_regions[iRegion]->m_faces[iFace])(iVertex)->m_oldFused = false;
                    (*m_regions[iRegion]->m_faces[iFace])(iVertex)->m_fused = false;
					vertexcount++;
                    pos = vertexBuffer.size() / 3;
                    vertexMap.insert(pair<Vertex<float>, unsigned int>(current, pos));
                    vertexBuffer.push_back( (*m_regions[iRegion]->m_faces[iFace])(iVertex)->m_position.x );
                    vertexBuffer.push_back( (*m_regions[iRegion]->m_faces[iFace])(iVertex)->m_position.y );
                    vertexBuffer.push_back( (*m_regions[iRegion]->m_faces[iFace])(iVertex)->m_position.z );

                    if((*m_regions[iRegion]->m_faces[iFace])(iVertex)->m_normal.length() > 0.0001)
                    {
                    	normalBuffer.push_back( (*m_regions[iRegion]->m_faces[iFace])(iVertex)->m_normal[0] );
                    	normalBuffer.push_back( (*m_regions[iRegion]->m_faces[iFace])(iVertex)->m_normal[1] );
                    	normalBuffer.push_back( (*m_regions[iRegion]->m_faces[iFace])(iVertex)->m_normal[2] );
                    }
                    else
                    {
                    	normalBuffer.push_back((*m_regions[iRegion]->m_faces[iFace]).getFaceNormal()[0]);
                    	normalBuffer.push_back((*m_regions[iRegion]->m_faces[iFace]).getFaceNormal()[1]);
                    	normalBuffer.push_back((*m_regions[iRegion]->m_faces[iFace]).getFaceNormal()[2]);
                    }

                    //TODO: Color Vertex Traits stuff?
                    colorBuffer.push_back( r );
                    colorBuffer.push_back( g );
                    colorBuffer.push_back( b );

                    textureCoordBuffer.push_back( 0.0 );
                    textureCoordBuffer.push_back( 0.0 );
                    textureCoordBuffer.push_back( 0.0 );
                }

                indexBuffer.push_back( pos );
            }

            // Try to find a material with the same color
			std::map<Vertex<uchar>, unsigned int >::iterator it = materialMap.find(Vertex<uchar>(r, g, b));
			if(it != materialMap.end())
			{
				// If found, put material index into buffer
				//std::cout << "RE-USING MAT" << std::endl;
				unsigned int position = it->second;
				materialIndexBuffer.push_back(position);
			}
			else
			{
				Material* m = new Material;
				m->r = r;
				m->g = g;
				m->b = b;
				m->texture_index = -1;

				// Save material index
				materialBuffer.push_back(m);
				materialIndexBuffer.push_back(globalMaterialIndex);

				materialMap.insert(pair<Vertex<uchar>,unsigned int>(Vertex<uchar>(r,g,b),globalMaterialIndex));

				globalMaterialIndex++;
			}
            m_regions[iRegion]->m_faces[iFace]->m_invalid = true;
        }
        //m_regions[iRegion]->m_toDelete = true;
    }

    cout << timestamp << "Done copying non planar regions.";

    /*
         Done copying the simple stuff. Now the planes are going to be retesselated
         and the textures are generated if there are textures to generate at all.!
     */

     if( bounding_rectangles_3D.size() > 0 )
		bounding_rectangles_3D.resize(0);
	 if( textures.size() > 0 )
		textures.resize(0);
     vertexcount = 0;
     b_rect_size = 0;
     this->start_texture_index = start_texture_index;
     end_texture_index = start_texture_index;
     int texture_face_counter=0;
     size_t vertexBuffer_plane_start = vertexBuffer.size();

      ///Tells which texture belongs to which material
    map<unsigned int, unsigned int > textureMap;

    for(intIterator planeNr = planeRegions.begin(); planeNr != planeRegions.end(); ++planeNr )
    {
        try
        {
            size_t iRegion = *planeNr;

            int surface_class = m_regions[iRegion]->m_regionNumber;
            for( size_t i=0; i < m_regions[iRegion]->m_faces.size(); ++i )
			{
				size_t iFace=i;
				(*m_regions[iRegion]->m_faces[iFace]).m_invalid = true;
			}

            r = m_regionClassifier->r(surface_class);
            g = m_regionClassifier->g(surface_class);
            b = m_regionClassifier->b(surface_class);

            //textureBuffer.push_back( m_regions[iRegion]->m_regionNumber );

            // get the contours for this region
            vector<vector<VertexT> > contours = m_regions[iRegion]->getContours(fusionThreshold);

			///added
			vector<cv::Point3f> bounding_rectangle ;
			if(textured){
					bounding_rectangle = getBoundingRectangle(contours[0],m_regions[iRegion]->m_normal);
					bounding_rectangles_3D.push_back(bounding_rectangle);
					createInitialTexture(bounding_rectangle,end_texture_index,"",2000);
					b_rect_size+=4;
			}
			///

            // alocate a new texture
            TextureToken<VertexT, NormalT>* t = NULL;

            //retesselate these contours.
            std::vector<float> points;
            std::vector<unsigned int> indices;

            Tesselator<VertexT, NormalT>::getFinalizedTriangles(points, indices, contours);

			unordered_map<size_t, size_t> point_map;
			Vertex<float> current;
			size_t pos;
			for(size_t k = 0; k < points.size(); k+=3)
			{
				float u = 0.0;
				float v = 0.0;

				///added
				if(textured)
					getInitialUV(points[k+0],points[k+1],points[k+2],bounding_rectangle,u,v);
				///

				current = Vertex<float>(points[k], points[k + 1], points[k + 2]);
				auto it = vertexMap.find(current);
				if(it != vertexMap.end())
				{
					pos = vertexMap[current];

					//vertex of non planar region has no UV
					/// added
					if(textured)
					{
						if(pos*3 < vertexBuffer_plane_start)
						{
							textureCoordBuffer[pos*3]=u;
							textureCoordBuffer[pos*3+1]=v;
							textureCoordBuffer[pos*3+2]=0.0;
						}else if(textureCoordBuffer[pos*3] != u || textureCoordBuffer[pos*3+1] != v){
							pos = (vertexBuffer.size() / 3);
							vertexMap.insert(pair<Vertex<float>, unsigned int>(current, pos));
							vertexBuffer.push_back( points[k] );
							vertexBuffer.push_back( points[k + 1]);
							vertexBuffer.push_back( points[k + 2]);

							normalBuffer.push_back( m_regions[iRegion]->m_normal[0] );
							normalBuffer.push_back( m_regions[iRegion]->m_normal[1] );
							normalBuffer.push_back( m_regions[iRegion]->m_normal[2] );

							colorBuffer.push_back( static_cast<unsigned char>(255));
							colorBuffer.push_back( static_cast<unsigned char>(255));
							colorBuffer.push_back( static_cast<unsigned char>(255));

							textureCoordBuffer.push_back( u );
							textureCoordBuffer.push_back( v );
							textureCoordBuffer.push_back( 0 );
						}
					}
					///
				}
				else
				{
				    pos = (vertexBuffer.size() / 3);
				    //vertexMap.insert(pair<Vertex<float>, unsigned int>(current, pos));
			        vertexBuffer.push_back( points[k] );
					vertexBuffer.push_back( points[k + 1]);
					vertexBuffer.push_back( points[k + 2]);

				    normalBuffer.push_back( m_regions[iRegion]->m_normal[0] );
					normalBuffer.push_back( m_regions[iRegion]->m_normal[1] );
					normalBuffer.push_back( m_regions[iRegion]->m_normal[2] );

					colorBuffer.push_back( r );
					colorBuffer.push_back( g );
					colorBuffer.push_back( b );

					textureCoordBuffer.push_back( u );
					textureCoordBuffer.push_back( v );
					textureCoordBuffer.push_back(  0 );
				}
				point_map.insert(pair<size_t, size_t >(k/3, pos));
			}
            //size_t offset = vertexBuffer.size() - points.size();

            // calculate the index value for the old end of the vertex buffer.
            //offset = ( offset / 3 );

            // for(int j=0; j < indices.size(); j+=3)
            // {
            //     /*if(indices[j] == indices[j+1] || indices[j+1] == indices[j+2] || indices[j+2] == indices[j])
            //     {
            //         cout << "Detected degenerated face: " << indices[j] << " " << indices[j + 1] << " " << indices[j + 2] << endl;
            //     }*/
            //
            //     // store the indices with the correct offset to the indices buffer.
            //     int a =  indices[j + 0] + offset;
            //     int b =  indices[j + 1] + offset;
            //     int c =  indices[j + 2] + offset;
            //
            //     if(a != b && b != c && a != c)
            //     {
            //         indexBuffer.push_back( a );
            //         indexBuffer.push_back( b );
            //         indexBuffer.push_back( c );
            //     }
            //
            // }
            for(int j=0; j < indices.size(); j+=3)
            {
				auto it_a = point_map.find(indices[j + 0]);
				auto it_b = point_map.find(indices[j + 1]);
				auto it_c = point_map.find(indices[j + 2]);
                int a =  it_a->second;
                int b =  it_b->second;
                int c =  it_c->second;

                if(a != b && b != c && a != c)
                {
                    indexBuffer.push_back( a );
                    indexBuffer.push_back( b );
                    indexBuffer.push_back( c );
                }
            }

            ///added
            if(textured){
				map<unsigned int, unsigned int >::iterator it = textureMap.find(end_texture_index);
				//map<unsigned int, unsigned int >::iterator it = textureMap.find(start_texture_index);
			    if(it == textureMap.end())
			    {
			         //new texture -> create new material
			         Material* m = new Material;
			         m->r = r;
			         m->g = g;
			         m->b = b;
			         //m->texture_index=start_texture_index;
			         m->texture_index = end_texture_index;
			         materialBuffer.push_back(m);
			         for( int j = 0; j < indices.size() / 3; j++ )
			         {
						 texture_face_counter++;
			             materialIndexBuffer.push_back(globalMaterialIndex);
			         }
			         textureMap[end_texture_index] = globalMaterialIndex;
			         //textureMap[start_texture_index] = globalMaterialIndex;
			     }
			     else
			     {
			    	 //Texture already exists -> use old material
			         for( int j = 0; j < indices.size() / 3; j++ )
			         {
			             materialIndexBuffer.push_back(it->second);
			         }
			     }
			     globalMaterialIndex++;
			     end_texture_index++;

			 }
			  ///


			// iterate over every face for the region number '*nonPlaneBegin'
			/*for( size_t i=0; i < m_regions[iRegion]->m_faces.size(); ++i )
			{
				deleteFace(m_regions[iRegion]->m_faces[i]);
			}
			m_regions[iRegion]->m_toDelete = true;*/

        }
        catch(...)
        {
            cout << timestamp << "Exception during finalization. Skipping triangle." << endl;
        };

    }

    if ( !this->m_meshBuffer )
    {
        this->m_meshBuffer = MeshBufferPtr( new MeshBuffer );
    }

    if(vertexBuffer.size() == 0 )
		return NULL;
    this->m_meshBuffer->setVertexArray( vertexBuffer );
    this->m_meshBuffer->setVertexColorArray( colorBuffer );
    this->m_meshBuffer->setVertexNormalArray( normalBuffer );
    this->m_meshBuffer->setFaceArray( indexBuffer );
    this->m_meshBuffer->setVertexTextureCoordinateArray( textureCoordBuffer );
	this->m_meshBuffer->setMaterialArray( materialBuffer );
	this->m_meshBuffer->setFaceMaterialIndexArray( materialIndexBuffer );
    cout << endl << timestamp << "Done retesselating." << ((textured)? " Done texturizing.": "") <<  endl;

	HalfEdgeMesh<VertexT, NormalT>* retased_mesh =  new HalfEdgeMesh(this->m_meshBuffer);
	retased_mesh->m_meshBuffer = this->m_meshBuffer;
	retased_mesh->bounding_rectangles_3D = bounding_rectangles_3D;
	retased_mesh->num_cams = num_cams;
	retased_mesh->textures = textures;
	retased_mesh->end_texture_index = end_texture_index;
	retased_mesh->start_texture_index = start_texture_index;

	size_t count_doubles = 0;
	retased_mesh->m_fusionNeighbors = 0;
	retased_mesh->m_fusion_verts.clear();
    Tesselator<VertexT, NormalT>::clear();
    this->m_meshBuffer = NULL;
    return retased_mesh;
}




template<typename VertexT, typename NormalT>
void HalfEdgeMesh<VertexT, NormalT>::reduceMeshByCollapse(int n_collapses, VertexCosts<VertexT, NormalT> &c)
{
    string msg = timestamp.getElapsedTime() + "Collapsing edges...";
    ProgressBar progress(n_collapses, msg);

    // Try not to collapse more vertices than are in the mesh
    if(n_collapses >= (int)m_vertices.size())
    {
        n_collapses = (int)m_vertices.size();
    }
    //    cout << "Collapsing " << n_collapses << endl;
    //    for(int n = 0; n < n_collapses; n++)
    //    {
    //
    //    	priority_queue<vertexCost_p, vector<vertexCost_p>, cVertexCost> q;
    //    	for(size_t i = 0; i < this->m_vertices.size(); i++)
    //    	{
    //    		q.push(vertexCost_p(m_vertices[i], c(*m_vertices[i])));
    //    	}
    //
    //    	cout << q.size() << endl;
    //
    //    	// Try to collapse until a non-border-edges is found. If there are only
    //    	// borders left, collapse border edge with minimum cost
    //    	if(!q.empty())
    //    	{
    //    		// Save vertex with lowest costs
    //    		VertexPtr topVertex = q.top().first;
    //    		VertexPtr toCollapse = topVertex;
    //
    //    		// Check for border vertices
    //    		while(toCollapse->isBorderVertex() && !q.empty())
//    		{
//    			q.pop();
//    			toCollapse = q.top().first;
//    		}
//
//    		// If q is empty, no non-border vertex was found, collapse
//    		// first border vertex
//    		if(q.empty())
//    		{
//    			EdgePtr e = topVertex->getShortestEdge();
//    			cout << "E: " << e << endl;
//    			collapseEdge(e);
//    		}
//    		else
//    		{
//    			EdgePtr e = toCollapse->getShortestEdge();
//    			cout << "F: " << e << endl;
//    			collapseEdge(e);
//    		}
//    	}
//
//    	++progress;
//    }


  /*  priority_queue<vertexCost_p, vector<vertexCost_p>, cVertexCost> q;
    for(size_t i = 0; i < this->m_vertices.size(); i++)
    {
    	q.push(vertexCost_p(m_vertices[i], c(*m_vertices[i])));
    }

    for(int i = 0; i < n_collapses && !q.empty(); i++)
    {
    	VertexPtr v = q.top().first;
    	while(v->isBorderVertex() && !q.empty())
    	{
    		q.pop();
    		v = q.top().first;
    	}
    	EdgePtr e = v->getShortestEdge();
    	collapseEdge(e);
    }*/

}

template<typename VertexT, typename NormalT>
void HalfEdgeMesh<VertexT, NormalT>::getCostMap(std::map<VertexPtr, float> &costs, VertexCosts<VertexT, NormalT> &c)
{
	for(size_t i = 0; i < m_vertices.size(); i++)
	{
		costs[i] = c(*m_vertices[i]);
	}
}

template<typename VertexT, typename NormalT>
std::vector<cv::Point3f> HalfEdgeMesh<VertexT,NormalT>::getBoundingRectangle(std::vector<VertexT> act_contour, NormalT normale)
{
	vector<cv::Point3f> contour;
	for(auto it=act_contour.begin(); it != act_contour.end(); ++it){
		contour.push_back(cv::Point3f((*it)[0],(*it)[1],(*it)[2]));
	}
	std::vector<cv::Point3f> rect;
<<<<<<< HEAD

	if(contour.size()<3){
		// testloesung
		rect.push_back(cv::Point3f(contour[0].x,contour[0].y,contour[0].z));
	    rect.push_back(cv::Point3f(contour[0].x,contour[1].y,contour[0].z));
	    rect.push_back(cv::Point3f(contour[1].x,contour[1].y,contour[1].z));
	    rect.push_back(cv::Point3f(contour[1].x,contour[0].y,contour[1].z));

=======
	rect.resize(4);
	
	if(contour.size()<3){
		// testloesung
		rect[0] = cv::Point3f(contour[0].x,contour[0].y,contour[0].z);
	    rect[1] = cv::Point3f(contour[0].x,contour[1].y,contour[0].z);
	    rect[2] = cv::Point3f(contour[1].x,contour[1].y,contour[1].z);
	    rect[3] = cv::Point3f(contour[1].x,contour[0].y,contour[1].z);
	    
>>>>>>> d91f20ac
	    return rect;
	}

	float minArea = FLT_MAX;

	float best_a_min , best_a_max, best_b_min, best_b_max;
	cv::Vec3f best_v1, best_v2;

	//lvr normale manchmal 0
	cv::Vec3f n;
	if(normale[0]==0.0 && normale[1] == 0.0 && normale[2] == 0.0){
		n = (contour[1] - contour[0]).cross(contour[2] - contour[0]);
		if (n[0] < 0)
		{
			n *= -1;
		}
	}else{
		n = cv::Vec3f(normale[0],normale[1],normale[2]);
	}
	cv::normalize(n,n);


	 //store a stuetzvector for the bounding box
	 cv::Vec3f p(contour[0].x,contour[0].y,contour[0].z);

	 //calculate a vector in the plane of the bounding box
	 cv::Vec3f v1 = contour[1] - contour[0];
	 if (v1[0] < 0)
	 {
	      v1 *= -1;
	 }
	 cv::Vec3f v2 = v1.cross(n);

	//determines the resolution of iterative improvement steps
	float delta = M_PI/180.0;

	for(float theta = 0; theta < M_PI / 2; theta += delta)
	    {
	        //rotate the bounding box
	        v1 = v1 * cos(theta) + v2 * sin(theta);
	        v2 = v1.cross(n);

	        //calculate the bounding box
	        float a_min = FLT_MAX, a_max = FLT_MIN, b_min = FLT_MAX, b_max = FLT_MIN;
	        for(size_t c = 0; c < contour.size(); c++)
	        {
	            cv::Vec3f p_local = cv::Vec3f(contour[c]) - p;
	            float a_neu= p_local.dot(v1) * 1.0f/(cv::norm(v1)*cv::norm(v1));
	            float b_neu= p_local.dot(v2) * 1.0f/(cv::norm(v2)*cv::norm(v2));


	            if (a_neu > a_max) a_max = a_neu;
	            if (a_neu < a_min) a_min = a_neu;
	            if (b_neu > b_max) b_max = b_neu;
	            if (b_neu < b_min) b_min = b_neu;
	        }
	        float x = fabs(a_max - a_min);
	        float y = fabs(b_max - b_min);

	        //iterative improvement of the area
	        //sometimes wrong?
	        if(x * y < minArea && x * y > 0.01)
	        {

	            minArea = x * y;
	            //if(minArea < 0.4)
					//std::cout << "Bounding Rectangle short: " << minArea << std::endl;
	            best_a_min = a_min;
	            best_a_max = a_max;
	            best_b_min = b_min;
	            best_b_max = b_max;
	            best_v1 = v1;
	            best_v2 = v2;
	        }
	    }
<<<<<<< HEAD

	    rect.push_back(cv::Point3f(p + best_a_min * best_v1 + best_b_min* best_v2));
	    rect.push_back(cv::Point3f(p + best_a_min * best_v1 + best_b_max* best_v2));
	    rect.push_back(cv::Point3f(p + best_a_max * best_v1 + best_b_max* best_v2));
	    rect.push_back(cv::Point3f(p + best_a_max * best_v1 + best_b_min* best_v2));
=======
		
	    rect[0] = cv::Point3f(p + best_a_min * best_v1 + best_b_min* best_v2);
	    rect[1] = cv::Point3f(p + best_a_min * best_v1 + best_b_max* best_v2);
	    rect[2] = cv::Point3f(p + best_a_max * best_v1 + best_b_max* best_v2);
	    rect[3] = cv::Point3f(p + best_a_max * best_v1 + best_b_min* best_v2);
>>>>>>> d91f20ac

	return rect;
}

template<typename VertexT, typename NormalT>
std::vector<cv::Point3f> HalfEdgeMesh<VertexT,NormalT>::getBoundingRectanglePCA(std::vector<VertexT> act_contour, NormalT normale){
	std::vector<cv::Point3f> rect;
	//TODO
	return rect;
}

template<typename VertexT, typename NormalT>
void HalfEdgeMesh<VertexT,NormalT>::createInitialTexture(std::vector<cv::Point3f> b_rect, int texture_index, const char* output_dir,float pic_size_factor)
{
	//auflösung?

	cv::Mat initial_texture = cv::Mat(cv::norm(b_rect[1]-b_rect[0])*pic_size_factor,cv::norm(b_rect[3]-b_rect[0])*pic_size_factor, CV_8UC3, cvScalar(0.0));

	//first version, more than one texture
	textures.push_back(std::pair<cv::Mat,float>(initial_texture,M_PI/2.0));

	//second version, one textur


		//cv::Size sz1 = texture.size();
		//cv::Size sz2 = initial_texture.size();

		//texture_stats.push_back(pair< size_t, cv::Size >(sz1.width,initial_texture.size()));

		//cv::Mat dst( (sz1.height > sz2.height ? sz1.height : sz2.height), sz1.width+sz2.width, CV_8UC3);
		//cv::Mat left(dst, cv::Rect(0, 0, sz1.width, sz1.height));
		//texture.copyTo(left);
		//cv::Mat right(dst, cv::Rect(sz1.width, 0, sz2.width, sz2.height));
		//initial_texture.copyTo(right);
		//dst.copyTo(texture);


	//cv::imwrite(std::string(output_dir)+"texture_"+std::to_string(texture_index)+".ppm",initial_texture);

}

template<typename VertexT, typename NormalT>
void HalfEdgeMesh<VertexT,NormalT>::getInitialUV(float x,float y,float z,std::vector<cv::Point3f> b_rect,float& u, float& v){

	int stuetzpunkt=1;

	//vektor von oben rechts nach oben links
	cv::Vec3f u3D(b_rect[(stuetzpunkt+1)%4]-b_rect[stuetzpunkt]);
	//vektor von oben rechts nach unten rechts
	cv::Vec3f v3D(b_rect[(stuetzpunkt-1)%4]-b_rect[stuetzpunkt]);

	cv::Vec3f p_local(x-b_rect[stuetzpunkt].x,y-b_rect[stuetzpunkt].y,z-b_rect[stuetzpunkt].z);

	//projeziere p_local auf beide richtungsvektoren

	u= p_local.dot(u3D) * 1.0f/(cv::norm(u3D)*cv::norm(u3D));
	v= p_local.dot(v3D) * 1.0f/(cv::norm(v3D)*cv::norm(v3D));

	if(u<0.0) u=0.0;
	if(v<0.0) v=0.0;
	if(u>1.0) u=1.0;
	if(v>1.0) v=1.0;

}


template<typename VertexT, typename NormalT>
void HalfEdgeMesh<VertexT,NormalT>::getInitialUV_b(float x,float y,float z,std::vector<std::vector<cv::Point3f> > b_rects,size_t b_rect_number,float& u, float& v){
	std::cout << "Initial UV for one texture version: " << b_rect_number << std::endl;
	getInitialUV(x,y,z,b_rects[b_rect_number],u,v);

	u = texture_stats[b_rect_number].first / (static_cast<float>(texture.cols)) + u * texture_stats[b_rect_number].second.width/(static_cast<float>(texture.cols));
	v = v * texture_stats[b_rect_number].second.height / (static_cast<float>(texture.rows));

}


template<typename VertexT, typename NormalT>
int HalfEdgeMesh<VertexT,NormalT>::projectAndMapNewImage(kfusion::ImgPose img_pose, const char* texture_output_dir)
{
	//meshlab doesnt show any colors for obj fileformat
	int num_colored_points = fillNonPlanarColors(img_pose);

	std::cout << timestamp <<  "Colorized " << num_colored_points << " Points." << std::endl;
	 //3) project plane to pic area.
				    				//calc transformation matrix with homography
				    				//warp perspective with trans-mat in the gevin texture file from planeindex
				    			//bislang werden boundingrectangles benutzen für homografieberechnungen
				    			//bislang werden boundingrectangles benutzen für homografieberechnungen

	fillInitialTextures(bounding_rectangles_3D,
			    					   img_pose,++num_cams,
									   texture_output_dir);
	//fillInitialTexture(bounding_rectangles_3D,
						//img_pose,++num_cams,
						//texture_output_dir);

	return bounding_rectangles_3D.size();
}

template<typename VertexT, typename NormalT>
int HalfEdgeMesh<VertexT,NormalT>::fillNonPlanarColors(kfusion::ImgPose img_pose)
{
	cv::Mat distCoeffs;
	if(img_pose.distortion.rows ==0){
	distCoeffs = cv::Mat(4,1,cv::DataType<float>::type);
					distCoeffs.at<float>(0) = 0.0;
					distCoeffs.at<float>(1) = 0.0;
					distCoeffs.at<float>(2) = 0.0;
					distCoeffs.at<float>(3) = 0.0;
	}else{
		distCoeffs=img_pose.distortion;
	}

	cv::Affine3f pose = img_pose.pose.inv();
	cv::Mat tvec(pose.translation());
	cv::Mat rvec(pose.rvec());
	cv::Mat cam = img_pose.intrinsics;


	size_t lenVertices,lenColors,lenTextureCoords;
	lenVertices=lenColors=lenTextureCoords=0;
	floatArr vertexBuffer = this->m_meshBuffer->getVertexArray(lenVertices);
	ucharArr colorBuffer = this->m_meshBuffer->getVertexColorArray(lenColors);
	floatArr textureCoordBuffer = this->m_meshBuffer->getVertexTextureCoordinateArray(lenTextureCoords);

	std::vector<cv::Point3f> uncolored_points;
	std::vector<unsigned int> uncolored_indices;

	//collect uncolored points
	for(unsigned int i=0;i<lenVertices;i++)
	{
		if(static_cast<unsigned int>(colorBuffer[i*3]) < 255 || static_cast<unsigned int>(colorBuffer[i*3+1]) < 255 || static_cast<unsigned int>(colorBuffer[i*3+2]) < 255)
			continue;
		else if(textureCoordBuffer[i*3]==0.0 && textureCoordBuffer[i*3+1]==0.0){
			uncolored_points.push_back(cv::Point3f(vertexBuffer[i*3],vertexBuffer[i*3+1],vertexBuffer[i*3+2]));
			uncolored_indices.push_back(i);
		}
	}

	//colorize
	std::vector<cv::Point2f> projected_uncolored_points;
	if(uncolored_points.size() == 0)
		return 0;

	cv::projectPoints(uncolored_points,rvec,tvec,cam,distCoeffs,projected_uncolored_points);

	float width = cam.at<float>(0,2);
	float height = cam.at<float>(1,2);

	size_t i=0;
	size_t counter=0;

	for(std::vector<cv::Point2f>::iterator it = projected_uncolored_points.begin(); it != projected_uncolored_points.end() ; ++it )
	{
		if(it->x >= 0 && it->x < width*2 && it->y >= 0 && it->y < height*2)
		{
			cv::Vec3b current_color(img_pose.image.at<cv::Vec3b>(it->y,it->x));

			colorBuffer[uncolored_indices[i]*3] = current_color[2];
			colorBuffer[uncolored_indices[i]*3+1] = current_color[1];
			colorBuffer[uncolored_indices[i]*3+2] = current_color[0];
			counter++;
		}
		i++;
	}

    return counter;
}

template<typename VertexT, typename NormalT>
void HalfEdgeMesh<VertexT,NormalT>::fillInitialTextures(std::vector<std::vector<cv::Point3f> > b_rects,
		   kfusion::ImgPose img_pose, int image_number,
		   const char* texture_output_dir)
{

	std::cout << timestamp << "Writing texture from ImagePose " << image_number << std::endl;
	cv::Mat distCoeffs;
	if(img_pose.distortion.rows ==0){
	distCoeffs = cv::Mat(4,1,cv::DataType<float>::type);
					distCoeffs.at<float>(0) = 0.0;
					distCoeffs.at<float>(1) = 0.0;
					distCoeffs.at<float>(2) = 0.0;
					distCoeffs.at<float>(3) = 0.0;
	}else{
		distCoeffs=img_pose.distortion;
	}

	cv::Affine3f pose = img_pose.pose.inv();
	cv::Mat tvec(pose.translation());
	cv::Mat rvec(pose.rvec());
	cv::Mat cam = img_pose.intrinsics;

	cv::Mat rotation(img_pose.pose.rotation());

	cv::Vec3f view_direction(img_pose.pose.rotation() * (cv::Vec3f(0,0,1)));
<<<<<<< HEAD

	for(size_t j=0;j<textures.size();j++){


=======
	
	//doppelte indizierung zum sortieren
	std::vector<int> sorted_indices;
	sorted_indices.resize(textures.size());
	for(int i=0;i<sorted_indices.size();i++) sorted_indices[i] = i;
	
	std::sort(sorted_indices.begin(),sorted_indices.end(),sort_indices(textures));
	//sortierung ende
	
	
	//for(size_t j=0;j<textures.size();j++){
	for(size_t z=0;z<sorted_indices.size();z++){
		size_t j = sorted_indices[z];
>>>>>>> d91f20ac
			//für jede region
			//project plane i to pic j -> cam_points
			//rvec tvec
		cv::Vec3f b_rect_x(b_rects[j][1] - b_rects[j][0]);
		cv::Vec3f b_rect_y(b_rects[j][3] - b_rects[j][0]);
		cv::Vec3f normal_current(cv::normalize(b_rect_x.cross(b_rect_y)));

		float angle_diff_current = acos(view_direction.dot(normal_current));
		if(angle_diff_current > M_PI/2.0 ) angle_diff_current -= M_PI;


				std::vector<cv::Point2f> image_points2D_br;
				std::vector<cv::Point3f> object_points_br(b_rects[j]);
				cv::projectPoints(object_points_br,rvec,tvec,cam,distCoeffs,image_points2D_br);
				//bounding rects ansatz
				std::vector<cv::Point2f> local_b_rect; //vorher: 00 01 11 10
								local_b_rect.push_back(cv::Point2f(0,0));
								local_b_rect.push_back(cv::Point2f(0,textures[j].first.rows));
								local_b_rect.push_back(cv::Point2f(textures[j].first.cols,textures[j].first.rows));
								local_b_rect.push_back(cv::Point2f(textures[j].first.cols,0));

				//cv::Mat H = cv::findHomography(image_points2D_br ,local_b_rect,CV_RANSAC );
				cv::Mat H = cv::getPerspectiveTransform(image_points2D_br,local_b_rect);

				
				
				cv::Mat texture_current = cv::Mat(textures[j].first.size(), CV_8UC3, cvScalar(0.0));
				cv::warpPerspective(img_pose.image,texture_current,H,textures[j].first.size(),cv::INTER_NEAREST | cv::BORDER_CONSTANT);
				//neue texture dst fuellt schwarze stellen der bisherigen textur -> dst hinter alte textur
<<<<<<< HEAD


				if(texture_current.size()==textures[j].first.size()){

					cv::Mat shadow_mask(texture_current.size(), CV_8U, cv::Scalar(255.0));

					//TODO
					//calc shadows -> shadow_mask: shadows = 0.0
					//float dist_current_brect = cv::norm(b_rects[j][0] - cv::Point3f(tvec));
					//for(size_t i=0;i<b_rects.size();i++){
						//if(i==j)continue;
						//if(dist_current_brect > cv::norm(b_rects[i][0]- cv::Point3f(tvec)))
						//{
							//cv::Mat black_texture_current = cv::Mat(textures[i].first.size(),shadow_mask.type(),cv::Scalar(0.0));
							//cv::warpPerspective(black_texture_current,shadow_mask,H,shadow_mask.size(),cv::INTER_NEAREST | cv::BORDER_CONSTANT);
						//}
					//}

=======
				
				
				
				if(texture_current.size()==textures[j].first.size()){
					
					//cv::Mat shadow_mask(texture_current.size(), CV_8U, cv::Scalar(255.0));
					
					
					
>>>>>>> d91f20ac
					//angle calculation
					if(fabs(angle_diff_current) >= textures[j].second){
						//wenn bisheriger winkelunterschied kleiner gleich der aktuelle
						firstBehindSecondImage(texture_current,textures[j].first.clone(),textures[j].first);
						
						//cv::imwrite("shadow_mask_"+std::to_string(start_texture_index+j)+".jpg",shadow_mask);
					}else{
						//wenn bisheriger winkelunterschied groesser als der aktuelle
						firstBehindSecondImage(textures[j].first.clone(),texture_current,textures[j].first);
						textures[j].second = fabs(angle_diff_current);
						
						//cv::imwrite("shadow_mask_"+std::to_string(start_texture_index+j)+".jpg",shadow_mask);
					}
					
					//shadow magic
					
					cv::Point pointarr[image_points2D_br.size()];
					for(int i=0;i<image_points2D_br.size();i++)
						pointarr[i]=cv::Point(image_points2D_br[i].x,image_points2D_br[i].y);
						
					//fillImageWithBlackPolygon( img_pose.image , pointarr, (int)image_points2D_br.size());

				}
			}

		//saving
		for(int i=0;i<textures.size();i++)
			cv::imwrite(string(texture_output_dir)+"texture_"+std::to_string(start_texture_index+i)+".jpg",textures[i].first);

}

template<typename VertexT, typename NormalT>
void HalfEdgeMesh<VertexT,NormalT>::fillImageWithBlackPolygon( cv::Mat& img , cv::Point* pointarr, int size)
{
  int lineType = 8;

  const cv::Point* ppt[1] = { pointarr };
  int npt[] = { size };
  cv::fillPoly( img,
            ppt,
            npt,
            1,
            cv::Scalar( 0, 0, 0 ),
            lineType );
 }

template<typename VertexT, typename NormalT>
void HalfEdgeMesh<VertexT,NormalT>::firstBehindSecondImage(cv::Mat first, cv::Mat second, cv::Mat& dst){
	cv::Mat gray_second;

	cvtColor(second,gray_second,CV_RGB2GRAY);
	cv::Mat mask_bin_second;
	//mask_bin: bisherige textur schwarz oder false
	cv::threshold(gray_second,mask_bin_second,1,255,cv::THRESH_BINARY_INV);

	//neue textur nur an stellen wo mask_bin true ist
	//cv::bitwise_or(first,second,dst,mask_bin_second);
	first.copyTo(second,mask_bin_second);
	second.copyTo(dst);
}

template<typename VertexT, typename NormalT>
void HalfEdgeMesh<VertexT,NormalT>::firstBehindSecondImage(cv::Mat first, cv::Mat second, cv::Mat& dst, cv::Mat mask){
	cv::Mat gray_second;

	cvtColor(second,gray_second,CV_RGB2GRAY);
	cv::Mat mask_bin_second;
	//mask_bin: bisherige textur schwarz oder false
	cv::threshold(gray_second,mask_bin_second,1,255,cv::THRESH_BINARY_INV);

	//neue textur nur an stellen wo mask_bin true ist
	//cv::bitwise_or(first,second,dst,mask_bin_second);
	first.copyTo(second,mask_bin_second);
	second.copyTo(dst,mask);
}

template<typename VertexT, typename NormalT>
cv::Rect HalfEdgeMesh<VertexT,NormalT>::calcCvRect(std::vector<cv::Point2f> rect){
	float top=FLT_MAX,left=FLT_MAX;
	float width=cv::norm(rect[0]-rect[3]);
	float height=cv::norm(rect[0]-rect[1]);
	for(size_t i = 0; i< rect.size() ; i++){
		if(rect[i].x < left) left=rect[i].x;
		if(rect[i].y < top) top=rect[i].y;
	}

	return cv::Rect(left,top,width,height);
}

template<typename VertexT, typename NormalT>
std::pair<int, std::vector<int> > HalfEdgeMesh<VertexT,NormalT>::calcShadowTupel(std::vector<cv::Point3f> base_rect, std::vector<cv::Point3f> shadow_rect, int shadow_rect_index){
	std::vector<int> point_inlier_indices;
	
	return std::pair<int, std::vector<int> >(shadow_rect_index ,point_inlier_indices);
}

template<typename VertexT, typename NormalT>
bool HalfEdgeMesh<VertexT,NormalT>::calcShadowInliers(std::vector<cv::Point3f> base_rect, std::vector<cv::Point3f> shadow_rect, std::vector<int>& inliers){
	
	
	return true;
}


template<typename VertexT, typename NormalT>
void HalfEdgeMesh<VertexT,NormalT>::fillInitialTexture(std::vector<std::vector<cv::Point3f> > b_rects,
		   kfusion::ImgPose img_pose, int image_number,
		   const char* texture_output_dir)
{

	cv::Mat distCoeffs(4,1,cv::DataType<float>::type);
					distCoeffs.at<float>(0) = 0.042855;
					distCoeffs.at<float>(1) = -0.110419;
					distCoeffs.at<float>(2) = 0.004809;
					distCoeffs.at<float>(3) = 0.000398;

	cv::Affine3f pose = img_pose.pose.inv();
	cv::Mat tvec(pose.translation());


	cv::Mat rvec(pose.rvec());
	cv::Mat cam = img_pose.intrinsics;

	std::cout << "Writing texture from ImagePose " << image_number << std::endl;


	for(size_t j=0;j<texture_stats.size();j++){
		std::vector<cv::Point2f> image_points2D_br;
		std::vector<cv::Point3f> object_points_br(b_rects[j]);

		cv::projectPoints(object_points_br,rvec,tvec,cam,distCoeffs,image_points2D_br);

		//bounding rects ansatz
		std::vector<cv::Point2f> local_b_rect; //vorher: 00 01 11 10
								local_b_rect.push_back(cv::Point2f(0,0));
								local_b_rect.push_back(cv::Point2f(0,texture_stats[j].second.height));
								local_b_rect.push_back(cv::Point2f(texture_stats[j].second.width,texture_stats[j].second.height));
								local_b_rect.push_back(cv::Point2f(texture_stats[j].second.width,0));

		cv::Mat H = cv::getPerspectiveTransform(image_points2D_br,local_b_rect);

		cv::Mat dst ;
		cv::warpPerspective(img_pose.image,dst,H,texture_stats[j].second,cv::INTER_NEAREST | cv::BORDER_CONSTANT);

		if(dst.size()==texture_stats[j].second){
			cv::Mat gray_before,gray_now;

			cv::Mat texture_before = texture(cv::Rect(texture_stats[j].first,0,texture_stats[j].second.width,texture_stats[j].second.height));

			cvtColor(texture_before,gray_before,CV_RGB2GRAY);
			cvtColor(dst,gray_now,CV_RGB2GRAY);
			cv::Mat mask_bin_before,mask_bin_now;
			//mask_bin: bisherige textur schwarz oder false
			cv::threshold(gray_before,mask_bin_before,1,255,cv::THRESH_BINARY_INV);

			cv::bitwise_or(dst,texture_before,texture_before,mask_bin_before);

			texture_before.copyTo(texture(cv::Rect(texture_stats[j].first,0,texture_stats[j].second.width,texture_stats[j].second.height)));
		}
	}
	cv::imwrite(string(texture_output_dir)+"texture_"+std::to_string(start_texture_index)+".jpg",texture);
}

template<typename VertexT, typename NormalT>
std::vector<std::vector<cv::Point3f> > HalfEdgeMesh<VertexT,NormalT>::getBoundingRectangles(int& size){
	size = b_rect_size;
	return bounding_rectangles_3D;
}

template<typename VertexT, typename NormalT>
std::vector<std::pair<cv::Mat,float> > HalfEdgeMesh<VertexT,NormalT>::getTextures(){
	return textures;
}

} // namespace lvr<|MERGE_RESOLUTION|>--- conflicted
+++ resolved
@@ -2520,7 +2520,7 @@
 				else
 				{
 				    pos = (vertexBuffer.size() / 3);
-				    //vertexMap.insert(pair<Vertex<float>, unsigned int>(current, pos));
+				    vertexMap.insert(pair<Vertex<float>, unsigned int>(current, pos));
 			        vertexBuffer.push_back( points[k] );
 					vertexBuffer.push_back( points[k + 1]);
 					vertexBuffer.push_back( points[k + 2]);
@@ -2529,9 +2529,9 @@
 					normalBuffer.push_back( m_regions[iRegion]->m_normal[1] );
 					normalBuffer.push_back( m_regions[iRegion]->m_normal[2] );
 
-					colorBuffer.push_back( r );
-					colorBuffer.push_back( g );
-					colorBuffer.push_back( b );
+					colorBuffer.push_back( static_cast<unsigned char>(255) );
+					colorBuffer.push_back( static_cast<unsigned char>(255) );
+					colorBuffer.push_back( static_cast<unsigned char>(255) );
 
 					textureCoordBuffer.push_back( u );
 					textureCoordBuffer.push_back( v );
@@ -2539,31 +2539,7 @@
 				}
 				point_map.insert(pair<size_t, size_t >(k/3, pos));
 			}
-            //size_t offset = vertexBuffer.size() - points.size();
-
-            // calculate the index value for the old end of the vertex buffer.
-            //offset = ( offset / 3 );
-
-            // for(int j=0; j < indices.size(); j+=3)
-            // {
-            //     /*if(indices[j] == indices[j+1] || indices[j+1] == indices[j+2] || indices[j+2] == indices[j])
-            //     {
-            //         cout << "Detected degenerated face: " << indices[j] << " " << indices[j + 1] << " " << indices[j + 2] << endl;
-            //     }*/
-            //
-            //     // store the indices with the correct offset to the indices buffer.
-            //     int a =  indices[j + 0] + offset;
-            //     int b =  indices[j + 1] + offset;
-            //     int c =  indices[j + 2] + offset;
-            //
-            //     if(a != b && b != c && a != c)
-            //     {
-            //         indexBuffer.push_back( a );
-            //         indexBuffer.push_back( b );
-            //         indexBuffer.push_back( c );
-            //     }
-            //
-            // }
+
             for(int j=0; j < indices.size(); j+=3)
             {
 				auto it_a = point_map.find(indices[j + 0]);
@@ -2622,8 +2598,8 @@
 			/*for( size_t i=0; i < m_regions[iRegion]->m_faces.size(); ++i )
 			{
 				deleteFace(m_regions[iRegion]->m_faces[i]);
-			}
-			m_regions[iRegion]->m_toDelete = true;*/
+			}*/
+			  m_regions[iRegion]->m_toDelete = true;
 
         }
         catch(...)
@@ -2762,27 +2738,17 @@
 	for(auto it=act_contour.begin(); it != act_contour.end(); ++it){
 		contour.push_back(cv::Point3f((*it)[0],(*it)[1],(*it)[2]));
 	}
+
 	std::vector<cv::Point3f> rect;
-<<<<<<< HEAD
-
-	if(contour.size()<3){
-		// testloesung
-		rect.push_back(cv::Point3f(contour[0].x,contour[0].y,contour[0].z));
-	    rect.push_back(cv::Point3f(contour[0].x,contour[1].y,contour[0].z));
-	    rect.push_back(cv::Point3f(contour[1].x,contour[1].y,contour[1].z));
-	    rect.push_back(cv::Point3f(contour[1].x,contour[0].y,contour[1].z));
-
-=======
 	rect.resize(4);
-	
+
 	if(contour.size()<3){
 		// testloesung
 		rect[0] = cv::Point3f(contour[0].x,contour[0].y,contour[0].z);
 	    rect[1] = cv::Point3f(contour[0].x,contour[1].y,contour[0].z);
 	    rect[2] = cv::Point3f(contour[1].x,contour[1].y,contour[1].z);
 	    rect[3] = cv::Point3f(contour[1].x,contour[0].y,contour[1].z);
-	    
->>>>>>> d91f20ac
+
 	    return rect;
 	}
 
@@ -2858,27 +2824,12 @@
 	            best_v2 = v2;
 	        }
 	    }
-<<<<<<< HEAD
-
-	    rect.push_back(cv::Point3f(p + best_a_min * best_v1 + best_b_min* best_v2));
-	    rect.push_back(cv::Point3f(p + best_a_min * best_v1 + best_b_max* best_v2));
-	    rect.push_back(cv::Point3f(p + best_a_max * best_v1 + best_b_max* best_v2));
-	    rect.push_back(cv::Point3f(p + best_a_max * best_v1 + best_b_min* best_v2));
-=======
-		
+
 	    rect[0] = cv::Point3f(p + best_a_min * best_v1 + best_b_min* best_v2);
 	    rect[1] = cv::Point3f(p + best_a_min * best_v1 + best_b_max* best_v2);
 	    rect[2] = cv::Point3f(p + best_a_max * best_v1 + best_b_max* best_v2);
 	    rect[3] = cv::Point3f(p + best_a_max * best_v1 + best_b_min* best_v2);
->>>>>>> d91f20ac
-
-	return rect;
-}
-
-template<typename VertexT, typename NormalT>
-std::vector<cv::Point3f> HalfEdgeMesh<VertexT,NormalT>::getBoundingRectanglePCA(std::vector<VertexT> act_contour, NormalT normale){
-	std::vector<cv::Point3f> rect;
-	//TODO
+
 	return rect;
 }
 
@@ -3067,26 +3018,19 @@
 	cv::Mat rotation(img_pose.pose.rotation());
 
 	cv::Vec3f view_direction(img_pose.pose.rotation() * (cv::Vec3f(0,0,1)));
-<<<<<<< HEAD
-
-	for(size_t j=0;j<textures.size();j++){
-
-
-=======
-	
+
 	//doppelte indizierung zum sortieren
 	std::vector<int> sorted_indices;
 	sorted_indices.resize(textures.size());
 	for(int i=0;i<sorted_indices.size();i++) sorted_indices[i] = i;
-	
+
 	std::sort(sorted_indices.begin(),sorted_indices.end(),sort_indices(textures));
 	//sortierung ende
-	
-	
+
+
 	//for(size_t j=0;j<textures.size();j++){
 	for(size_t z=0;z<sorted_indices.size();z++){
 		size_t j = sorted_indices[z];
->>>>>>> d91f20ac
 			//für jede region
 			//project plane i to pic j -> cam_points
 			//rvec tvec
@@ -3100,7 +3044,9 @@
 
 				std::vector<cv::Point2f> image_points2D_br;
 				std::vector<cv::Point3f> object_points_br(b_rects[j]);
+
 				cv::projectPoints(object_points_br,rvec,tvec,cam,distCoeffs,image_points2D_br);
+
 				//bounding rects ansatz
 				std::vector<cv::Point2f> local_b_rect; //vorher: 00 01 11 10
 								local_b_rect.push_back(cv::Point2f(0,0));
@@ -3111,61 +3057,39 @@
 				//cv::Mat H = cv::findHomography(image_points2D_br ,local_b_rect,CV_RANSAC );
 				cv::Mat H = cv::getPerspectiveTransform(image_points2D_br,local_b_rect);
 
-				
-				
+
+
 				cv::Mat texture_current = cv::Mat(textures[j].first.size(), CV_8UC3, cvScalar(0.0));
 				cv::warpPerspective(img_pose.image,texture_current,H,textures[j].first.size(),cv::INTER_NEAREST | cv::BORDER_CONSTANT);
 				//neue texture dst fuellt schwarze stellen der bisherigen textur -> dst hinter alte textur
-<<<<<<< HEAD
 
 
 				if(texture_current.size()==textures[j].first.size()){
 
-					cv::Mat shadow_mask(texture_current.size(), CV_8U, cv::Scalar(255.0));
-
-					//TODO
-					//calc shadows -> shadow_mask: shadows = 0.0
-					//float dist_current_brect = cv::norm(b_rects[j][0] - cv::Point3f(tvec));
-					//for(size_t i=0;i<b_rects.size();i++){
-						//if(i==j)continue;
-						//if(dist_current_brect > cv::norm(b_rects[i][0]- cv::Point3f(tvec)))
-						//{
-							//cv::Mat black_texture_current = cv::Mat(textures[i].first.size(),shadow_mask.type(),cv::Scalar(0.0));
-							//cv::warpPerspective(black_texture_current,shadow_mask,H,shadow_mask.size(),cv::INTER_NEAREST | cv::BORDER_CONSTANT);
-						//}
-					//}
-
-=======
-				
-				
-				
-				if(texture_current.size()==textures[j].first.size()){
-					
 					//cv::Mat shadow_mask(texture_current.size(), CV_8U, cv::Scalar(255.0));
-					
-					
-					
->>>>>>> d91f20ac
+
+
+
 					//angle calculation
 					if(fabs(angle_diff_current) >= textures[j].second){
 						//wenn bisheriger winkelunterschied kleiner gleich der aktuelle
 						firstBehindSecondImage(texture_current,textures[j].first.clone(),textures[j].first);
-						
+
 						//cv::imwrite("shadow_mask_"+std::to_string(start_texture_index+j)+".jpg",shadow_mask);
 					}else{
 						//wenn bisheriger winkelunterschied groesser als der aktuelle
 						firstBehindSecondImage(textures[j].first.clone(),texture_current,textures[j].first);
 						textures[j].second = fabs(angle_diff_current);
-						
+
 						//cv::imwrite("shadow_mask_"+std::to_string(start_texture_index+j)+".jpg",shadow_mask);
 					}
-					
+
 					//shadow magic
-					
+
 					cv::Point pointarr[image_points2D_br.size()];
 					for(int i=0;i<image_points2D_br.size();i++)
 						pointarr[i]=cv::Point(image_points2D_br[i].x,image_points2D_br[i].y);
-						
+
 					//fillImageWithBlackPolygon( img_pose.image , pointarr, (int)image_points2D_br.size());
 
 				}
@@ -3238,14 +3162,14 @@
 template<typename VertexT, typename NormalT>
 std::pair<int, std::vector<int> > HalfEdgeMesh<VertexT,NormalT>::calcShadowTupel(std::vector<cv::Point3f> base_rect, std::vector<cv::Point3f> shadow_rect, int shadow_rect_index){
 	std::vector<int> point_inlier_indices;
-	
+
 	return std::pair<int, std::vector<int> >(shadow_rect_index ,point_inlier_indices);
 }
 
 template<typename VertexT, typename NormalT>
 bool HalfEdgeMesh<VertexT,NormalT>::calcShadowInliers(std::vector<cv::Point3f> base_rect, std::vector<cv::Point3f> shadow_rect, std::vector<int>& inliers){
-	
-	
+
+
 	return true;
 }
 
