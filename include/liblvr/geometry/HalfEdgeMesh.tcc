--- conflicted
+++ resolved
@@ -1157,6 +1157,7 @@
 template<typename VertexT, typename NormalT>
 void HalfEdgeMesh<VertexT, NormalT>::deleteRegions()
 {
+
     for(int i = 0; i < m_faces.size(); i++)
     {
         if(m_faces[i]->m_region >= 0 && m_regions[m_faces[i]->m_region]->m_toDelete)
@@ -1165,6 +1166,7 @@
             m_faces[i] = 0;
         }
     }
+
     typename vector<FacePtr>::iterator f_iter = m_faces.begin();
     while (f_iter != m_faces.end())
     {
@@ -1177,6 +1179,7 @@
             ++f_iter;
         }
     }
+
     typename vector<RegionPtr>::iterator r_iter = m_regions.begin();
     while (r_iter != m_regions.end())
     {
@@ -2334,7 +2337,6 @@
 
                 indexBuffer.push_back( pos );
             }
-<<<<<<< HEAD
             
             // Try to find a material with the same color
 			std::map<Vertex<uchar>, unsigned int >::iterator it = materialMap.find(Vertex<uchar>(r, g, b));
@@ -2361,9 +2363,7 @@
 				
 				globalMaterialIndex++;
 			}
-=======
             m_regions[iRegion]->m_faces[iFace]->m_invalid = true;
->>>>>>> 06f61028
         }
         //m_regions[iRegion]->m_toDelete = true;
     }
@@ -2519,7 +2519,6 @@
                     indexBuffer.push_back( c );
                 }
             }
-<<<<<<< HEAD
             
             ///added
             if(textured){
@@ -2565,9 +2564,6 @@
 			}*/
 			  m_regions[iRegion]->m_toDelete = true;
 
-=======
-			 // m_regions[iRegion]->m_toDelete = true;
->>>>>>> 06f61028
         }
         catch(...)
         {
@@ -2593,7 +2589,6 @@
     cout << endl << timestamp << "Done retesselating." << ((textured)? " Done texturizing.": "") <<  endl;
 		
 	HalfEdgeMesh<VertexT, NormalT>* retased_mesh =  new HalfEdgeMesh(this->m_meshBuffer);
-<<<<<<< HEAD
 	retased_mesh->m_meshBuffer = this->m_meshBuffer;
 	retased_mesh->bounding_rectangles_3D = bounding_rectangles_3D;
 	retased_mesh->num_cams = num_cams;
@@ -2603,13 +2598,6 @@
 	
 	size_t count_doubles = 0;
 	retased_mesh->m_fusionNeighbors = 0;
-	//deleteRegions();
-=======
-	retased_mesh->m_fusionNeighbors = 0;
-	//cout << timestamp << "deleting regions " << endl;
-	//deleteRegions();
-	//cout << timestamp << "deleted regions " << endl;
->>>>>>> 06f61028
     Tesselator<VertexT, NormalT>::clear();
     this->m_meshBuffer = NULL;
     return retased_mesh;
