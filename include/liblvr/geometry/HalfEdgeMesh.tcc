--- conflicted
+++ resolved
@@ -35,8 +35,8 @@
 HalfEdgeMesh<VertexT, NormalT>::HalfEdgeMesh( )
 {
     m_globalIndex = 0;
-    m_regionClassifier = ClassifierFactory<VertexT, NormalT>::get( "PlaneSimpsons", this);
-    m_classifierType =  "PlaneSimpsons";
+    m_regionClassifier = ClassifierFactory<VertexT, NormalT>::get("Default", this);
+    m_classifierType = "Default";
     m_pointCloudManager = NULL;
     m_depth = 100;
     m_fusionNeighbors = 0;
@@ -47,8 +47,8 @@
         typename PointsetSurface<VertexT>::Ptr pm )
 {
     m_globalIndex = 0;
-    m_regionClassifier = ClassifierFactory<VertexT, NormalT>::get( "PlaneSimpsons", this);
-    m_classifierType =  "PlaneSimpsons";
+    m_regionClassifier = ClassifierFactory<VertexT, NormalT>::get("Default", this);
+    m_classifierType = "Default";
     m_pointCloudManager = pm;
     m_depth = 100;
 }
@@ -104,32 +104,12 @@
 	for(auto vert_it = slice->m_fusion_verts.begin(); vert_it != slice->m_fusion_verts.end(); vert_it++)
 	{
 		size_t merge_index = vert_it->first;
-<<<<<<< HEAD
-		if(m_slice_verts.size() > 0)
-			merge_index = m_slice_verts[merge_index];
-=======
-		//cout << "merge index1 " << merge_index << endl;
-		//if(m_slice_verts.size() > 0)
-		//{
-			//merge_index = m_slice_verts[merge_index];
-		//}
->>>>>>> 78e8dc12
 		size_t erase_index = vert_it->second;
-		//cout << "merge index2 " << merge_index << endl;
 		if(m_fused_verts.size() > 0)
 		{
 			merge_index = m_fused_verts[merge_index];
 		}
-<<<<<<< HEAD
-		if(m_slice_verts.size() > 0)
-			mergeVertex(m_vertices[merge_index], slice->m_vertices[slice->m_slice_verts[erase_index]]);
-		else
-			mergeVertex(m_vertices[merge_index], slice->m_vertices[erase_index]);
-=======
-		//cout << "merge index	3 " << merge_index << endl;
-		//mergeVertex(m_vertices[merge_index], slice->m_vertices[slice->m_slice_verts[erase_index]]);
 		mergeVertex(m_vertices[merge_index], slice->m_vertices[erase_index]);
->>>>>>> 78e8dc12
 	}
 	
 	size_t old_size = m_faces.size();
@@ -153,9 +133,15 @@
 	merge_vert->m_merged = true;
 	if(merge_vert->m_position.x != erase_vert->m_position.x || merge_vert->m_position.y != erase_vert->m_position.y || merge_vert->m_position.z != erase_vert->m_position.z)
 	{
-		//cout << "Vertex missalignment! " << endl;
-		//cout << "merge vert " << merge_vert->m_position << endl; 
-		//cout << "erase vert " << erase_vert->m_position << endl;
+		float dist_x = merge_vert->m_position.x - erase_vert->m_position.x;
+		float dist_y = merge_vert->m_position.y - erase_vert->m_position.y;
+		float dist_z = merge_vert->m_position.z - erase_vert->m_position.z;
+		float dist = sqrt(dist_x*dist_x + dist_y*dist_y + dist_z*dist_z);
+		if(dist > 0.05)
+		{
+			cout << "Vertex missalignment! " << endl;
+			cout << "distance " << dist << endl; 
+		}
 	}
 	size_t old_size = merge_vert->in.size();
 	merge_vert->in.resize(old_size + erase_vert->in.size());
@@ -1007,8 +993,9 @@
         int small_region_size,
         bool remove_flickering)
 {
-    //cout << timestamp << "Starting plane optimization with threshold " << angle << endl;
-    //cout << timestamp << "Number of faces before optimization: " << m_faces.size() << endl;
+	timestamp.setQuiet(true);
+    cout << timestamp << "Starting plane optimization with threshold " << angle << endl;
+    cout << timestamp << "Number of faces before optimization: " << m_faces.size() << endl;
 
     // Magic numbers
     int default_region_threshold = (int) 10 * log(m_faces.size());
@@ -1018,7 +1005,7 @@
     m_regions.clear();
     for(int j = 0; j < iterations; j++)
     {
-        //cout << timestamp << "Optimizing planes. Iteration " <<  j + 1 << " / "  << iterations << endl;
+        cout << timestamp << "Optimizing planes. Iteration " <<  j + 1 << " / "  << iterations << endl;
 
         // Reset all used variables
         for(size_t i = 0; i < m_faces.size(); i++)
@@ -1074,10 +1061,10 @@
     }
 
     // Delete too small regions
-    //cout << timestamp << "Starting to delete small regions" << endl;
+    cout << timestamp << "Starting to delete small regions" << endl;
     if(small_region_size)
     {
-        //cout << timestamp << "Deleting small regions" << endl;
+        cout << timestamp << "Deleting small regions" << endl;
         deleteRegions();
     }
 
@@ -2289,7 +2276,7 @@
         m_regions[iRegion]->m_toDelete = true;
     }
 	
-    //cout << timestamp << "Done copying non planar regions.";
+    cout << timestamp << "Done copying non planar regions.";
 
     /*
          Done copying the simple stuff. Now the planes are going to be retesselated
@@ -2398,7 +2385,7 @@
     this->m_meshBuffer->setVertexColorArray( colorBuffer );
     this->m_meshBuffer->setVertexNormalArray( normalBuffer );
     this->m_meshBuffer->setFaceArray( indexBuffer );
-    //cout << endl << timestamp << "Done retesselating." << endl;
+    cout << endl << timestamp << "Done retesselating." << endl;
 		
 	HalfEdgeMesh<VertexT, NormalT>* retased_mesh =  new HalfEdgeMesh(this->m_meshBuffer);
 	size_t count_doubles = 0;
