--- conflicted
+++ resolved
@@ -1169,13 +1169,7 @@
     {
         for(int k = 0; k < 3; k++)
         {
-<<<<<<< HEAD
-
-            HEdge* current = (*m_faces[i])[k]->pair;
-            if(current->used == false && current->face == 0)
-=======
             try
->>>>>>> eea2a6b1
             {
                 EdgePtr current = (*m_faces[i])[k]->pair();
                 if(current->used == false && !current->hasFace())
