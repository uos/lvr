/* Copyright (C) 2011 Uni Osnabrück
 * This file is part of the LAS VEGAS Reconstruction Toolkit,
 *
 * LAS VEGAS is free software; you can redistribute it and/or modify
 * it under the terms of the GNU General Public License as published by
 * the Free Software Foundation; either version 2 of the License, or
 * (at your option) any later version.
 *
 * LAS VEGAS is distributed in the hope that it will be useful,
 * but WITHOUT ANY WARRANTY; without even the implied wasrranty of
 * MERCHANTABILITY or FITNESS FOR A PARTICULAR PURPOSE.  See the
 * GNU General Public License for more details.
 *
 * You should have received a copy of the GNU General Public License
 * along with this program; if not, write to the Free Software
 * Foundation, Inc., 59 Temple Place - Suite 330, Boston, MA  02111-1307, USA
 */


/*
 * HalfEdgeFace.tcc
 *
 *  @date 03.12.2008
 *  @author Kim Rinnewitz (krinnewitz@uos.de)
 *  @author Sven Schalk (sschalk@uos.de)
 *  @author Thomas Wiemann (twiemann@uos.de)
 */

// Forward declaration
template<typename A, typename B>
class HalfEdgeVertex;

namespace lvr
{

template<typename VertexT, typename NormalT>
HalfEdgeFace<VertexT, NormalT>::HalfEdgeFace(const HalfEdgeFace<VertexT, NormalT> &o)
{
    m_used          = o.m_used;
	m_edge          = o.m_edge;
	m_region        = o.m_region;
	m_texture_index = o.m_texture_index;
	m_face_index    = o.m_face_index;
	m_invalid       = o.m_invalid;
	buffer_id       = 0;
}

template<typename VertexT, typename NormalT>
HalfEdgeFace<VertexT, NormalT>::~HalfEdgeFace()
{
    if(m_region > 0)
    {
        m_region = -1;
    }
}

template<typename VertexT, typename NormalT>
float HalfEdgeFace<VertexT, NormalT>::getArea()
{
    vector<VertexT> vertices;
    getVertices(vertices);

    float a = (vertices[0] - vertices[1]).length();
    float b = (vertices[0] - vertices[2]).length();
    float c = (vertices[1] - vertices[2]).length();

    float s = (a + b + c) / 2.0;

    return sqrt(s * (s - a) * (s - b) * (s -c));
}

template<typename VertexT, typename NormalT>
void HalfEdgeFace<VertexT, NormalT>::calc_normal(){

    VertexT vertices[3];
    VertexPtr start = m_edge->start();
    EdgePtr current_edge = m_edge;

    int c = 0;
    while(current_edge->end() != start)
    {
        vertices[c] = current_edge->start()->m_position;
        current_edge = current_edge->next();
        c++;
    }
    VertexT diff1 = vertices[0] - vertices[1];
    VertexT diff2 = vertices[0] - vertices[2];
    m_normal = NormalT(diff1.cross(diff2));
}

template<typename VertexT, typename NormalT>
void HalfEdgeFace<VertexT, NormalT>::interpolate_normal(){

    //reset current normal
    m_normal = NormalT();

    VertexPtr start = m_edge->start;
    EdgePtr current_edge = m_edge;

    int c = 0;
    while(current_edge->end() != start)
    {
        m_normal += current_edge->start()->normal;
        current_edge = current_edge->next();
        c++;
    }

    m_normal.x = m_normal.x / 3.0f;
    m_normal.y = m_normal.y / 3.0f;
    m_normal.z = m_normal.z / 3.0f;

    m_normal.normalize();
}

template<typename VertexT, typename NormalT>
void HalfEdgeFace<VertexT, NormalT>::getVertexNormals(vector<NormalT> &n)
{

    VertexPtr start = m_edge->start();
    EdgePtr current_edge = m_edge;
    while(current_edge->end() != start)
    {
        n.push_back(current_edge->end()->normal);
        current_edge = current_edge->next;
    }

}

template<typename VertexT, typename NormalT>
void HalfEdgeFace<VertexT, NormalT>::getVertices(vector<VertexT> &v)
{

    VertexPtr start = m_edge->start();
    EdgePtr current_edge = m_edge;
    do
    {
        v.push_back(current_edge->end()->m_position);
        current_edge = current_edge->next();
    } while(current_edge->end() != start);
    v.push_back(current_edge->end()->m_position);
}

template<typename VertexT, typename NormalT>
void HalfEdgeFace<VertexT, NormalT>::getAdjacentFaces(FaceVector &adj){

    EdgePtr current = m_edge;
    EdgePtr pair;
    FacePtr neighbor;

    do
    {
        pair = current->pair();
        if(pair != 0)
        {
            neighbor = pair->face();
            if(neighbor != 0)
            {
                adj.push_back(neighbor);
            }
        }
        current = current->next();
    } while(m_edge != current);

}

template<typename VertexT, typename NormalT>
NormalT HalfEdgeFace<VertexT, NormalT>::getFaceNormal()
{
    try
    {
        VertexT p0 = (*this)(0)->m_position;
        VertexT p1 = (*this)(1)->m_position;
        VertexT p2 = (*this)(2)->m_position;

        VertexT diff1 = p0 - p1;
        VertexT diff2 = p0 - p2;

        return NormalT(diff1.cross(diff2));
    }
    catch(...)
    {
        return NormalT(0, 0, 0);
    }
}

template<typename VertexT, typename NormalT>
NormalT HalfEdgeFace<VertexT, NormalT>::getInterpolatedNormal(){
    NormalT return_normal = NormalT();

    for (int i = 0; i < 3; i++)
    {
        return_normal += (*this)(i)->m_normal;
    }

    return_normal /= 3.0f;

    return_normal.normalize();
    return return_normal;
}

template<typename VertexT, typename NormalT>
VertexT HalfEdgeFace<VertexT, NormalT>::getCentroid(){
    vector<VertexT> vert;
    getVertices(vert);

    VertexT centroid;

    for(size_t i = 0; i < vert.size(); i++)
    {
        centroid += vert[i];
    }

    if(vert.size() > 0)
    {
        centroid.x = centroid.x / vert.size();
        centroid.y = centroid.y / vert.size();
        centroid.z = centroid.z / vert.size();
    }
    else
    {
        cout << "Warning: HalfEdgeFace::getCentroid: No vertices found." << endl;
        return VertexT();
    }

    return centroid;
}

template<typename VertexT, typename NormalT>
HalfEdge<HalfEdgeVertex<VertexT, NormalT>, HalfEdgeFace<VertexT, NormalT> >* HalfEdgeFace<VertexT, NormalT>::operator[](const int &index) const
{
    // Throw exception to caller of invalid access occurs
    if(!m_edge)
    {
        cout << "!m_edge[]" << endl;
    }

	switch(index)
	{
	case 0:
		return this->m_edge;
	case 1:
		return this->m_edge->next();
	case 2:
<<<<<<< HEAD
	    if(!this->m_edge->next)
	    {
	        cout << timestamp << "Degenerated Face!" << endl;
	        return 0;
	    }
	    if(!this->m_edge->next->next)
	    {
	        cout << timestamp << "Degenerated Face!" << endl;
	        return 0;
	    }
		return this->m_edge->next->next;
=======
		return this->m_edge->next()->next();
>>>>>>> e15ed9bb
	}
	return 0;
}

template<typename VertexT, typename NormalT>
HalfEdgeVertex<VertexT, NormalT>* HalfEdgeFace<VertexT, NormalT>::operator()(const int &index) const
{
    if(!m_edge)
      {
          cout << "!m_edge()" << endl;
      }


    // Throw exception to caller of invalid access occurs
    switch(index)
    {
    case 0:
        return this->m_edge->end();
    case 1:
        return this->m_edge->next()->end();
    case 2:
        return this->m_edge->next()->next()->end();
    }
    return 0;
}
template<typename VertexT, typename NormalT>
float HalfEdgeFace<VertexT, NormalT>::getD()
{
	NormalT normal = getFaceNormal();
	VertexT vertex = this->m_edge->end()->m_position;

	return -(normal * vertex);
}


template<typename VertexT, typename NormalT>
bool HalfEdgeFace<VertexT, NormalT>::isBorderFace()
{
	if(this->m_edge->pair()->face() == 0) return true;
	if(this->m_edge->next()->pair()->face() == 0) return true;
	if(this->m_edge->next()->next()->pair()->face() == 0) return true;
	return false;
}

template<typename VertexT, typename NormalT>
int HalfEdgeFace<VertexT, NormalT>::getBufferID()
{
	return this->buffer_id;
}

template<typename VertexT, typename NormalT>
void HalfEdgeFace<VertexT, NormalT>::setBufferID(unsigned int id)
{
	this->buffer_id = id;
}

} // namespace lvr
<|MERGE_RESOLUTION|>--- conflicted
+++ resolved
@@ -241,21 +241,7 @@
 	case 1:
 		return this->m_edge->next();
 	case 2:
-<<<<<<< HEAD
-	    if(!this->m_edge->next)
-	    {
-	        cout << timestamp << "Degenerated Face!" << endl;
-	        return 0;
-	    }
-	    if(!this->m_edge->next->next)
-	    {
-	        cout << timestamp << "Degenerated Face!" << endl;
-	        return 0;
-	    }
-		return this->m_edge->next->next;
-=======
 		return this->m_edge->next()->next();
->>>>>>> e15ed9bb
 	}
 	return 0;
 }
