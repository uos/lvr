/* Copyright (C) 2011 Uni Osnabrück
 * This file is part of the LAS VEGAS Reconstruction Toolkit,
 *
 * LAS VEGAS is free software; you can redistribute it and/or modify
 * it under the terms of the GNU General Public License as published by
 * the Free Software Foundation; either version 2 of the License, or
 * (at your option) any later version.
 *
 * LAS VEGAS is distributed in the hope that it will be useful,
 * but WITHOUT ANY WARRANTY; without even the implied wasrranty of
 * MERCHANTABILITY or FITNESS FOR A PARTICULAR PURPOSE.  See the
 * GNU General Public License for more details.
 *
 * You should have received a copy of the GNU General Public License
 * along with this program; if not, write to the Free Software
 * Foundation, Inc., 59 Temple Place - Suite 330, Boston, MA  02111-1307, USA
 */


/*
 * HalfEdgeFace.tcc
 *
 *  @date 03.12.2008
 *  @author Kim Rinnewitz (krinnewitz@uos.de)
 *  @author Sven Schalk (sschalk@uos.de)
 *  @author Thomas Wiemann (twiemann@uos.de)
 */

// Forward declaration
template<typename A, typename B>
class HalfEdgeVertex;

namespace lvr
{

template<typename VertexT, typename NormalT>
HalfEdgeFace<VertexT, NormalT>::HalfEdgeFace(const HalfEdgeFace<VertexT, NormalT> &o)
{
<<<<<<< HEAD
	/*	if(m_edge->next->next->pair)
	{
		if(m_edge->next->next->pair->face == 0)
		{
                        delete m_edge->next->next->pair;
			m_edge->next->next->pair = 0;
		}

                else
                {
                       m_edge->next->next->pair->pair = 0;
                }
	}

        if(m_edge->next->pair)
        {
	        if(m_edge->next->pair->face == 0)
		{
                        delete m_edge->next->pair;
			m_edge->next->pair = 0;
		}

                else
                {
                       m_edge->next->pair->pair = 0;
                }
	}

	if(m_edge->pair)
	{
		if(m_edge->pair->face == 0)
		{
                        delete m_edge->pair;
			m_edge->pair = 0;
		}

                else
                {
                       m_edge->pair->pair = 0;
                }
	}

	delete m_edge->next->next;
	delete m_edge->next;
	delete m_edge;

	if(m_region != 0)
	{
		m_region->removeFace(this);
		m_region = 0;
	}*/
=======
    m_used          = o.m_used;
	m_edge          = o.m_edge;
	m_region        = o.m_region;
	m_texture_index = o.m_texture_index;
	m_face_index    = o.m_face_index;
	m_invalid       = o.m_invalid;
	buffer_id       = 0;
>>>>>>> ce5bcb38
}

template<typename VertexT, typename NormalT>
HalfEdgeFace<VertexT, NormalT>::~HalfEdgeFace()
{
    if(m_region > 0)
    {
        m_region = -1;
    }
}

template<typename VertexT, typename NormalT>
float HalfEdgeFace<VertexT, NormalT>::getArea()
{
    vector<VertexT> vertices;
    getVertices(vertices);

    float a = (vertices[0] - vertices[1]).length();
    float b = (vertices[0] - vertices[2]).length();
    float c = (vertices[1] - vertices[2]).length();

    float s = (a + b + c) / 2.0;

    return sqrt(s * (s - a) * (s - b) * (s -c));
}

template<typename VertexT, typename NormalT>
void HalfEdgeFace<VertexT, NormalT>::calc_normal(){

    VertexT vertices[3];
    VertexPtr start = m_edge->start();
    EdgePtr current_edge = m_edge;

    int c = 0;
    while(current_edge->end() != start)
    {
        vertices[c] = current_edge->start()->m_position;
        current_edge = current_edge->next();
        c++;
    }
    VertexT diff1 = vertices[0] - vertices[1];
    VertexT diff2 = vertices[0] - vertices[2];
    m_normal = NormalT(diff1.cross(diff2));
}

template<typename VertexT, typename NormalT>
void HalfEdgeFace<VertexT, NormalT>::interpolate_normal(){

    //reset current normal
    m_normal = NormalT();

    VertexPtr start = m_edge->start;
    EdgePtr current_edge = m_edge;

    int c = 0;
    while(current_edge->end() != start)
    {
        m_normal += current_edge->start()->normal;
        current_edge = current_edge->next();
        c++;
    }

    m_normal.x = m_normal.x / 3.0f;
    m_normal.y = m_normal.y / 3.0f;
    m_normal.z = m_normal.z / 3.0f;

    m_normal.normalize();
}

template<typename VertexT, typename NormalT>
void HalfEdgeFace<VertexT, NormalT>::getVertexNormals(vector<NormalT> &n)
{

    VertexPtr start = m_edge->start();
    EdgePtr current_edge = m_edge;
    while(current_edge->end() != start)
    {
        n.push_back(current_edge->end()->normal);
        current_edge = current_edge->next;
    }

}

template<typename VertexT, typename NormalT>
void HalfEdgeFace<VertexT, NormalT>::getVertices(vector<VertexT> &v)
{

    VertexPtr start = m_edge->start();
    EdgePtr current_edge = m_edge;
    do
    {
        v.push_back(current_edge->end()->m_position);
        current_edge = current_edge->next();
    } while(current_edge->end() != start);
    v.push_back(current_edge->end()->m_position);
}

template<typename VertexT, typename NormalT>
void HalfEdgeFace<VertexT, NormalT>::getAdjacentFaces(FaceVector &adj){

    EdgePtr current = m_edge;
    EdgePtr pair;
    FacePtr neighbor;

    do
    {
        pair = current->pair();
        if(pair != 0)
        {
            neighbor = pair->face();
            if(neighbor != 0)
            {
                adj.push_back(neighbor);
            }
        }
        current = current->next();
    } while(m_edge != current);

}

template<typename VertexT, typename NormalT>
NormalT HalfEdgeFace<VertexT, NormalT>::getFaceNormal()
{
<<<<<<< HEAD
	VertexT p0 = (*this)(0)->m_position;
	VertexT p1 = (*this)(1)->m_position;
	VertexT p2 = (*this)(2)->m_position;
=======
    try
    {
        VertexT p0 = (*this)(0)->m_position;
        VertexT p1 = (*this)(1)->m_position;
        VertexT p2 = (*this)(2)->m_position;
>>>>>>> ce5bcb38

        VertexT diff1 = p0 - p1;
        VertexT diff2 = p0 - p2;

        return NormalT(diff1.cross(diff2));
    }
    catch(...)
    {
        return NormalT(0, 0, 0);
    }
}

template<typename VertexT, typename NormalT>
NormalT HalfEdgeFace<VertexT, NormalT>::getInterpolatedNormal(){
    NormalT return_normal = NormalT();

    for (int i = 0; i < 3; i++)
    {
        return_normal += (*this)(i)->m_normal;
    }

    return_normal /= 3.0f;

    return_normal.normalize();
    return return_normal;
}

template<typename VertexT, typename NormalT>
VertexT HalfEdgeFace<VertexT, NormalT>::getCentroid(){
    vector<VertexT> vert;
    getVertices(vert);

    VertexT centroid;

    for(size_t i = 0; i < vert.size(); i++)
    {
        centroid += vert[i];
    }

    if(vert.size() > 0)
    {
        centroid.x = centroid.x / vert.size();
        centroid.y = centroid.y / vert.size();
        centroid.z = centroid.z / vert.size();
    }
    else
    {
        cout << "Warning: HalfEdgeFace::getCentroid: No vertices found." << endl;
        return VertexT();
    }

    return centroid;
}

template<typename VertexT, typename NormalT>
HalfEdge<HalfEdgeVertex<VertexT, NormalT>, HalfEdgeFace<VertexT, NormalT> >* HalfEdgeFace<VertexT, NormalT>::operator[](const int &index) const
{
    // Throw exception to caller of invalid access occurs
    if(!m_edge)
    {
        cout << "!m_edge[]" << endl;
    }

	switch(index)
	{
	case 0:
		return this->m_edge;
	case 1:
		return this->m_edge->next();
	case 2:
		return this->m_edge->next()->next();
	}
	return 0;
}

template<typename VertexT, typename NormalT>
<<<<<<< HEAD
HalfEdgeVertex<VertexT, NormalT>* 
HalfEdgeFace<VertexT, NormalT>::operator()(const int &index) const
{
	cout << "OPERATOR() " << index << endl;
	switch(index)
	{
	case 0:
		cout << "CASE 0" << endl;
		cout << m_edge << endl;
		cout << m_edge->end << endl;
		return this->m_edge->end;
	case 1:
        if(!this->m_edge->next)
        {
            cout << timestamp << "Degerated Face!" << endl;
            return 0;
        }
		return this->m_edge->next->end;
	case 2:
=======
HalfEdgeVertex<VertexT, NormalT>* HalfEdgeFace<VertexT, NormalT>::operator()(const int &index) const
{
    if(!m_edge)
      {
          cout << "!m_edge()" << endl;
      }
>>>>>>> ce5bcb38


    // Throw exception to caller of invalid access occurs
    switch(index)
    {
    case 0:
        return this->m_edge->end();
    case 1:
        return this->m_edge->next()->end();
    case 2:
        return this->m_edge->next()->next()->end();
    }
    return 0;
}
template<typename VertexT, typename NormalT>
float HalfEdgeFace<VertexT, NormalT>::getD()
{
	NormalT normal = getFaceNormal();
	VertexT vertex = this->m_edge->end()->m_position;

	return -(normal * vertex);
}


template<typename VertexT, typename NormalT>
bool HalfEdgeFace<VertexT, NormalT>::isBorderFace()
{
	if(this->m_edge->pair()->face() == 0) return true;
	if(this->m_edge->next()->pair()->face() == 0) return true;
	if(this->m_edge->next()->next()->pair()->face() == 0) return true;
	return false;
}

template<typename VertexT, typename NormalT>
int HalfEdgeFace<VertexT, NormalT>::getBufferID()
{
	return this->buffer_id;
}

template<typename VertexT, typename NormalT>
void HalfEdgeFace<VertexT, NormalT>::setBufferID(unsigned int id)
{
	this->buffer_id = id;
}

} // namespace lvr
<|MERGE_RESOLUTION|>--- conflicted
+++ resolved
@@ -36,59 +36,6 @@
 template<typename VertexT, typename NormalT>
 HalfEdgeFace<VertexT, NormalT>::HalfEdgeFace(const HalfEdgeFace<VertexT, NormalT> &o)
 {
-<<<<<<< HEAD
-	/*	if(m_edge->next->next->pair)
-	{
-		if(m_edge->next->next->pair->face == 0)
-		{
-                        delete m_edge->next->next->pair;
-			m_edge->next->next->pair = 0;
-		}
-
-                else
-                {
-                       m_edge->next->next->pair->pair = 0;
-                }
-	}
-
-        if(m_edge->next->pair)
-        {
-	        if(m_edge->next->pair->face == 0)
-		{
-                        delete m_edge->next->pair;
-			m_edge->next->pair = 0;
-		}
-
-                else
-                {
-                       m_edge->next->pair->pair = 0;
-                }
-	}
-
-	if(m_edge->pair)
-	{
-		if(m_edge->pair->face == 0)
-		{
-                        delete m_edge->pair;
-			m_edge->pair = 0;
-		}
-
-                else
-                {
-                       m_edge->pair->pair = 0;
-                }
-	}
-
-	delete m_edge->next->next;
-	delete m_edge->next;
-	delete m_edge;
-
-	if(m_region != 0)
-	{
-		m_region->removeFace(this);
-		m_region = 0;
-	}*/
-=======
     m_used          = o.m_used;
 	m_edge          = o.m_edge;
 	m_region        = o.m_region;
@@ -96,7 +43,6 @@
 	m_face_index    = o.m_face_index;
 	m_invalid       = o.m_invalid;
 	buffer_id       = 0;
->>>>>>> ce5bcb38
 }
 
 template<typename VertexT, typename NormalT>
@@ -220,17 +166,11 @@
 template<typename VertexT, typename NormalT>
 NormalT HalfEdgeFace<VertexT, NormalT>::getFaceNormal()
 {
-<<<<<<< HEAD
-	VertexT p0 = (*this)(0)->m_position;
-	VertexT p1 = (*this)(1)->m_position;
-	VertexT p2 = (*this)(2)->m_position;
-=======
     try
     {
         VertexT p0 = (*this)(0)->m_position;
         VertexT p1 = (*this)(1)->m_position;
         VertexT p2 = (*this)(2)->m_position;
->>>>>>> ce5bcb38
 
         VertexT diff1 = p0 - p1;
         VertexT diff2 = p0 - p2;
@@ -307,34 +247,12 @@
 }
 
 template<typename VertexT, typename NormalT>
-<<<<<<< HEAD
-HalfEdgeVertex<VertexT, NormalT>* 
-HalfEdgeFace<VertexT, NormalT>::operator()(const int &index) const
-{
-	cout << "OPERATOR() " << index << endl;
-	switch(index)
-	{
-	case 0:
-		cout << "CASE 0" << endl;
-		cout << m_edge << endl;
-		cout << m_edge->end << endl;
-		return this->m_edge->end;
-	case 1:
-        if(!this->m_edge->next)
-        {
-            cout << timestamp << "Degerated Face!" << endl;
-            return 0;
-        }
-		return this->m_edge->next->end;
-	case 2:
-=======
 HalfEdgeVertex<VertexT, NormalT>* HalfEdgeFace<VertexT, NormalT>::operator()(const int &index) const
 {
     if(!m_edge)
       {
           cout << "!m_edge()" << endl;
       }
->>>>>>> ce5bcb38
 
 
     // Throw exception to caller of invalid access occurs
