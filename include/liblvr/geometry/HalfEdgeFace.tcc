/* Copyright (C) 2011 Uni Osnabrück
 * This file is part of the LAS VEGAS Reconstruction Toolkit,
 *
 * LAS VEGAS is free software; you can redistribute it and/or modify
 * it under the terms of the GNU General Public License as published by
 * the Free Software Foundation; either version 2 of the License, or
 * (at your option) any later version.
 *
 * LAS VEGAS is distributed in the hope that it will be useful,
 * but WITHOUT ANY WARRANTY; without even the implied warranty of
 * MERCHANTABILITY or FITNESS FOR A PARTICULAR PURPOSE.  See the
 * GNU General Public License for more details.
 *
 * You should have received a copy of the GNU General Public License
 * along with this program; if not, write to the Free Software
 * Foundation, Inc., 59 Temple Place - Suite 330, Boston, MA  02111-1307, USA
 */


/*
 * HalfEdgeFace.tcc
 *
 *  @date 03.12.2008
 *  @author Kim Rinnewitz (krinnewitz@uos.de)
 *  @author Sven Schalk (sschalk@uos.de)
 *  @author Thomas Wiemann (twiemann@uos.de)
 */

#include "HalfEdgeVertex.hpp"


// Forward declaration
template<typename A, typename B>
class HalfEdgeVertex;

namespace lvr
{

template<typename VertexT, typename NormalT>
HalfEdgeFace<VertexT, NormalT>::HalfEdgeFace(const HalfEdgeFace<VertexT, NormalT> &o)
{
<<<<<<< HEAD
/*	if(m_edge->next->next->pair)
	{
		if(m_edge->next->next->pair->face == 0)
		{
                        delete m_edge->next->next->pair;
			m_edge->next->next->pair = 0;
		}

                else
                {
                       m_edge->next->next->pair->pair = 0;
                }
	}

        if(m_edge->next->pair)
        {
	        if(m_edge->next->pair->face == 0)
		{
                        delete m_edge->next->pair;
			m_edge->next->pair = 0;
		}

                else
                {
                       m_edge->next->pair->pair = 0;
                }
	}

	if(m_edge->pair)
	{
		if(m_edge->pair->face == 0)
		{
                        delete m_edge->pair;
			m_edge->pair = 0;
		}

                else
                {
                       m_edge->pair->pair = 0;
                }
	}

	delete m_edge->next->next;
	delete m_edge->next;
	delete m_edge;
*/
	if(m_region != 0)
	{
		m_region->removeFace(this);
		m_region = 0;
	}
=======
    m_used          = o.m_used;
	m_edge          = o.m_edge;
	m_region        = o.m_region;
	m_texture_index = o.m_texture_index;
	m_face_index    = o.m_face_index;
	m_invalid       = o.m_invalid;
>>>>>>> f91da9e8
}

template<typename VertexT, typename NormalT>
HalfEdgeFace<VertexT, NormalT>::~HalfEdgeFace()
{
    if(m_region > 0)
    {
        m_region = -1;
    }
}

template<typename VertexT, typename NormalT>
float HalfEdgeFace<VertexT, NormalT>::getArea()
{
    vector<VertexT> vertices;
    getVertices(vertices);

    float a = (vertices[0] - vertices[1]).length();
    float b = (vertices[0] - vertices[2]).length();
    float c = (vertices[1] - vertices[2]).length();

    float s = (a + b + c) / 2.0;

    return sqrt(s * (s - a) * (s - b) * (s -c));
}

template<typename VertexT, typename NormalT>
void HalfEdgeFace<VertexT, NormalT>::calc_normal(){

    VertexT vertices[3];
    VertexPtr start = m_edge->start();
    EdgePtr current_edge = m_edge;

    int c = 0;
    while(current_edge->end() != start)
    {
        vertices[c] = current_edge->start()->m_position;
        current_edge = current_edge->next();
        c++;
    }
    VertexT diff1 = vertices[0] - vertices[1];
    VertexT diff2 = vertices[0] - vertices[2];
    m_normal = NormalT(diff1.cross(diff2));
}

template<typename VertexT, typename NormalT>
void HalfEdgeFace<VertexT, NormalT>::interpolate_normal(){

    //reset current normal
    m_normal = NormalT();

    VertexPtr start = m_edge->start;
    EdgePtr current_edge = m_edge;

    int c = 0;
    while(current_edge->end() != start)
    {
        m_normal += current_edge->start()->normal;
        current_edge = current_edge->next();
        c++;
    }

    m_normal.x = m_normal.x / 3.0f;
    m_normal.y = m_normal.y / 3.0f;
    m_normal.z = m_normal.z / 3.0f;

    m_normal.normalize();
}

template<typename VertexT, typename NormalT>
void HalfEdgeFace<VertexT, NormalT>::getVertexNormals(vector<NormalT> &n)
{

    VertexPtr start = m_edge->start();
    EdgePtr current_edge = m_edge;
    while(current_edge->end() != start)
    {
        n.push_back(current_edge->end()->normal);
        current_edge = current_edge->next;
    }

}

template<typename VertexT, typename NormalT>
void HalfEdgeFace<VertexT, NormalT>::getVertices(vector<VertexT> &v)
{

    VertexPtr start = m_edge->start();
    EdgePtr current_edge = m_edge;
    do
    {
        v.push_back(current_edge->end()->m_position);
        current_edge = current_edge->next();
    } while(current_edge->end() != start);
    v.push_back(current_edge->end()->m_position);
}

template<typename VertexT, typename NormalT>
void HalfEdgeFace<VertexT, NormalT>::getAdjacentFaces(FaceVector &adj){

    EdgePtr current = m_edge;
    EdgePtr pair;
    FacePtr neighbor;

    do
    {
        pair = current->pair();
        if(pair != 0)
        {
            neighbor = pair->face();
            if(neighbor != 0)
            {
                adj.push_back(neighbor);
            }
        }
        current = current->next();
    } while(m_edge != current);

}

template<typename VertexT, typename NormalT>
NormalT HalfEdgeFace<VertexT, NormalT>::getFaceNormal()
{
    try
    {
        VertexT p0 = (*this)(0)->m_position;
        VertexT p1 = (*this)(1)->m_position;
        VertexT p2 = (*this)(2)->m_position;

        VertexT diff1 = p0 - p1;
        VertexT diff2 = p0 - p2;

        return NormalT(diff1.cross(diff2));
    }
    catch(...)
    {
        return NormalT(0, 0, 0);
    }
}

template<typename VertexT, typename NormalT>
NormalT HalfEdgeFace<VertexT, NormalT>::getInterpolatedNormal(){
    NormalT return_normal = NormalT();

    for (int i = 0; i < 3; i++)
    {
        return_normal += (*this)(i)->m_normal;
    }

    return_normal /= 3.0f;

    return_normal.normalize();
    return return_normal;
}

template<typename VertexT, typename NormalT>
VertexT HalfEdgeFace<VertexT, NormalT>::getCentroid(){
    vector<VertexT> vert;
    getVertices(vert);

    VertexT centroid;

    for(size_t i = 0; i < vert.size(); i++)
    {
        centroid += vert[i];
    }

    if(vert.size() > 0)
    {
        centroid.x = centroid.x / vert.size();
        centroid.y = centroid.y / vert.size();
        centroid.z = centroid.z / vert.size();
    }
    else
    {
        cout << "Warning: HalfEdgeFace::getCentroid: No vertices found." << endl;
        return VertexT();
    }

    return centroid;
}

template<typename VertexT, typename NormalT>
HalfEdge<HalfEdgeVertex<VertexT, NormalT>, HalfEdgeFace<VertexT, NormalT> >* HalfEdgeFace<VertexT, NormalT>::operator[](const int &index) const
{
    // Throw exception to caller of invalid access occurs
    if(!m_edge)
    {
        cout << "!m_edge[]" << endl;
    }

	switch(index)
	{
	case 0:
		return this->m_edge;
	case 1:
		return this->m_edge->next();
	case 2:
		return this->m_edge->next()->next();
	}
	return 0;
}

template<typename VertexT, typename NormalT>
HalfEdgeVertex<VertexT, NormalT>* HalfEdgeFace<VertexT, NormalT>::operator()(const int &index) const
{
    if(!m_edge)
      {
          cout << "!m_edge()" << endl;
      }


    // Throw exception to caller of invalid access occurs
    switch(index)
    {
    case 0:
        return this->m_edge->end();
    case 1:
        return this->m_edge->next()->end();
    case 2:
        return this->m_edge->next()->next()->end();
    }
    return 0;
}
template<typename VertexT, typename NormalT>
float HalfEdgeFace<VertexT, NormalT>::getD()
{
	NormalT normal = getFaceNormal();
	VertexT vertex = this->m_edge->end()->m_position;

	return -(normal * vertex);
}


template<typename VertexT, typename NormalT>
bool HalfEdgeFace<VertexT, NormalT>::isBorderFace()
{
	if(this->m_edge->pair()->face() == 0) return true;
	if(this->m_edge->next()->pair()->face() == 0) return true;
	if(this->m_edge->next()->next()->pair()->face() == 0) return true;
	return false;
}

} // namespace lvr
<|MERGE_RESOLUTION|>--- conflicted
+++ resolved
@@ -39,66 +39,12 @@
 template<typename VertexT, typename NormalT>
 HalfEdgeFace<VertexT, NormalT>::HalfEdgeFace(const HalfEdgeFace<VertexT, NormalT> &o)
 {
-<<<<<<< HEAD
-/*	if(m_edge->next->next->pair)
-	{
-		if(m_edge->next->next->pair->face == 0)
-		{
-                        delete m_edge->next->next->pair;
-			m_edge->next->next->pair = 0;
-		}
-
-                else
-                {
-                       m_edge->next->next->pair->pair = 0;
-                }
-	}
-
-        if(m_edge->next->pair)
-        {
-	        if(m_edge->next->pair->face == 0)
-		{
-                        delete m_edge->next->pair;
-			m_edge->next->pair = 0;
-		}
-
-                else
-                {
-                       m_edge->next->pair->pair = 0;
-                }
-	}
-
-	if(m_edge->pair)
-	{
-		if(m_edge->pair->face == 0)
-		{
-                        delete m_edge->pair;
-			m_edge->pair = 0;
-		}
-
-                else
-                {
-                       m_edge->pair->pair = 0;
-                }
-	}
-
-	delete m_edge->next->next;
-	delete m_edge->next;
-	delete m_edge;
-*/
-	if(m_region != 0)
-	{
-		m_region->removeFace(this);
-		m_region = 0;
-	}
-=======
     m_used          = o.m_used;
 	m_edge          = o.m_edge;
 	m_region        = o.m_region;
 	m_texture_index = o.m_texture_index;
 	m_face_index    = o.m_face_index;
 	m_invalid       = o.m_invalid;
->>>>>>> f91da9e8
 }
 
 template<typename VertexT, typename NormalT>
