--- conflicted
+++ resolved
@@ -522,13 +522,7 @@
 	 * @brief getBoundingRectangles
 	 */
 	std::vector<cv::Point3f> getBoundingRectangle(std::vector<VertexT> act_contour, NormalT normale);
-<<<<<<< HEAD
-
-=======
-	
-	std::vector<cv::Point3f> getBoundingRectanglePCA(std::vector<VertexT> act_contour, NormalT normale);
-	
->>>>>>> c6532a43
+
 	void createInitialTexture(std::vector<cv::Point3f> b_rect, int texture_index, const char* output_dir="",float pic_size_factor=1000.0);
 
 	void getInitialUV(float x,float y,float z,std::vector<cv::Point3f> b_rect,float& u, float& v);
@@ -543,25 +537,12 @@
 		   const char* texture_output_dir="");
 
 	int fillNonPlanarColors(kfusion::ImgPose img_pose);
-<<<<<<< HEAD
-
-=======
 	
 	void fillImageWithBlackPolygon( cv::Mat& img , cv::Point* pointarr, int size);
->>>>>>> c6532a43
 	void firstBehindSecondImage(cv::Mat first, cv::Mat second, cv::Mat& dst);
 	void firstBehindSecondImage(cv::Mat first, cv::Mat second, cv::Mat& dst, cv::Mat mask);
 
 	cv::Rect calcCvRect(std::vector<cv::Point2f> rect);
-<<<<<<< HEAD
-
-	//second version with one clipped texture
-	cv::Mat texture;
-	std::vector< pair<size_t, cv::Size > > texture_stats;
-
-
-
-=======
 	
 	std::pair<int, std::vector<int> > calcShadowTupel(std::vector<cv::Point3f> base_rect, std::vector<cv::Point3f> shadow_rect, int shadow_rect_index);
 	
@@ -580,7 +561,6 @@
 		bool operator()(int i, int j) { return (textures[i].first.cols*textures[i].first.rows)<(textures[j].first.cols*textures[j].first.rows); }
 	};
     
->>>>>>> c6532a43
     ///texturing end
 
 
