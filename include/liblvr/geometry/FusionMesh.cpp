--- conflicted
+++ resolved
@@ -260,24 +260,13 @@
 		
 		for(int j = 0; j < 3; j++)
 		{
-			FVertex* v =  m_local_vertices[face->m_index[j]]; // vertices[j];
-			
-			
-<<<<<<< HEAD
-			//cout << "Found it_index: " << it->second << endl;
-			
+			FVertex* v =  m_local_vertices[face->m_index[j]];
+
 			std::pair<MapIterator,bool> const& r=global_vertices_map.insert(std::pair<VertexT, size_t>(v->m_position, m_global_index));
-			
-				if (r.second) { 
-					cout << "added vertex" << endl;
-=======
-			//int count = global_vertices_map.count((VertexT)v->m_position);
-			std::pair<MapIterator,bool> const& r=global_vertices_map.insert(std::pair<VertexT, size_t>((VertexT)v->m_position, m_global_index));
 			
 				if (r.second) { // && (global_vertices_map.count(v->m_position) == 1)) {
 // FEHLER: MANCHMAL WIRD NICHT ERKANNT DAS DIE VERTEX BEREITS IN DER MAP LIEGT
 					//cout << "added vertex" << endl;
->>>>>>> b1810409
 					addGlobalVertex(v);
 					face->m_index[j] = v->m_self_index;
 					face->vertices[j] = m_global_vertices[face->m_index[j]]; 
@@ -288,13 +277,8 @@
 					// note: the old value is available through r.first->second
 					// and may not be "some value"
 					
-<<<<<<< HEAD
-					cout << "already have vertex " << endl;
-					
-=======
 					//cout << "already have vertex " << endl;
 					 
->>>>>>> b1810409
 					face->m_index[j] = r.first->second;
 					
 					if(face->m_index[j] >= m_global_vertices.size())
