/* Copyright (C) 2011 Uni Osnabrück
 * This file is part of the LAS VEGAS Reconstruction Toolkit,
 *
 * LAS VEGAS is free software; you can redistribute it and/or modify
 * it under the terms of the GNU General Public License as published by
 * the Free Software Foundation; either version 2 of the License, or
 * (at your option) any later version.
 *
 * LAS VEGAS is distributed in the hope that it will be useful,
 * but WITHOUT ANY WARRANTY; without even the implied warranty of
 * MERCHANTABILITY or FITNESS FOR A PARTICULAR PURPOSE.  See the
 * GNU General Public License for more details.
 *
 * You should have received a copy of the GNU General Public License
 * along with this program; if not, write to the Free Software
 * Foundation, Inc., 59 Temple Place - Suite 330, Boston, MA  02111-1307, USA
 */

/*
 * FusionMesh.tcc
 *
 *  @date 13.11.2008
 *	@author Henning Deeken (hdeeken@uos.de)
 *	@author Ann-Katrin Häuser (ahaeuser@uos.de)
 *  @author Thomas Wiemann (twiemann@uos.de)
 *  @author Sebastian Puetz (spuetz@uos.de)
 */

namespace lvr
{

<<<<<<< HEAD
typedef CGAL::Simple_cartesian<double> K;
typedef K::FT FT;
typedef K::Ray_3 Ray;
typedef K::Line_3 Line;
typedef K::Point_3 Point;
typedef K::Triangle_3 Triangle;
typedef std::list<Triangle>::iterator Iterator;
typedef CGAL::AABB_triangle_primitive<K,Iterator> Primitive;
typedef CGAL::AABB_traits<K, Primitive> AABB_triangle_traits;
typedef CGAL::AABB_tree<AABB_triangle_traits> Tree;

=======
>>>>>>> 4007a4e5
///
/// Constructors
///

template<typename VertexT, typename NormalT> FusionMesh<VertexT, NormalT>::FusionMesh()
{
<<<<<<< HEAD
	verbose = false;
	clearLocalBuffer();
	clearGlobalBuffer();
=======
   m_local_index = 0;
   m_global_index = 0;
>>>>>>> 4007a4e5
}

template<typename VertexT, typename NormalT> FusionMesh<VertexT, NormalT>::FusionMesh(MeshBufferPtr mesh)
{
<<<<<<< HEAD
	verbose = false;
	clearLocalBuffer();
	clearGlobalBuffer();
	addMesh(mesh);
	integrate();
=======
   FusionMesh();
   addMesh(mesh);
   integrate();
>>>>>>> 4007a4e5
}

///
/// Methods of BaseMesh
///

template<typename VertexT, typename NormalT> void FusionMesh<VertexT, NormalT>::addVertex(VertexT v)
{
	m_local_vertices.push_back(new FusionVertex<VertexT, NormalT>(v));	
	m_local_index++;
}

template<typename VertexT, typename NormalT> void FusionMesh<VertexT, NormalT>::addNormal(NormalT n)
{
<<<<<<< HEAD
	assert(m_local_index == m_local_vertices.size());
	m_local_vertices[m_local_index - 1]->m_normal = n;
}

template<typename VertexT, typename NormalT> void FusionMesh<VertexT, NormalT>::addTriangle(uint a, uint b, uint c, FFace* &face)
{
	face = new FFace;
=======
    // Is a vertex exists at globalIndex, save normal
    assert(m_local_index == m_local_vertices.size());
    m_local_vertices[m_local_index - 1]->m_normal = n;
    //cout << "Adding Normal - " << n << endl;  
}

template<typename VertexT, typename NormalT> void FusionMesh<VertexT, NormalT>::addTriangle(uint a, uint b, uint c/*, FFace* &face*/)
{		
    // Create a new face
    FFace* face = new FFace;
>>>>>>> 4007a4e5

	face->m_index[0] = a;
	face->m_index[1] = b;
	face->m_index[2] = c;
	
	FVertex* v0 = m_local_vertices[a];
	FVertex* v1 = m_local_vertices[b];
	FVertex* v2 = m_local_vertices[c];
	
	/*if (v0->m_position == v1->m_position || v1->m_position == v2->m_position || v0->m_position == v2->m_position) {    
		cout << "This face is degenerated from beginning" << endl;
		cout << v0->m_position << ", " << v1->m_position << ", " << v2->m_position << endl;
	}*/
	
	face->vertices[0] = v0;
	face->vertices[1] = v1;
	face->vertices[2] = v2;

	m_local_faces.push_back(face);
}

template<typename VertexT, typename NormalT> void FusionMesh<VertexT, NormalT>::finalize()
{
    cout << endl << timestamp << "Finalizing mesh..." << endl;

    int numVertices = m_global_vertices.size();
    int numFaces 	= m_global_faces.size();
    
    // Default Color values. Used if regions should not be colored.
    float r=0, g=255, b=0;
    std::vector<uchar> faceColorBuffer;

    floatArr vertexBuffer( new float[3 * numVertices] );
    floatArr normalBuffer( new float[3 * numVertices] );
    ucharArr colorBuffer(  new uchar[3 * numVertices] );
    uintArr  indexBuffer(  new unsigned int[3 * numFaces] );

    // Set the Vertex and Normal Buffer for every Vertex.
    typename vector<FVertex*>::iterator vertices_iter = m_global_vertices.begin();
    typename vector<FVertex*>::iterator vertices_end  = m_global_vertices.end();
    
    for(size_t i = 0; vertices_iter != vertices_end; ++i, ++vertices_iter)
    {
        vertexBuffer[3 * i] =     (*vertices_iter)->m_position[0];
        vertexBuffer[3 * i + 1] = (*vertices_iter)->m_position[1];
        vertexBuffer[3 * i + 2] = (*vertices_iter)->m_position[2];

        normalBuffer [3 * i] =     -(*vertices_iter)->m_normal[0];
        normalBuffer [3 * i + 1] = -(*vertices_iter)->m_normal[1];
        normalBuffer [3 * i + 2] = -(*vertices_iter)->m_normal[2];
    }

    typename vector<FusionFace<VertexT, NormalT>*>::iterator face_iter = m_global_faces.begin();
    typename vector<FusionFace<VertexT, NormalT>*>::iterator face_end  = m_global_faces.end();

    for(size_t i = 0; face_iter != face_end; ++i, ++face_iter)
    {
		if ((*face_iter)->is_valid) { //NUR ZUM TESTEN
		
		r=(float) (*face_iter)->r;
		g=(float) (*face_iter)->g;
		b=(float) (*face_iter)->b;

		indexBuffer[3 * i]      = (*face_iter)->m_index[0];
        indexBuffer[3 * i + 1]  = (*face_iter)->m_index[1];
        indexBuffer[3 * i + 2]  = (*face_iter)->m_index[2];

	
        colorBuffer[indexBuffer[3 * i]  * 3 + 0] = r;
        colorBuffer[indexBuffer[3 * i]  * 3 + 1] = g;
        colorBuffer[indexBuffer[3 * i]  * 3 + 2] = b;
        colorBuffer[indexBuffer[3 * i + 1] * 3 + 0] = r;
        colorBuffer[indexBuffer[3 * i + 1] * 3 + 1] = g;
        colorBuffer[indexBuffer[3 * i + 1] * 3 + 2] = b;
        colorBuffer[indexBuffer[3 * i + 2] * 3 + 0] = r;
        colorBuffer[indexBuffer[3 * i + 2] * 3 + 1] = g;
        colorBuffer[indexBuffer[3 * i + 2] * 3 + 2] = b;
        
        /// TODO: Implement materials
        // faceColorBuffer.push_back( r );
        // faceColorBuffer.push_back( g );
        // faceColorBuffer.push_back( b );
	}
    }
    // Hand the buffers over to the Model class for IO operations.

    if ( !this->m_meshBuffer )
    {
        this->m_meshBuffer = MeshBufferPtr( new MeshBuffer );
    }   
    
    this->m_meshBuffer->setVertexArray( vertexBuffer, numVertices );
    this->m_meshBuffer->setVertexColorArray( colorBuffer, numVertices );
    this->m_meshBuffer->setVertexNormalArray( normalBuffer, numVertices  );
    this->m_meshBuffer->setFaceArray( indexBuffer, numFaces );
    //this->m_meshBuffer->setFaceColorArray( faceColorBuffer );
    this->m_finalized = true;
   
}

template<typename VertexT, typename NormalT> void FusionMesh<VertexT, NormalT>::flipEdge(uint v1, uint v2)
{
<<<<<<< HEAD
	  FFace* face;
	  addTriangle(a, b, c, face);
=======
	cout << "No Edge no Flip!" << endl;
	cout << "But these are two nice uints" << v1 << ", " << v2 << endl;
>>>>>>> 4007a4e5
}

///
/// Fusion Specific Methods
///

template<typename VertexT, typename NormalT> void FusionMesh<VertexT, NormalT>::addMesh(MeshBufferPtr mesh)
<<<<<<< HEAD
{
	size_t num_verts, num_norms, num_faces;
	floatArr vertices = mesh->getVertexArray(num_verts);

	for(size_t i = 0; i < num_verts; i++)
	{
		addVertex(VertexT(vertices[3 * i], vertices[3 * i + 1], vertices[3 * i + 2]));
	}

	uintArr faces = mesh->getFaceArray(num_faces);
	for(size_t i = 0; i < num_faces; i++)
	{
		addTriangle(faces[3 * i], faces[3 * i + 1], faces[3 * i + 2]);
	}
=======
{	
    size_t num_verts, num_norms, num_faces;
    floatArr vertices = mesh->getVertexArray(num_verts);
    floatArr normals = mesh->getVertexNormalArray(num_norms);
    
    if(num_norms != num_verts)
		cout << "Unequal number of vertices and normals" << endl;
    
    clearLocalBuffer();
    
    // Add all vertices
    for(size_t i = 0; i < num_verts; i++)
    {
        addVertex(VertexT(vertices[3 * i], vertices[3 * i + 1], vertices[3 * i + 2]));	
    }
    
    // Add all faces
    uintArr faces = mesh->getFaceArray(num_faces);
    for(size_t i = 0; i < num_faces; i++)
    {
        addTriangle(faces[3 * i], faces[3 * i + 1], faces[3 * i + 2]);
    }
    
    // Add all vertex normals, in case we need that.
    /*for(size_t i = 0; i < num_norms; i++)
    {
         addNormal(NormalT(normals[3 * i], normals[3 * i + 1], normals[3 * i + 2]));
		
    }*/
}

template<typename VertexT, typename NormalT> void FusionMesh<VertexT, NormalT>::integrate()
{
	cout <<endl << timestamp << "Start Integrating... " << endl;
	
	printLocalBufferStatus();
	printGlobalBufferStatus(); 
    
    if (m_global_vertices.size() == 0)
    {
		addGlobal(m_local_faces);
	}
    else
    {
		buildTree();
		buildVertexMap();
		
		sortFaces();
		
		cout << "Start Integration" << endl;
		addGlobal(remote_faces);
		intersectIntegrate(intersection_faces);
	}
	 
    clearLocalBuffer();
   
    cout << endl << "Face Errors" << endl;
    for(unsigned int i = 0; i < m_global_faces.size(); i++)
    {
		if (m_global_faces[i]->m_index[0] >= m_global_index || 
				m_global_faces[i]->m_index[1] >= m_global_index || 
				m_global_faces[i]->m_index[2] >= m_global_index) 
		{
			cout << "Vertex Indices for Face[" << i << "]: " << 
				m_global_faces[i]->m_index[0] << ", " << 
				m_global_faces[i]->m_index[1] << ", " << 
				m_global_faces[i]->m_index[0] << endl;
			cout << "m_global_index: " << m_global_index << endl;
		}
	}
    
    cout << endl << "Vertice Errors" << endl;
    for(unsigned int i = 0; i < m_global_vertices.size(); i++)
    {
		if(i != m_global_vertices[i]->m_self_index) 
		cout << "Index[" <<  i << "] " << m_global_vertices[i]->m_self_index << endl; 
	}
	
    cout << endl << timestamp << "Finished Integrating..." << endl << endl;
	
	printLocalBufferStatus();
	printGlobalBufferStatus();
}

template<typename VertexT, typename NormalT> void FusionMesh<VertexT, NormalT>::lazyIntegrate()
{
	cout <<endl << timestamp << "Start Lazy Integration..." << endl << endl;
	
	size_t num_current_local_vertices  = m_local_vertices.size();
	size_t num_current_local_faces  = m_local_faces.size();
		
	size_t num_current_global_vertices = m_global_vertices.size();
	size_t num_current_global_faces = m_global_faces.size();

    // Add all vertices
    for(size_t i = 0; i < num_current_local_vertices; i++)
    {
        addGlobalVertex(m_local_vertices[i]);
    }
    
    // Add all faces
    for(size_t i = 0; i < num_current_local_faces; i++)
    {	
		FFace* face = m_local_faces[i]; 
		face->m_index[0] = face->m_index[0] + num_current_global_vertices;
		face->m_index[1] = face->m_index[1] + num_current_global_vertices;
		face->m_index[2] = face->m_index[2] + num_current_global_vertices;
		addGlobalFace(face);
    }
    
    clearLocalBuffer();
    
    cout << endl << timestamp << "Finished Lazy Integration..." << endl << endl;
}

template<typename VertexT, typename NormalT> void FusionMesh<VertexT, NormalT>::addMeshAndIntegrate(MeshBufferPtr mesh)
{
	addMesh(mesh);
	integrate();
}

template<typename VertexT, typename NormalT> void FusionMesh<VertexT, NormalT>::addMeshAndLazyIntegrate(MeshBufferPtr mesh)
{
	addMesh(mesh);
	lazyIntegrate();
}

template<typename VertexT, typename NormalT> void FusionMesh<VertexT, NormalT>::addMeshAndRemoteIntegrateOnly(MeshBufferPtr mesh)
{
	addMesh(mesh);
	
	cout <<endl << timestamp << "Start Integrating... " << endl;
	
	printLocalBufferStatus();
	printGlobalBufferStatus(); 
    
    if (m_global_vertices.size() == 0)
    {
		addGlobal(m_local_faces);
	}
    else
    {
		buildTree();
		buildVertexMap();
		
		sortFaces();
		
		addGlobal(remote_faces);
	}
	 
    clearLocalBuffer();
	
    cout << endl << timestamp << "Finished Integrating..." << endl << endl;
	
	printLocalBufferStatus();
	printGlobalBufferStatus();
>>>>>>> 4007a4e5
}

///
/// Clear Methods (internal)
///

template<typename VertexT, typename NormalT> void FusionMesh<VertexT, NormalT>::reset()
{
	clearLocalBuffer();
	clearGlobalBuffer();
}

template<typename VertexT, typename NormalT> void FusionMesh<VertexT, NormalT>::clearLocalBuffer()
<<<<<<< HEAD
{
	m_local_index = 0;
	m_local_vertices.clear();
	m_local_faces.clear();
=======
{	
	for (int i = 0; i < m_local_vertices.size(); i++) {
		if (!m_local_vertices[i]->is_valid) {
			delete m_local_vertices[i];
		}
	}
	m_local_vertices.clear();	
	for (int i = 0; i < m_local_faces.size(); i++) {
		if (!m_local_faces[i]->is_valid) {
			delete m_local_faces[i];
		}
	}
	m_local_faces.clear();
	m_local_index = 0;
>>>>>>> 4007a4e5
}

/*template<typename VertexT, typename NormalT> void FusionMesh<VertexT, NormalT>::clearGlobalBuffer()
{
	m_global_index = 0;
	m_global_vertices.clear();
	m_global_faces.clear();
}*/

///
/// Print Methods (internal)
///

template<typename VertexT, typename NormalT> void FusionMesh<VertexT, NormalT>::printLocalBufferStatus()
{
	cout << timestamp << "Local Buffer" << endl;
	cout << timestamp << "#Index      :" << m_local_index <<  endl;
	cout << timestamp << "#Vertices   :" << m_local_vertices.size() <<  endl;
	cout << timestamp << "#Faces      :" << m_local_faces.size() << endl;
}

template<typename VertexT, typename NormalT> void FusionMesh<VertexT, NormalT>::printGlobalBufferStatus()
{
	cout << timestamp << "Global Buffer" << endl;
	cout << timestamp << "#Index       :" << m_global_index <<  endl;
	cout << timestamp << "#Vertices    :" << m_global_vertices.size() <<  endl;
	cout << timestamp << "#Faces       :" << m_global_faces.size() << endl; 
}

template<typename VertexT, typename NormalT> void FusionMesh<VertexT, NormalT>::printFaceSortingStatus()
{
<<<<<<< HEAD
	m_global_vertices.push_back(v);
	m_global_vertices[m_global_index]->m_self_index = m_global_index;
	m_global_index++;
}

template<typename VertexT, typename NormalT> void FusionMesh<VertexT, NormalT>::addGlobalTriangle(FFace *face, int increment)
{
	face->m_index[0] = face->m_index[0] + increment;
	face->m_index[1] = face->m_index[1] + increment;
	face->m_index[2] = face->m_index[2] + increment;
	m_global_faces.push_back(face);	
=======
	size_t num_current_local_faces  = m_local_faces.size();
	
		double remote_ratio = ((double) remote_faces.size() / (double) num_current_local_faces) * 100;
		double intersection_ratio = ((double) intersection_faces.size() / (double) num_current_local_faces) * 100;
		double closeby_ratio = ((double) closeby_faces.size() / (double) num_current_local_faces) * 100;
		double redundant_ratio = ((double) redundant_faces / (double) num_current_local_faces) * 100;
		double special_case_ratio = ((double) special_case_faces  / (double) num_current_local_faces) * 100;
		cout << endl;
		cout << "Found # " <<  remote_faces.size() << " Remote Faces... " << remote_ratio << "% of all incoming" << endl;
		cout << "Found # " <<  intersection_faces.size()  << " Intersection Faces... " << intersection_ratio << "% of all incoming" << endl;
		cout << "Found # " <<  closeby_faces.size() << " Closeby but not intersecting Faces... " << closeby_ratio << "% of all incoming" << endl;
		cout << "Found # " <<  redundant_faces  << " Redundant Faces... " << redundant_ratio << "% of all incoming" << endl;
		cout << "Found # " <<  special_case_faces  << " Special Case Faces... " <<  special_case_ratio << "% of all incoming" << endl;		
		cout << endl;
}

///
/// Integration Methods (internal)
///

template<typename VertexT, typename NormalT> ETriangle FusionMesh<VertexT, NormalT>::faceToETriangle(FFace *face)
{
	FVertex* v0 = face->vertices[0];
	FVertex* v1 = face->vertices[1];
	FVertex* v2 = face->vertices[2];
	
	Point a(v0->m_position[0], v0->m_position[1], v0->m_position[2]);
	Point b(v1->m_position[0], v1->m_position[1], v1->m_position[2]);
	Point c(v2->m_position[0], v2->m_position[1], v2->m_position[2]);
	
	return ETriangle(a,b,c, face->m_self_index);
>>>>>>> 4007a4e5
}

template<typename VertexT, typename NormalT> Plane FusionMesh<VertexT, NormalT>::faceToPlane(FFace *face)
{
<<<<<<< HEAD
	if(verbose)
	{
		cout <<endl << timestamp << "Start Lazy Integration..." << endl << endl;
		printLocalBufferStatus();
		printGlobalBufferStatus();
	}

	size_t num_current_local_vertices  = m_local_vertices.size();
	size_t num_current_local_faces  = m_local_faces.size();
	size_t num_current_global_vertices = m_global_vertices.size();
	size_t num_current_global_faces = m_global_faces.size();

	for(size_t i = 0; i < num_current_local_vertices; i++)
	{
		addGlobalVertex(m_local_vertices[i]);
	}

	for(size_t i = 0; i < num_current_local_faces; i++)
	{
		addGlobalTriangle(m_local_faces[i], num_current_global_vertices);
	}

	clearLocalBuffer();

	if(verbose)
	{
		cout << endl << timestamp << "Finished Lazy Integration..." << endl << endl;
		printLocalBufferStatus();
		printGlobalBufferStatus();
	}
}

template<typename VertexT, typename NormalT> void FusionMesh<VertexT, NormalT>::remoteIntegrate(vector<FFace*>& faces)
{

	if(verbose)
	{
		cout << timestamp << " Start Remote Integrate..." << endl;
	}

	int degeneratedFaces = 0;
	MapIterator it;
	
	for(size_t i = 0; i < faces.size(); i++)
	{
		FFace* face = faces[i];
		
		for(int j = 0; j < 3; j++)
		{
			FVertex* v =  m_local_vertices[face->m_index[j]];
			std::pair<MapIterator,bool> const& r=global_vertices_map.insert(std::pair<VertexT, size_t>((VertexT)v->m_position, m_global_index));

				if (r.second) 
				{ 
					// && (global_vertices_map.count(v->m_position) == 1)) {
					// FEHLER: MANCHMAL WIRD NICHT ERKANNT DAS DIE VERTEX BEREITS IN DER MAP LIEGT
					addGlobalVertex(v);
					face->m_index[j] = v->m_self_index;
					face->vertices[j] = m_global_vertices[face->m_index[j]]; 
				}
				else
				{
					// value wasn't inserted because my_map[foo_obj] already existed.
					// note: the old value is available through r.first->second
					// and may not be "some value"
					 
					face->m_index[j] = r.first->second;
					
					if(face->m_index[j] >= m_global_vertices.size())
					{
						cout << r.first->first << " " << r.first->second << endl;
						cout << "error: " <<  face->m_index[j] << " >=  " << m_global_vertices.size() << endl;
					}
					else {
						face->vertices[j] = m_global_vertices[face->m_index[j]];
					}
				}
		}

		//check for degenerated faces
		if (face->m_index[0] == face->m_index[1] || face->m_index[0] == face->m_index[2] || face->m_index[1] == face->m_index[2]) 
		{
			degeneratedFaces++;
		}
		else
		{
			m_global_faces.push_back(face);
		}
	}
	
	if(verbose)
	{
		cout << "Skipped " << degeneratedFaces << " Faces due to degeneration" << endl;
		cout << timestamp << " Finished Remote Integrate" << endl;
	}
=======
	FVertex* v0 = face->vertices[0];
	FVertex* v1 = face->vertices[1];
	FVertex* v2 = face->vertices[2];
	
	Point a = Point(v0->m_position[0], v0->m_position[1], v0->m_position[2]);
	Point b = Point(v1->m_position[0], v1->m_position[1], v1->m_position[2]);
	Point c = Point(v2->m_position[0], v2->m_position[1], v2->m_position[2]);
	
	return Plane(a,b,c);
}

template<typename VertexT, typename NormalT> AffineTF FusionMesh<VertexT, NormalT>::calcTransform(FFace *face)
{
	ETriangle tri = faceToETriangle(face);
	
	Point a = tri.vertex(1);
	Point b = tri.vertex(2);
	Point c = tri.vertex(3);
	
	// calculate the plane-vectors
	CGAL::Vector_3<K> vec_AB = b - a;
	CGAL::Vector_3<K> vec_AC = c - a;
	
	// calculate the required angles for the rotations 
	double alpha 	= atan2(vec_AB.z(), vec_AB.x());
	double beta 	= -atan2(vec_AB.y(), cos(alpha)*vec_AB.x() + sin(alpha)*vec_AB.z());
	double gamma 	= -atan2(-sin(alpha)*vec_AC.x()+cos(alpha)*vec_AC.z(),
				sin(beta)*(cos(alpha)*vec_AC.x()+sin(alpha)*vec_AC.z()) + cos(beta)*vec_AC.y()); 
	
	AffineTF trans ( 1, 0, 0, -a.x(),
					 0, 1, 0, -a.y(),
					 0, 0, 1, -a.z(),
					 1);
	
	AffineTF roty ( cos(alpha), 0, sin(alpha), 0,
					0, 1, 0, 0,
					-sin(alpha), 0, cos(alpha), 0,
					1);
	
	AffineTF rotz ( cos(beta), -sin(beta), 0, 0,
					sin(beta), cos(beta), 0, 0,
					0, 0, 1, 0,
					1);
	
	AffineTF rotx (	1, 0, 0, 0,
					0, cos(gamma), -sin(gamma), 0,
					0, sin(gamma), cos(gamma), 0,
					1);

	/*
	 * transformation to the xy-plane:
	 * first translate till the point a is in the origin of ordinates,
	 * then rotate around the the y-axis till the z-value of the point b is zero,
	 * then rotate around the z-axis till the y-value of the point b is zero,
	 * then rotate around the x-axis till all z-values are zero
	 */

	return rotx * rotz * roty * trans;
}

template<typename VertexT, typename NormalT> void FusionMesh<VertexT, NormalT>::addGlobalVertex(FVertex *v)
{
    m_global_vertices.push_back(v);
    m_global_vertices[m_global_index]->m_self_index = m_global_index;
    m_global_index++;
    v->is_valid = true;
}

template<typename VertexT, typename NormalT> void FusionMesh<VertexT, NormalT>::addGlobalFace(FFace *face)
{	
	face->is_valid = true;
	face->m_self_index = m_global_faces.size();
	m_global_faces.push_back(face);   
   // cout << "Adding Global Face - " << face->m_index[0] << " " << face->m_index[1] << " " << face->m_index[2] << " " << endl;
>>>>>>> 4007a4e5
}

template<typename VertexT, typename NormalT> void FusionMesh<VertexT, NormalT>::buildTree()
{
	tree.clear();
	tree_triangles.clear();
	size_t num_current_global_vertices = m_global_vertices.size();
	size_t num_current_global_faces = m_global_faces.size();
	
	if(num_current_global_faces > 0)
	{
		for(size_t i = 0; i < num_current_global_faces; i++)
		{
			FFace* face = m_global_faces[i];
			ETriangle tri = faceToETriangle(face);
			tree_triangles.push_back(tri);
		}
<<<<<<< HEAD
		
		tree.clear();
		tree.insert(triangles.begin(), triangles.end());
		
		bool result = tree.accelerate_distance_queries();
		if (result && verbose) 
		{
			cout << "successfully accelerated_distance_queries" << endl; 
		}
		else
		{
			cout << "could not accelerate aabb tree" << endl;
		}
	
=======
		tree.insert(tree_triangles.begin(), tree_triangles.end());
>>>>>>> 4007a4e5
	}	
}

template<typename VertexT, typename NormalT> void FusionMesh<VertexT, NormalT>::buildVertexMap()
{
	size_t num_current_global_vertices = m_global_vertices.size();
	
	if(num_current_global_vertices > 0)
	{
		global_vertices_map.clear();
		for(size_t i = 0; i < num_current_global_vertices; i++)
		{
			global_vertices_map.insert(std::pair<VertexT, size_t>(m_global_vertices[i]->m_position, i));
		}
	}
}

<<<<<<< HEAD
template<typename VertexT, typename NormalT> void FusionMesh<VertexT, NormalT>::sortFaces(vector<FFace*>& remote_faces, vector<FFace*>& intersection_faces, vector<FFace*>& closeby_faces)
{
	if(verbose)
	{
		cout << timestamp << "Start Sorting Faces" << endl <<endl;
		cout << "Distance Threshold: " << sqrt(threshold) << endl;
		cout << "Squared Distance Threshold: " << threshold << endl;
	}

=======
template<typename VertexT, typename NormalT> void FusionMesh<VertexT, NormalT>::sortFaces()
{	
	cout << timestamp << "Start Sorting Faces... " << endl <<endl;
	
	cout << "Distance Threshold: " << sqrt(threshold) << endl;
	cout << "Squared Distance Threshold: " << threshold << endl;
	
	remote_faces.clear();
	intersection_faces.clear();
	closeby_faces.clear();
>>>>>>> 4007a4e5
	redundant_faces = 0;
	special_case_faces = 0;
	int far_tree_intersect_fails = 0;
	int close_tree_intersect_fails = 0;
<<<<<<< HEAD

=======
	int squared_distance_fails = 0;
	
	bool result = false;
	try {
		result = tree.accelerate_distance_queries();
	} catch (...)
	{
		cout << "function sortFaces: tree.accelerate_distance_queries() failed" << endl;
	}
	if (result) {
		cout << "successfully accelerated_distance_queries" << endl; 
	}
	
>>>>>>> 4007a4e5
	FFace* face;
	FVertex* v0;
	FVertex* v1;
	FVertex* v2;
	Triangle temp;

	for(size_t i = 0; i < m_local_faces.size(); i++)
	{
		face = m_local_faces[i];
		v0 = m_local_vertices[face->m_index[0]];
		v1 = m_local_vertices[face->m_index[1]];
		v2 = m_local_vertices[face->m_index[2]];
		Point a(v0->m_position.x, v0->m_position.y, v0->m_position.z);
		Point b(v1->m_position.x, v1->m_position.y, v1->m_position.z);
		Point c(v2->m_position.x, v2->m_position.y, v2->m_position.z);
<<<<<<< HEAD
		
		dist_a = tree.squared_distance(a);
		dist_b = tree.squared_distance(b);
		dist_c = tree.squared_distance(c);
=======
		try {
			v0->m_tree_dist = tree.squared_distance(a);
			v1->m_tree_dist = tree.squared_distance(b);
			v2->m_tree_dist = tree.squared_distance(c);
		} catch (...)
		{
			//cout << "WARNING: tree.squared_distance call failed, face is skipped during sortFaces()" << endl;
			squared_distance_fails++;
			continue;
		}
		
>>>>>>> 4007a4e5
		temp = Triangle(a,b,c);
		
		//check wether distance to all vertices is above threshold
		if (v0->m_tree_dist > threshold && v1->m_tree_dist > threshold && v2->m_tree_dist > threshold)
		{
			bool result = true;
			try {
				result = tree.do_intersect(temp);
			} catch (...)
			{
				far_tree_intersect_fails++;
			}
			if (result)
			{
<<<<<<< HEAD
				face->r = 200;
				face->g = 200;
				face->b = 200;	
				special_case_faces++;
			}
			else
			{
				remote_faces.push_back(face);	
=======
				// unhandled exceptional situation
				//find solution
				special_case_faces++;
			}
			//detected non overlapping local face
			else {
				remote_faces.push_back(face);
>>>>>>> 4007a4e5
			}
		}
		else if(v0->m_tree_dist <= threshold && v1->m_tree_dist <= threshold && v2->m_tree_dist <= threshold)
		{	
<<<<<<< HEAD
			face->r = 200;
			face->g = 200;
			face->b = 0;
			redundant_faces++;
		}
		else
		{
=======
			// Delete Case: redundant faces
			redundant_faces++;
		}
		else
		{	
>>>>>>> 4007a4e5
			bool result = false;
			try {
				result = tree.do_intersect(temp);
			} catch (...)
			{
				close_tree_intersect_fails++;
			}
			if(result) {
				// Intersection Case:
				intersection_faces.push_back(face);
			}
			else {
				//partial overlaping, gaps etc. case
				//ggf. hier intersection erzwingen ?! (wall method s. paper)
				closeby_faces.push_back(face);
			}
		}
	}
<<<<<<< HEAD

	if(verbose)
	{
		printFaceSortingStatus();
		cout << "For " << far_tree_intersect_fails << " of Special Case Faces call to tree.intersect() failed" << endl;
		cout << "For " << close_tree_intersect_fails << " of Closeby Faces call to tree.intersect() failed" << endl << endl; 
		cout << endl << timestamp << "Finished Sorting Faces" << endl;
	}
}

template<typename VertexT, typename NormalT> void FusionMesh<VertexT, NormalT>::printFaceSortingStatus()
{
	size_t num_current_local_faces  = m_local_faces.size();

	double remote_ratio = ((double) remote_faces.size() / (double) num_current_local_faces) * 100;
	double intersection_ratio = ((double) intersection_faces.size() / (double) num_current_local_faces) * 100;
	double closeby_ratio = ((double) closeby_faces.size() / (double) num_current_local_faces) * 100;
	double redundant_ratio = ((double) redundant_faces / (double) num_current_local_faces) * 100;
	double special_case_ratio = ((double) special_case_faces  / (double) num_current_local_faces) * 100;

	cout << endl;
	cout << "Found # " <<  remote_faces.size() << " Remote Faces... " << remote_ratio << "% of all incoming" << endl;
	cout << "Found # " <<  intersection_faces.size()  << " Intersection Faces... " << intersection_ratio << "% of all incoming" << endl;
	cout << "Found # " <<  closeby_faces.size() << " Closeby but not intersecting Faces... " << closeby_ratio << "% of all incoming" << endl;
	cout << "Found # " <<  redundant_faces  << " Redundant Faces... " << redundant_ratio << "% of all incoming" << endl;
	cout << "Found # " <<  special_case_faces  << " Special Case Faces... " <<  special_case_ratio << "% of all incoming" << endl;		
	cout << endl;
}

template<typename VertexT, typename NormalT> void FusionMesh<VertexT, NormalT>::integrate()
{
	if(verbose)
	{
		cout <<endl << timestamp << "Start Integrating - Remote Faces ONLY " << endl;
		printLocalBufferStatus();
		printGlobalBufferStatus(); 
	}

	if (m_global_vertices.size() == 0)
	{
		lazyIntegrate();
	}
	else
	{
		buildTree();
		buildVertexMap();
		sortFaces(remote_faces, intersection_faces, closeby_faces);
		remoteIntegrate(remote_faces);
	}

	clearLocalBuffer();

	if(verbose)
	{
		cout << endl << "Face Errors" << endl;

		for(unsigned int i = 0; i < m_global_faces.size(); i++)
		{
			if (m_global_faces[i]->m_index[0] >= m_global_index || m_global_faces[i]->m_index[1] >= m_global_index || m_global_faces[i]->m_index[2] >= m_global_index) {
				cout << "Vertex Indices for Face[" << i << "]: " << m_global_faces[i]->m_index[0] << ", " << m_global_faces[i]->m_index[1] << ", " << m_global_faces[i]->m_index[0] << endl;
				cout << "m_global_index: " << m_global_index << endl;
			}
		}

		cout << endl << "Vertice Errors" << endl;

		for(unsigned int i = 0; i < m_global_vertices.size(); i++)
		{
			if(i != m_global_vertices[i]->m_self_index) 
			{
				cout << "Index[" <<  i << "] " << m_global_vertices[i]->m_self_index << endl; 
			}
=======
	
	printFaceSortingStatus();
	cout << "WARNING: For " << squared_distance_fails << " of all Faces tree.squared_distance() failed for at least one point" << endl;
	cout << "WARNING: For " << far_tree_intersect_fails << " of Special Case Faces call to tree.intersect() failed" << endl;
	cout << "WARNING: For " << close_tree_intersect_fails << " of Closeby Faces call to tree.intersect() failed" << endl << endl; 
    cout << timestamp << "Finished Sorting Faces..." << endl;
 	
	/*face->m_index[0] = face->m_index[0] + increment;
	face->m_index[1] += increment;
	face->m_index[2] += increment;
	
	m_global_faces.push_back(face);*/
    
   // cout << "Adding Tree Face - " << face->m_index[0] << " " << face->m_index[1] << " " << face->m_index[2] << " " << endl;
}

template<typename VertexT, typename NormalT> void FusionMesh<VertexT, NormalT>::addGlobal(vector<FFace*>& faces)
{	
	int degentFaces = 0;
	
	//cout << "Start Remote Integrate..." << endl;
	
	MapIterator it;
	
	for(size_t i = 0; i < faces.size(); i++)
    {
		FFace* face = faces[i];
		
		for(int j = 0; j < 3; j++)
		{
			FVertex* v =  m_local_vertices[face->m_index[j]];
			std::pair<MapIterator,bool> const& r=global_vertices_map.insert(std::pair<VertexT, size_t>((VertexT)v->m_position, m_global_index));
			
				if (r.second) { // && (global_vertices_map.count(v->m_position) == 1)) {
// FEHLER: MANCHMAL WIRD NICHT ERKANNT DAS DIE VERTEX BEREITS IN DER MAP LIEGT
					addGlobalVertex(v);
					face->m_index[j] = v->m_self_index;
					face->vertices[j] = m_global_vertices[face->m_index[j]]; 
				} else {
					
					// value wasn't inserted because my_map[foo_obj] already existed.
					// note: the old value is available through r.first->second
					// and may not be "some value"
					 
					face->m_index[j] = r.first->second;
					
					if(face->m_index[j] >= m_global_vertices.size())
					{
					    cout << r.first->first << " " << r.first->second << endl;
						cout << "error: " <<  face->m_index[j] << " >=  " << m_global_vertices.size() << endl;
					}
					else {
						face->vertices[j] = m_global_vertices[face->m_index[j]];
					}
				}
>>>>>>> 4007a4e5
		}
		//check for degenerated faces
		if (face->m_index[0] == face->m_index[1] || face->m_index[0] == face->m_index[2] || face->m_index[1] == face->m_index[2]) {
			degentFaces++;
		}	
		else {
			addGlobalFace(face);
		}
    }
    cout << "Skipped " << degentFaces << " Faces due to degeneration" << endl;
	//cout << "Finished Remote Integrate" << endl;
}

template<typename VertexT, typename NormalT> void FusionMesh<VertexT, NormalT>::triangulateAndAdd(vector<Point>& vertices, Tree& tree)
{
	vector<FFace*> new_faces;
	Delaunay dt;
	// add points/vertices to Delauny Triangulation
	for (int i = 0; i < vertices.size(); i++) {
		PointD p(vertices[i].x(), vertices[i].y(), vertices[i].z());
		dt.push_back(p);
	}
<<<<<<< HEAD
	
	if(verbose)
	{
		cout << endl << timestamp << "Finished Integrating..." << endl << endl;
		
		printLocalBufferStatus();
		printGlobalBufferStatus();
=======
	// extract new faces
	Delaunay::Finite_faces_iterator it;
	for (it = dt.finite_faces_begin(); it != dt.finite_faces_end(); it++)
	{	
		TriangleD tri = dt.triangle(it);
		int count_to_close_vertices = 0;
		int count_to_far_vertices = 0;
		for (int i = 0; i < 3; i++) {
			PointD pd = tri.vertex(i);
			Point p(pd.x(), pd.y(), pd.z());
			FT dist = tree.squared_distance(p);
			if (dist <= threshold && dist >= 0) {
				cout << "to close vertex dist: " << dist << endl;
				count_to_close_vertices++;
			}
			else {
				cout << "to far vertex dist: " << dist << endl;
				count_to_far_vertices++;
			}
			addVertex(VertexT(p.x(), p.y(), p.z()));
			cout << "added new vertex" << endl;
		}
		// check for remote faces that might have been created
		if (count_to_close_vertices < 3 && count_to_far_vertices < 3) {
			addTriangle(m_local_index-3, m_local_index-2, m_local_index-1);
			new_faces.push_back(m_local_faces[m_local_faces.size()-1]);
			cout << "pushed new face" << endl;
			/*FFace* colorFace = m_local_faces[m_local_faces.size()-1];
				colorFace->r = 200;
				colorFace->g = 0;
				colorFace->b = 0;*/
		}
	}
	addGlobal(new_faces);
}

template<typename VertexT, typename NormalT> void FusionMesh<VertexT, NormalT>::assignToBorderRegion(vector<PointSet>& vertexRegions, vector<Point>new_vertices)
{	
	PointSetIterator it;
	bool inserted = false;
	
	// check existing regions
	for(int i = 0; i < vertexRegions.size(); i++)
	{	
		for(int j = 0; j < new_vertices.size(); j++) {
			Point p = new_vertices[j];
			it = vertexRegions[i].find(p);
			if (it != vertexRegions[i].end()){
				for(int k = 0; k < new_vertices.size(); k++) {
					p = new_vertices[k];
					vertexRegions[i].insert(p);
				}
				j = new_vertices.size();
				i = vertexRegions.size();
				inserted = true;
			}
		}
	}
	// otherwise add new region
	if (!inserted) {
		PointSet set;;
		for(int k = 0; k < new_vertices.size(); k++) {
			Point p = new_vertices[k];
			set.insert(p);
		}
		vertexRegions.push_back(set);
>>>>>>> 4007a4e5
	}
}


template<typename VertexT, typename NormalT> void FusionMesh<VertexT, NormalT>::intersectIntegrate(vector<FFace*>& faces)
{
	cout << "Start Intersect Integrate..." << endl;
	
	set<int> all_intersect_ids;
	vector<int> intersect_ids; // ids from intersected triangles
	vector<FFace*> gl_intersect_tri;

	// split intersecting faces in local buffer
	splitIntersectFaces(faces, tree);

	// find intersected triangles in the globalmesh
	for(size_t i = 0; i < faces.size(); i++)
	{
		FFace* face = faces[i];
		intersect_ids = getIntersectingTriangles(face);
		all_intersect_ids.insert(intersect_ids.begin(), intersect_ids.end());
	}
	// build buffer of intersecting triangles
	for (set<int>::iterator it = all_intersect_ids.begin(); it != all_intersect_ids.end(); ++it)
	{
		gl_intersect_tri.push_back(m_global_faces[*it]);
	}
	// build tree of local intersecting triangles
	vector<ETriangle> local_tree_triangles;
	Tree local_tree;
	for (size_t i = 0; i < faces.size(); i++) {
		FFace* face = faces[i];
		ETriangle tri = faceToETriangle(face);
		local_tree_triangles.push_back(tri);
	}
	local_tree.insert(local_tree_triangles.begin(), local_tree_triangles.end());
	
	splitIntersectFaces(gl_intersect_tri, local_tree);
	
	cout << "Finished Intersect Integrate ..." << endl;
}

template<typename VertexT, typename NormalT>
void FusionMesh<VertexT, NormalT>::splitIntersectFaces(vector<FFace*>& faces, Tree& tree)
{
	vector<vector<Point> > polys;
	int counterVertices = 0;
	int counterPolygons = 0;
	
	for(size_t i = 0; i < faces.size(); i++)
	{
		cout << " ############### " << endl << endl << endl;

		FFace* face = faces[i];
		vector<Segment> segments;
		vector<Point> points;
		getIntersectionSegments(face, segments, tree); // get all intersected segments off the given face
		bool ok = sortSegments(segments, points);

		if(ok)
		{
			cout << "sort segments was ok: " << endl;
		}
		else
		{
			cout << "sort segments failed!" << endl;
			continue;
		}
		vector<vector<Point> > polygons = buildPolygons(face, points);
		
		AffineTF tf = calcTransform(face);
		AffineTF itf = tf.inverse();
		
		vector<Polygon> polys2D;
		vector<Triangle2D> triangles;
		
		for(int i=0; i<polygons.size(); i++)
		{
			counterVertices += polygons[i].size();
			Polygon polygon;
			for(int j=0; j<polygons[i].size(); j++)
			{
				
				Point p = tf.transform(polygons[i][j]); 
				polygon.push_back(Point2D(p.x(), p.y()));
			}
			
			polys2D.push_back(polygon);	
			polygonTriangulation(polygon, triangles);
		}
		vector<FFace*> newFaces;
		for(vector<Triangle2D>::iterator trit = triangles.begin(); trit != triangles.end(); ++trit)
		{
			Point p1(trit->vertex(0).x(), trit->vertex(0).y(), 0);
			Point p2(trit->vertex(1).x(), trit->vertex(1).y(), 0);
			Point p3(trit->vertex(2).x(), trit->vertex(2).y(), 0);
			p1 = itf.transform(p1);
			p2 = itf.transform(p2);
			p3 = itf.transform(p3);
			
			addVertex(VertexT(p1.x(), p1.y(), p1.z()));
			addVertex(VertexT(p2.x(), p2.y(), p2.z()));
			addVertex(VertexT(p3.x(), p3.y(), p3.z()));
			addTriangle(m_local_index-3, m_local_index-2, m_local_index-1);
			newFaces.push_back(m_local_faces[m_local_faces.size()-1]);
		}
		addGlobal(newFaces);
	}
	
	/*	
	ofstream polyfile;
	polyfile.open("polyfile.ply");
	polyfile << "ply" << endl;
	polyfile << "format ascii 1.0" << endl;
	polyfile << "comment test polygons" << endl;
	polyfile << "element vertex " << counterVertices << endl;
   	polyfile << "property float x" << endl;
   	polyfile << "property float y" << endl;
   	polyfile << "property float z" << endl;
	polyfile << "element face " << polys.size() << endl;
	polyfile << "property list uchar int vertex_indices" << endl;
	polyfile << "end_header" << endl;

	for(vector<vector<Point> >::iterator polyIter = polys.begin(); polyIter != polys.end(); ++polyIter)
	{
		for(vector<Point>::iterator pointIter = polyIter->begin(); pointIter != polyIter->end(); ++ pointIter)
		{
			polyfile << *pointIter << endl;
		}
	}

	counterVertices = 0;
	for(int i=0; i<polys.size(); i++)
	{
		polyfile << polys[i].size() << " ";
		for(int j=0; j<polys[i].size(); j++)
		{
			polyfile << j + counterVertices << " ";
		}
		polyfile << endl;
		counterVertices += polys[i].size();
	}


	vector<PointSet> local_vertexRegions;
	vector<PointSet> global_vertexRegions;
	vector<Point> new_local_vertices;
	vector<Point> new_global_vertices;
	
	FFace* face;
	FFace* glo_face;
	FVertex* v;
	
	local_tree_triangles.clear();
	local_tree.clear();
	
	for(size_t i = 0;./ i < faces.size(); i++)
    {	
		intersect_ids.clear();
		new_local_vertices.clear();
		new_global_vertices.clear();
		
		face = faces[i];
		//create vector of local intersection triangles for tree
		ETriangle tri = faceToETriangle(face);
		local_tree_triangles.push_back(tri);
		
		//check which vertices will be kept from local
		for (int j = 0; j < 3; j++) {
			v = face->vertices[j];
			if (v->m_tree_dist > threshold) {
				Point a(v->m_position.x, v->m_position.y, v->m_position.z);
				new_local_vertices.push_back(a);
			}
		}
		
		//check which vertices to keep from intersecting triangles
		intersect_ids = getIntersectingTriangles(face);
		for (int j = 0; j < intersect_ids.size(); j++) {
			Plane plane = faceToPlane(face);
			glo_face = m_global_faces[intersect_ids[j]];
			glo_face->is_valid = false;
			for (int k = 0; k < 3; k++) {
				v = glo_face->vertices[k];
				Point a(v->m_position.x, v->m_position.y, v->m_position.z);
				FT x = 0;
				try {
					x = CGAL::squared_distance(plane,a);
				} catch (...)
				{
					cout << "function intersectIntegrate: squared_distance(plane,point) failed" << endl;
				}
				if (x > threshold) {
					new_global_vertices.push_back(a);
					//PRÜFEN OB IMMER MINDESTENS EINE VERTEX HINZUGEFÜGT WIRD
				}
				else {
					//EVENTUELL NOCH ABSTAND ZU SEGMENTEN PRÜFEN
					v->is_valid = false; //v aus Global wirklich safe?
				}
			}
		}
		//get Intersection Points and assign them to Border Region
		getIntersectionPoints(face, new_local_vertices, new_global_vertices);
		assignToBorderRegion(local_vertexRegions, new_local_vertices);
		assignToBorderRegion(global_vertexRegions, new_global_vertices);
	}
	
	//build local tree from triangles
	local_tree.insert(local_tree_triangles.begin(), local_tree_triangles.end());
	bool result = false;
	try {
		result = local_tree.accelerate_distance_queries();
	} catch (...)
	{
		cout << "function intersectIntegrate: local_tree.accelerate_distance_queries() failed" << endl;
	}
	if (result) {
		cout << "successfully accelerated_distance_queries" << endl; 
	}
	
	// triangulate and add all Border Regions
	for(int i = 0; i < local_vertexRegions.size(); i++) {
		new_local_vertices.clear();
		for (PointSetIterator it = local_vertexRegions[i].begin(); it != local_vertexRegions[i].end(); ++it) {
			new_local_vertices.push_back(*it);
		}
		triangulateAndAdd(new_local_vertices, tree);
	}
	for(int i = 0; i < global_vertexRegions.size(); i++) {
		new_global_vertices.clear();
		for (PointSetIterator it = global_vertexRegions[i].begin(); it != global_vertexRegions[i].end(); ++it) {
			new_global_vertices.push_back(*it);
		}
		triangulateAndAdd(new_global_vertices, local_tree);
	}
	cout << "Finished Intersect Integrate ..." << endl;
*/

}


template<typename VertexT, typename NormalT>
vector<vector<Point> > FusionMesh<VertexT, NormalT>::buildPolygons(FFace *face, vector<Point>& points)
{
<<<<<<< HEAD
	if(verbose)
	{
		cout << endl << timestamp << "Start Finalizing mesh..." << endl;
	}

	//boost::unordered_map<FusionVertex<VertexT, NormalT>*, int> index_map;

	int numVertices = m_global_vertices.size();
	int numFaces    = m_global_faces.size();
	
	// Default Color values. Used if regions should not be colored.
	float r=0, g=255, b=0;
	std::vector<uchar> faceColorBuffer;

	floatArr vertexBuffer( new float[3 * numVertices] );
	floatArr normalBuffer( new float[3 * numVertices] );
	ucharArr colorBuffer(  new uchar[3 * numVertices] );
	uintArr  indexBuffer(  new unsigned int[3 * numFaces] );

	// Set the Vertex and Normal Buffer for every Vertex.
	typename vector<FVertex*>::iterator vertices_iter = m_global_vertices.begin();
	typename vector<FVertex*>::iterator vertices_end  = m_global_vertices.end();
	
	for(size_t i = 0; vertices_iter != vertices_end; ++i, ++vertices_iter)
	{
		vertexBuffer[3 * i] =	 (*vertices_iter)->m_position[0];
		vertexBuffer[3 * i + 1] = (*vertices_iter)->m_position[1];
		vertexBuffer[3 * i + 2] = (*vertices_iter)->m_position[2];

		normalBuffer [3 * i] =	 -(*vertices_iter)->m_normal[0];
		normalBuffer [3 * i + 1] = -(*vertices_iter)->m_normal[1];
		normalBuffer [3 * i + 2] = -(*vertices_iter)->m_normal[2];

		// Map the vertices to a position in the buffer.
		// This is necessary since the old indices might have been compromised.
		//index_map[*vertices_iter] = i;
	}

	typename vector<FusionFace<VertexT, NormalT>*>::iterator face_iter = m_global_faces.begin();
	typename vector<FusionFace<VertexT, NormalT>*>::iterator face_end  = m_global_faces.end();

	for(size_t i = 0; face_iter != face_end; ++i, ++face_iter)
	{
		
		r=(float) (*face_iter)->r;
		g=(float) (*face_iter)->g;
		b=(float) (*face_iter)->b;

		/*
		indexBuffer[3 * i]	  = index_map[m_global_vertices[(*face_iter)->m_index[0]]];
		indexBuffer[3 * i + 1]  = index_map[m_global_vertices[(*face_iter)->m_index[1]]];
		indexBuffer[3 * i + 2]  = index_map[m_global_vertices[(*face_iter)->m_index[2]]];
		*/

		indexBuffer[3 * i]	  = (*face_iter)->m_index[0];
		indexBuffer[3 * i + 1]  = (*face_iter)->m_index[1];
		indexBuffer[3 * i + 2]  = (*face_iter)->m_index[2];


		colorBuffer[indexBuffer[3 * i]  * 3 + 0] = r;
		colorBuffer[indexBuffer[3 * i]  * 3 + 1] = g;
		colorBuffer[indexBuffer[3 * i]  * 3 + 2] = b;
		colorBuffer[indexBuffer[3 * i + 1] * 3 + 0] = r;
		colorBuffer[indexBuffer[3 * i + 1] * 3 + 1] = g;
		colorBuffer[indexBuffer[3 * i + 1] * 3 + 2] = b;
		colorBuffer[indexBuffer[3 * i + 2] * 3 + 0] = r;
		colorBuffer[indexBuffer[3 * i + 2] * 3 + 1] = g;
		colorBuffer[indexBuffer[3 * i + 2] * 3 + 2] = b;

		/// TODO: Implement materials
	}
	// Hand the buffers over to the Model class for IO operations.

	if ( !this->m_meshBuffer )
	{
		this->m_meshBuffer = MeshBufferPtr( new MeshBuffer );
	}

	this->m_meshBuffer->setVertexArray( vertexBuffer, numVertices );
	this->m_meshBuffer->setVertexColorArray( colorBuffer, numVertices );
	this->m_meshBuffer->setVertexNormalArray( normalBuffer, numVertices  );
	this->m_meshBuffer->setFaceArray( indexBuffer, numFaces );
	//this->m_meshBuffer->setFaceColorArray( faceColorBuffer );
	this->m_finalized = true;

	if(verbose)
	{
		cout << endl << timestamp << "Ended Finalizing mesh..." << endl;
	}
=======
	vector<vector<Point> > polys;
	vector<Segment> faceSegs = face2Segments(face);
	Point startPoint = points.front();
	Point endPoint = points.back();

	bool sOnA = pointOnSegment(startPoint, faceSegs[0]);
	bool sOnB = pointOnSegment(startPoint, faceSegs[1]);
	bool sOnC = pointOnSegment(startPoint, faceSegs[2]);
	bool eOnA = pointOnSegment(endPoint, faceSegs[0]);
	bool eOnB = pointOnSegment(endPoint, faceSegs[1]);
	bool eOnC = pointOnSegment(endPoint, faceSegs[2]);

	Point p1 = faceSegs[0].source();
	Point p2 = faceSegs[1].source();
	Point p3 = faceSegs[2].source();

	vector<Point>polygon1;
	vector<Point>polygon2;
	vector<Point>polygon3;
	vector<Point>polygon4;
	
	polygon1.insert(polygon1.end(), points.begin(), points.end());	//add all sorted intersection points
	polygon2.insert(polygon2.end(), points.begin(), points.end());	//add all sorted intersection points

	if(eOnA) // between p1 and p2
	{
		polygon1.push_back(p1);
		polygon2.push_back(p2);
		if(sOnB)
		{
			polygon1.push_back(p3);
		}
		else if(sOnC)
		{
			polygon2.push_back(p3);
		}
		else if(sOnA)
		{
			// TODO 
		}
		else
		{
			polygon1.push_back(p3);
			polygon2.push_back(p3);	
		}
	}
	else if(eOnB) // between p2 and p3
	{
		polygon1.push_back(p2);
		polygon2.push_back(p3);
		if(sOnC)
		{
			polygon1.push_back(p1);
		}
		else if(sOnA)
		{
			polygon2.push_back(p1);
		}
		else if(sOnB)
		{
			// TODO 
		}
		else
		{
			polygon1.push_back(p1);
			polygon2.push_back(p1);	
		}
	}
	else if(eOnC) // between p3 and p1
	{
		polygon1.push_back(p3);
		polygon2.push_back(p1);
		if(sOnA)
		{
			polygon1.push_back(p2);
		}
		else if(sOnB)
		{
			polygon2.push_back(p2);
		}
		else if(sOnC)
		{
			// TODO 
		}
		else{
			polygon1.push_back(p2);
			polygon2.push_back(p2);	
		}
	}
	else if(sOnA)
	{
		polygon1.push_back(p3);
		polygon2.push_back(p3);	
		polygon1.push_back(p1);
		polygon2.push_back(p2);	
	}	
	else if(sOnB)
	{
		polygon1.push_back(p1);
		polygon2.push_back(p1);	
		polygon1.push_back(p2);
		polygon2.push_back(p3);	
	}	
	else if(sOnC)
	{
		polygon1.push_back(p2);
		polygon2.push_back(p2);	
		polygon1.push_back(p1);
		polygon2.push_back(p3);	
	}	


	polys.push_back(polygon1);
	polys.push_back(polygon2);


	return polys; 
}	

template<typename VertexT, typename NormalT>
bool FusionMesh<VertexT, NormalT>::pointOnSegment(Point& p, Segment& s)
{
	return CGAL::squared_distance(s, p) < POINT_DIST_EPSILON;
}


template<typename VertexT, typename NormalT>
vector<Segment> FusionMesh<VertexT, NormalT>::face2Segments(FFace *face)
{
	vector<Segment> segments;
	ETriangle t = faceToETriangle(face);
	Segment s1 = Segment(t[0], t[1]);
	Segment s2 = Segment(t[1], t[2]);
	Segment s3 = Segment(t[2], t[0]);

	segments.push_back(s1);
	segments.push_back(s2);
	segments.push_back(s3);

	return segments;
}



template<typename VertexT, typename NormalT>
vector<int> FusionMesh<VertexT, NormalT>::getIntersectingTriangles(FFace *face)
{
	list<Primitive_id> primitives;
	Primitive_id id;
	vector<int> global_ids;
	
	ETriangle tri = faceToETriangle(face);
	try {
		tree.all_intersected_primitives(tri, back_inserter(primitives));
	} catch (...)
	{
		cout << "function getIntersectingTriangles: tree.all_intersected_primitives() fails" << endl;
	}
	while (!primitives.empty()) {
		id = primitives.front();
		primitives.pop_front();
		ETriangle tri2 = *id;
		global_ids.push_back(tri2.m_self_index);
	}
	return global_ids;
}


template<typename VertexT, typename NormalT> 
bool FusionMesh<VertexT, NormalT>::sortSegments(vector<Segment> &segments, vector<Point> &points)
{
	bool regular = true;

	struct EpsilonComparator {
		double epsilon;
		Point p_zero;	// compairison point
		EpsilonComparator() 
			:	epsilon(POINT_DIST_EPSILON),
				p_zero(0,0,0)
		{
		}

		bool operator()(Point const& a, Point const& b) const
		{
			double dist = CGAL::squared_distance(a, b);
			if(dist < epsilon)
			{
				return false;
			}
			return CGAL::has_smaller_distance_to_point(p_zero, a, b);
		}
	};

	map<Point, vector< Segment>, EpsilonComparator >point2Seg;
	pair< map< Point, vector< Segment > >::iterator, bool> in1, in2;

	for(size_t i = 0; i < segments.size(); i++)
	{
		Segment& seg = segments[i];
		vector<Segment>v1, v2;
		in1 = point2Seg.insert(pair<Point, vector<Segment> >(seg.source(), v1));
		in2 = point2Seg.insert(pair<Point, vector<Segment> >(seg.target(), v2));
		in1.first->second.push_back(seg);
		in2.first->second.push_back(seg);
	}

	vector<Point> terminal_points;
	for(map< Point, vector< Segment > >::iterator iter = point2Seg.begin(); iter != point2Seg.end(); ++iter)
	{
		switch(iter->second.size())
		{
			case 1:
				// Endpunkt
				terminal_points.push_back(iter->first);
				break;
			case 2:
				//cout << "found connection... " << endl;
				// Verbindungspunkt
				break;
			default:
				cout << "WARNING: There are segments with zero or more then 2 connections!" << endl;
				regular = false;
				break;
		}
	}

	switch(terminal_points.size())
	{
		case 0:
			cout << "WARNING: There are no terminal points!" << endl;
			return false;
		case 1:
			cout << "WARNING: There is only one terminal point!" << endl;
			return false;
		case 2:
			cout << "Party check!" << endl;
			break;
		default:
			cout << "WARNING: There are more then two terminal points!" << endl;
			return false;
	}
	vector< Segment > sorted_segments;
	Point tmp_point = terminal_points.front();
	Point end_point = terminal_points.back();
	Segment tmp_segment = point2Seg[tmp_point].front();

	while(tmp_point != end_point)
	{
		points.push_back(tmp_point);
		Point first = tmp_segment.source();
		Point second = tmp_segment.target();
		if(POINT_DIST_EPSILON > CGAL::squared_distance(tmp_point, first))
		{
			tmp_point = second;
		}
		else
		{
			tmp_point = first;
		}
		sorted_segments.push_back(tmp_segment);
		const Segment first_seg = point2Seg[tmp_point].front();
		const Segment second_seg = point2Seg[tmp_point].back();
		
		// TODO Muss hier auch ein Epsilon verwendet werden?
		if(first_seg == tmp_segment)
		{
			tmp_segment = second_seg;
		}
		else
		{
			tmp_segment = first_seg;
		}
	}
	points.push_back(tmp_point);
	cout << "... sort done" << endl;
	segments.clear();
	segments.insert(segments.end(), sorted_segments.begin(), sorted_segments.end());
	return regular;
>>>>>>> 4007a4e5
}

template<typename VertexT, typename NormalT> void FusionMesh<VertexT, NormalT>::getIntersectionSegments(FFace *face, vector<Segment>& segments, Tree& tree)
{
	list<Object_and_primitive_id> intersections;
	Object_and_primitive_id op;
	CGAL::Object object;

	ETriangle tri = faceToETriangle(face);
	try {
		tree.all_intersections(tri, back_inserter(intersections));
	} catch (...)
	{
		cout << "function getIntersectionPoints: tree.do_intersect() fails" << endl;
	}

	cout << intersections.size() << " intersections found" << endl;
	while (!intersections.empty()) {
		op = intersections.front();
		intersections.pop_front();
		object = op.first;
		//check wether intersection object is a segment
		Segment seg;
		Point p;
		if (CGAL::assign(seg, object)){
			segments.push_back(seg);
			//cout << "Found segment with x1: " << seg.source() << " x2: " << seg.target()  << endl;
		}
		else if (CGAL::assign(p, object)){
			cout << "intersection is a point not a segment" << endl;
		}
	}
}

template<typename VertexT, typename NormalT> void FusionMesh<VertexT, NormalT>::getIntersectionPoints(FFace *face, vector<Point>& local_points, vector<Point>& global_points)
{
	vector<const Segment*> intersect_segments;
	list<Object_and_primitive_id> intersections;
	Object_and_primitive_id op;
	CGAL::Object object;
	Point p;

	ETriangle tri = faceToETriangle(face);
	try {
			tree.all_intersections(tri, back_inserter(intersections));
	} catch (...)
	{
		cout << "function getIntersectionPoints: tree.do_intersect() fails" << endl;
	}
	while (!intersections.empty()) {
		op = intersections.front();
		intersections.pop_front();
		object = op.first;
		//check wether intersection object is a segment
		if (const Segment* s = CGAL::object_cast<Segment>(&object)){
			intersect_segments.push_back(s);
		}
		else if (const Point* p = CGAL::object_cast<Point>(&object)){
			cout << "intersection is a point not a segment" << endl;
		}
	}
	for (int j = 0; j < intersect_segments.size(); j++) {
		const Segment* seg = intersect_segments[j];
		p = seg->source();
		//HIER ENTSTEHT BEIM HORN_MESH EIN PUNKT MIT e-316 Werten
		local_points.push_back(p);
		global_points.push_back(p);
		p = seg->target();
		local_points.push_back(p);
		global_points.push_back(p);
		//TODO intersect_segments wieder frei geben!

	}
}
	template<typename VertexT, typename NormalT> 
bool FusionMesh<VertexT, NormalT>::polygonTriangulation(Polygon& polygon, vector<Triangle2D>& triangles)
{
	ConstrainedDelaunay cdt;
	if ( polygon.is_empty() ) return false;
	//ConstrainedDelaunay::Vertex_handle v_prev=cdt.insert(*CGAL::cpp11::prev(polygon.vertices_end()));
	ConstrainedDelaunay::Vertex_handle v_prev=cdt.insert(polygon[polygon.size()-1]);
	for (Polygon::Vertex_iterator vit=polygon.vertices_begin();
			vit!=polygon.vertices_end();++vit)
	{
		ConstrainedDelaunay::Vertex_handle vh=cdt.insert(*vit);
		cdt.insert_constraint(vh,v_prev);
		v_prev=vh;
	} 
 	for (ConstrainedDelaunay::Finite_faces_iterator fit=cdt.finite_faces_begin();
			fit!=cdt.finite_faces_end();++fit)
 	{
		triangles.push_back(cdt.triangle(fit));
	}
	return true;
}
} // namespace lvr<|MERGE_RESOLUTION|>--- conflicted
+++ resolved
@@ -29,49 +29,24 @@
 namespace lvr
 {
 
-<<<<<<< HEAD
-typedef CGAL::Simple_cartesian<double> K;
-typedef K::FT FT;
-typedef K::Ray_3 Ray;
-typedef K::Line_3 Line;
-typedef K::Point_3 Point;
-typedef K::Triangle_3 Triangle;
-typedef std::list<Triangle>::iterator Iterator;
-typedef CGAL::AABB_triangle_primitive<K,Iterator> Primitive;
-typedef CGAL::AABB_traits<K, Primitive> AABB_triangle_traits;
-typedef CGAL::AABB_tree<AABB_triangle_traits> Tree;
-
-=======
->>>>>>> 4007a4e5
 ///
 /// Constructors
 ///
 
 template<typename VertexT, typename NormalT> FusionMesh<VertexT, NormalT>::FusionMesh()
 {
-<<<<<<< HEAD
+
 	verbose = false;
-	clearLocalBuffer();
-	clearGlobalBuffer();
-=======
    m_local_index = 0;
    m_global_index = 0;
->>>>>>> 4007a4e5
 }
 
 template<typename VertexT, typename NormalT> FusionMesh<VertexT, NormalT>::FusionMesh(MeshBufferPtr mesh)
 {
-<<<<<<< HEAD
 	verbose = false;
-	clearLocalBuffer();
-	clearGlobalBuffer();
-	addMesh(mesh);
-	integrate();
-=======
    FusionMesh();
    addMesh(mesh);
    integrate();
->>>>>>> 4007a4e5
 }
 
 ///
@@ -86,26 +61,14 @@
 
 template<typename VertexT, typename NormalT> void FusionMesh<VertexT, NormalT>::addNormal(NormalT n)
 {
-<<<<<<< HEAD
-	assert(m_local_index == m_local_vertices.size());
-	m_local_vertices[m_local_index - 1]->m_normal = n;
-}
-
-template<typename VertexT, typename NormalT> void FusionMesh<VertexT, NormalT>::addTriangle(uint a, uint b, uint c, FFace* &face)
-{
-	face = new FFace;
-=======
-    // Is a vertex exists at globalIndex, save normal
     assert(m_local_index == m_local_vertices.size());
     m_local_vertices[m_local_index - 1]->m_normal = n;
-    //cout << "Adding Normal - " << n << endl;  
 }
 
 template<typename VertexT, typename NormalT> void FusionMesh<VertexT, NormalT>::addTriangle(uint a, uint b, uint c/*, FFace* &face*/)
 {		
     // Create a new face
     FFace* face = new FFace;
->>>>>>> 4007a4e5
 
 	face->m_index[0] = a;
 	face->m_index[1] = b;
@@ -208,13 +171,8 @@
 
 template<typename VertexT, typename NormalT> void FusionMesh<VertexT, NormalT>::flipEdge(uint v1, uint v2)
 {
-<<<<<<< HEAD
-	  FFace* face;
-	  addTriangle(a, b, c, face);
-=======
 	cout << "No Edge no Flip!" << endl;
 	cout << "But these are two nice uints" << v1 << ", " << v2 << endl;
->>>>>>> 4007a4e5
 }
 
 ///
@@ -222,22 +180,6 @@
 ///
 
 template<typename VertexT, typename NormalT> void FusionMesh<VertexT, NormalT>::addMesh(MeshBufferPtr mesh)
-<<<<<<< HEAD
-{
-	size_t num_verts, num_norms, num_faces;
-	floatArr vertices = mesh->getVertexArray(num_verts);
-
-	for(size_t i = 0; i < num_verts; i++)
-	{
-		addVertex(VertexT(vertices[3 * i], vertices[3 * i + 1], vertices[3 * i + 2]));
-	}
-
-	uintArr faces = mesh->getFaceArray(num_faces);
-	for(size_t i = 0; i < num_faces; i++)
-	{
-		addTriangle(faces[3 * i], faces[3 * i + 1], faces[3 * i + 2]);
-	}
-=======
 {	
     size_t num_verts, num_norms, num_faces;
     floatArr vertices = mesh->getVertexArray(num_verts);
@@ -394,26 +336,13 @@
 	
 	printLocalBufferStatus();
 	printGlobalBufferStatus();
->>>>>>> 4007a4e5
 }
 
 ///
 /// Clear Methods (internal)
 ///
 
-template<typename VertexT, typename NormalT> void FusionMesh<VertexT, NormalT>::reset()
-{
-	clearLocalBuffer();
-	clearGlobalBuffer();
-}
-
 template<typename VertexT, typename NormalT> void FusionMesh<VertexT, NormalT>::clearLocalBuffer()
-<<<<<<< HEAD
-{
-	m_local_index = 0;
-	m_local_vertices.clear();
-	m_local_faces.clear();
-=======
 {	
 	for (int i = 0; i < m_local_vertices.size(); i++) {
 		if (!m_local_vertices[i]->is_valid) {
@@ -428,7 +357,6 @@
 	}
 	m_local_faces.clear();
 	m_local_index = 0;
->>>>>>> 4007a4e5
 }
 
 /*template<typename VertexT, typename NormalT> void FusionMesh<VertexT, NormalT>::clearGlobalBuffer()
@@ -460,19 +388,6 @@
 
 template<typename VertexT, typename NormalT> void FusionMesh<VertexT, NormalT>::printFaceSortingStatus()
 {
-<<<<<<< HEAD
-	m_global_vertices.push_back(v);
-	m_global_vertices[m_global_index]->m_self_index = m_global_index;
-	m_global_index++;
-}
-
-template<typename VertexT, typename NormalT> void FusionMesh<VertexT, NormalT>::addGlobalTriangle(FFace *face, int increment)
-{
-	face->m_index[0] = face->m_index[0] + increment;
-	face->m_index[1] = face->m_index[1] + increment;
-	face->m_index[2] = face->m_index[2] + increment;
-	m_global_faces.push_back(face);	
-=======
 	size_t num_current_local_faces  = m_local_faces.size();
 	
 		double remote_ratio = ((double) remote_faces.size() / (double) num_current_local_faces) * 100;
@@ -504,108 +419,10 @@
 	Point c(v2->m_position[0], v2->m_position[1], v2->m_position[2]);
 	
 	return ETriangle(a,b,c, face->m_self_index);
->>>>>>> 4007a4e5
 }
 
 template<typename VertexT, typename NormalT> Plane FusionMesh<VertexT, NormalT>::faceToPlane(FFace *face)
 {
-<<<<<<< HEAD
-	if(verbose)
-	{
-		cout <<endl << timestamp << "Start Lazy Integration..." << endl << endl;
-		printLocalBufferStatus();
-		printGlobalBufferStatus();
-	}
-
-	size_t num_current_local_vertices  = m_local_vertices.size();
-	size_t num_current_local_faces  = m_local_faces.size();
-	size_t num_current_global_vertices = m_global_vertices.size();
-	size_t num_current_global_faces = m_global_faces.size();
-
-	for(size_t i = 0; i < num_current_local_vertices; i++)
-	{
-		addGlobalVertex(m_local_vertices[i]);
-	}
-
-	for(size_t i = 0; i < num_current_local_faces; i++)
-	{
-		addGlobalTriangle(m_local_faces[i], num_current_global_vertices);
-	}
-
-	clearLocalBuffer();
-
-	if(verbose)
-	{
-		cout << endl << timestamp << "Finished Lazy Integration..." << endl << endl;
-		printLocalBufferStatus();
-		printGlobalBufferStatus();
-	}
-}
-
-template<typename VertexT, typename NormalT> void FusionMesh<VertexT, NormalT>::remoteIntegrate(vector<FFace*>& faces)
-{
-
-	if(verbose)
-	{
-		cout << timestamp << " Start Remote Integrate..." << endl;
-	}
-
-	int degeneratedFaces = 0;
-	MapIterator it;
-	
-	for(size_t i = 0; i < faces.size(); i++)
-	{
-		FFace* face = faces[i];
-		
-		for(int j = 0; j < 3; j++)
-		{
-			FVertex* v =  m_local_vertices[face->m_index[j]];
-			std::pair<MapIterator,bool> const& r=global_vertices_map.insert(std::pair<VertexT, size_t>((VertexT)v->m_position, m_global_index));
-
-				if (r.second) 
-				{ 
-					// && (global_vertices_map.count(v->m_position) == 1)) {
-					// FEHLER: MANCHMAL WIRD NICHT ERKANNT DAS DIE VERTEX BEREITS IN DER MAP LIEGT
-					addGlobalVertex(v);
-					face->m_index[j] = v->m_self_index;
-					face->vertices[j] = m_global_vertices[face->m_index[j]]; 
-				}
-				else
-				{
-					// value wasn't inserted because my_map[foo_obj] already existed.
-					// note: the old value is available through r.first->second
-					// and may not be "some value"
-					 
-					face->m_index[j] = r.first->second;
-					
-					if(face->m_index[j] >= m_global_vertices.size())
-					{
-						cout << r.first->first << " " << r.first->second << endl;
-						cout << "error: " <<  face->m_index[j] << " >=  " << m_global_vertices.size() << endl;
-					}
-					else {
-						face->vertices[j] = m_global_vertices[face->m_index[j]];
-					}
-				}
-		}
-
-		//check for degenerated faces
-		if (face->m_index[0] == face->m_index[1] || face->m_index[0] == face->m_index[2] || face->m_index[1] == face->m_index[2]) 
-		{
-			degeneratedFaces++;
-		}
-		else
-		{
-			m_global_faces.push_back(face);
-		}
-	}
-	
-	if(verbose)
-	{
-		cout << "Skipped " << degeneratedFaces << " Faces due to degeneration" << endl;
-		cout << timestamp << " Finished Remote Integrate" << endl;
-	}
-=======
 	FVertex* v0 = face->vertices[0];
 	FVertex* v1 = face->vertices[1];
 	FVertex* v2 = face->vertices[2];
@@ -680,7 +497,6 @@
 	face->m_self_index = m_global_faces.size();
 	m_global_faces.push_back(face);   
    // cout << "Adding Global Face - " << face->m_index[0] << " " << face->m_index[1] << " " << face->m_index[2] << " " << endl;
->>>>>>> 4007a4e5
 }
 
 template<typename VertexT, typename NormalT> void FusionMesh<VertexT, NormalT>::buildTree()
@@ -698,24 +514,7 @@
 			ETriangle tri = faceToETriangle(face);
 			tree_triangles.push_back(tri);
 		}
-<<<<<<< HEAD
-		
-		tree.clear();
-		tree.insert(triangles.begin(), triangles.end());
-		
-		bool result = tree.accelerate_distance_queries();
-		if (result && verbose) 
-		{
-			cout << "successfully accelerated_distance_queries" << endl; 
-		}
-		else
-		{
-			cout << "could not accelerate aabb tree" << endl;
-		}
-	
-=======
 		tree.insert(tree_triangles.begin(), tree_triangles.end());
->>>>>>> 4007a4e5
 	}	
 }
 
@@ -733,17 +532,6 @@
 	}
 }
 
-<<<<<<< HEAD
-template<typename VertexT, typename NormalT> void FusionMesh<VertexT, NormalT>::sortFaces(vector<FFace*>& remote_faces, vector<FFace*>& intersection_faces, vector<FFace*>& closeby_faces)
-{
-	if(verbose)
-	{
-		cout << timestamp << "Start Sorting Faces" << endl <<endl;
-		cout << "Distance Threshold: " << sqrt(threshold) << endl;
-		cout << "Squared Distance Threshold: " << threshold << endl;
-	}
-
-=======
 template<typename VertexT, typename NormalT> void FusionMesh<VertexT, NormalT>::sortFaces()
 {	
 	cout << timestamp << "Start Sorting Faces... " << endl <<endl;
@@ -754,14 +542,10 @@
 	remote_faces.clear();
 	intersection_faces.clear();
 	closeby_faces.clear();
->>>>>>> 4007a4e5
 	redundant_faces = 0;
 	special_case_faces = 0;
 	int far_tree_intersect_fails = 0;
 	int close_tree_intersect_fails = 0;
-<<<<<<< HEAD
-
-=======
 	int squared_distance_fails = 0;
 	
 	bool result = false;
@@ -775,7 +559,6 @@
 		cout << "successfully accelerated_distance_queries" << endl; 
 	}
 	
->>>>>>> 4007a4e5
 	FFace* face;
 	FVertex* v0;
 	FVertex* v1;
@@ -791,12 +574,6 @@
 		Point a(v0->m_position.x, v0->m_position.y, v0->m_position.z);
 		Point b(v1->m_position.x, v1->m_position.y, v1->m_position.z);
 		Point c(v2->m_position.x, v2->m_position.y, v2->m_position.z);
-<<<<<<< HEAD
-		
-		dist_a = tree.squared_distance(a);
-		dist_b = tree.squared_distance(b);
-		dist_c = tree.squared_distance(c);
-=======
 		try {
 			v0->m_tree_dist = tree.squared_distance(a);
 			v1->m_tree_dist = tree.squared_distance(b);
@@ -807,8 +584,6 @@
 			squared_distance_fails++;
 			continue;
 		}
-		
->>>>>>> 4007a4e5
 		temp = Triangle(a,b,c);
 		
 		//check wether distance to all vertices is above threshold
@@ -823,16 +598,6 @@
 			}
 			if (result)
 			{
-<<<<<<< HEAD
-				face->r = 200;
-				face->g = 200;
-				face->b = 200;	
-				special_case_faces++;
-			}
-			else
-			{
-				remote_faces.push_back(face);	
-=======
 				// unhandled exceptional situation
 				//find solution
 				special_case_faces++;
@@ -840,26 +605,15 @@
 			//detected non overlapping local face
 			else {
 				remote_faces.push_back(face);
->>>>>>> 4007a4e5
 			}
 		}
 		else if(v0->m_tree_dist <= threshold && v1->m_tree_dist <= threshold && v2->m_tree_dist <= threshold)
 		{	
-<<<<<<< HEAD
-			face->r = 200;
-			face->g = 200;
-			face->b = 0;
-			redundant_faces++;
-		}
-		else
-		{
-=======
 			// Delete Case: redundant faces
 			redundant_faces++;
 		}
 		else
 		{	
->>>>>>> 4007a4e5
 			bool result = false;
 			try {
 				result = tree.do_intersect(temp);
@@ -877,82 +631,7 @@
 				closeby_faces.push_back(face);
 			}
 		}
-	}
-<<<<<<< HEAD
-
-	if(verbose)
-	{
-		printFaceSortingStatus();
-		cout << "For " << far_tree_intersect_fails << " of Special Case Faces call to tree.intersect() failed" << endl;
-		cout << "For " << close_tree_intersect_fails << " of Closeby Faces call to tree.intersect() failed" << endl << endl; 
-		cout << endl << timestamp << "Finished Sorting Faces" << endl;
-	}
-}
-
-template<typename VertexT, typename NormalT> void FusionMesh<VertexT, NormalT>::printFaceSortingStatus()
-{
-	size_t num_current_local_faces  = m_local_faces.size();
-
-	double remote_ratio = ((double) remote_faces.size() / (double) num_current_local_faces) * 100;
-	double intersection_ratio = ((double) intersection_faces.size() / (double) num_current_local_faces) * 100;
-	double closeby_ratio = ((double) closeby_faces.size() / (double) num_current_local_faces) * 100;
-	double redundant_ratio = ((double) redundant_faces / (double) num_current_local_faces) * 100;
-	double special_case_ratio = ((double) special_case_faces  / (double) num_current_local_faces) * 100;
-
-	cout << endl;
-	cout << "Found # " <<  remote_faces.size() << " Remote Faces... " << remote_ratio << "% of all incoming" << endl;
-	cout << "Found # " <<  intersection_faces.size()  << " Intersection Faces... " << intersection_ratio << "% of all incoming" << endl;
-	cout << "Found # " <<  closeby_faces.size() << " Closeby but not intersecting Faces... " << closeby_ratio << "% of all incoming" << endl;
-	cout << "Found # " <<  redundant_faces  << " Redundant Faces... " << redundant_ratio << "% of all incoming" << endl;
-	cout << "Found # " <<  special_case_faces  << " Special Case Faces... " <<  special_case_ratio << "% of all incoming" << endl;		
-	cout << endl;
-}
-
-template<typename VertexT, typename NormalT> void FusionMesh<VertexT, NormalT>::integrate()
-{
-	if(verbose)
-	{
-		cout <<endl << timestamp << "Start Integrating - Remote Faces ONLY " << endl;
-		printLocalBufferStatus();
-		printGlobalBufferStatus(); 
-	}
-
-	if (m_global_vertices.size() == 0)
-	{
-		lazyIntegrate();
-	}
-	else
-	{
-		buildTree();
-		buildVertexMap();
-		sortFaces(remote_faces, intersection_faces, closeby_faces);
-		remoteIntegrate(remote_faces);
-	}
-
-	clearLocalBuffer();
-
-	if(verbose)
-	{
-		cout << endl << "Face Errors" << endl;
-
-		for(unsigned int i = 0; i < m_global_faces.size(); i++)
-		{
-			if (m_global_faces[i]->m_index[0] >= m_global_index || m_global_faces[i]->m_index[1] >= m_global_index || m_global_faces[i]->m_index[2] >= m_global_index) {
-				cout << "Vertex Indices for Face[" << i << "]: " << m_global_faces[i]->m_index[0] << ", " << m_global_faces[i]->m_index[1] << ", " << m_global_faces[i]->m_index[0] << endl;
-				cout << "m_global_index: " << m_global_index << endl;
-			}
-		}
-
-		cout << endl << "Vertice Errors" << endl;
-
-		for(unsigned int i = 0; i < m_global_vertices.size(); i++)
-		{
-			if(i != m_global_vertices[i]->m_self_index) 
-			{
-				cout << "Index[" <<  i << "] " << m_global_vertices[i]->m_self_index << endl; 
-			}
-=======
-	
+	}	
 	printFaceSortingStatus();
 	cout << "WARNING: For " << squared_distance_fails << " of all Faces tree.squared_distance() failed for at least one point" << endl;
 	cout << "WARNING: For " << far_tree_intersect_fails << " of Special Case Faces call to tree.intersect() failed" << endl;
@@ -1007,7 +686,6 @@
 						face->vertices[j] = m_global_vertices[face->m_index[j]];
 					}
 				}
->>>>>>> 4007a4e5
 		}
 		//check for degenerated faces
 		if (face->m_index[0] == face->m_index[1] || face->m_index[0] == face->m_index[2] || face->m_index[1] == face->m_index[2]) {
@@ -1030,15 +708,6 @@
 		PointD p(vertices[i].x(), vertices[i].y(), vertices[i].z());
 		dt.push_back(p);
 	}
-<<<<<<< HEAD
-	
-	if(verbose)
-	{
-		cout << endl << timestamp << "Finished Integrating..." << endl << endl;
-		
-		printLocalBufferStatus();
-		printGlobalBufferStatus();
-=======
 	// extract new faces
 	Delaunay::Finite_faces_iterator it;
 	for (it = dt.finite_faces_begin(); it != dt.finite_faces_end(); it++)
@@ -1105,7 +774,6 @@
 			set.insert(p);
 		}
 		vertexRegions.push_back(set);
->>>>>>> 4007a4e5
 	}
 }
 
@@ -1351,97 +1019,6 @@
 template<typename VertexT, typename NormalT>
 vector<vector<Point> > FusionMesh<VertexT, NormalT>::buildPolygons(FFace *face, vector<Point>& points)
 {
-<<<<<<< HEAD
-	if(verbose)
-	{
-		cout << endl << timestamp << "Start Finalizing mesh..." << endl;
-	}
-
-	//boost::unordered_map<FusionVertex<VertexT, NormalT>*, int> index_map;
-
-	int numVertices = m_global_vertices.size();
-	int numFaces    = m_global_faces.size();
-	
-	// Default Color values. Used if regions should not be colored.
-	float r=0, g=255, b=0;
-	std::vector<uchar> faceColorBuffer;
-
-	floatArr vertexBuffer( new float[3 * numVertices] );
-	floatArr normalBuffer( new float[3 * numVertices] );
-	ucharArr colorBuffer(  new uchar[3 * numVertices] );
-	uintArr  indexBuffer(  new unsigned int[3 * numFaces] );
-
-	// Set the Vertex and Normal Buffer for every Vertex.
-	typename vector<FVertex*>::iterator vertices_iter = m_global_vertices.begin();
-	typename vector<FVertex*>::iterator vertices_end  = m_global_vertices.end();
-	
-	for(size_t i = 0; vertices_iter != vertices_end; ++i, ++vertices_iter)
-	{
-		vertexBuffer[3 * i] =	 (*vertices_iter)->m_position[0];
-		vertexBuffer[3 * i + 1] = (*vertices_iter)->m_position[1];
-		vertexBuffer[3 * i + 2] = (*vertices_iter)->m_position[2];
-
-		normalBuffer [3 * i] =	 -(*vertices_iter)->m_normal[0];
-		normalBuffer [3 * i + 1] = -(*vertices_iter)->m_normal[1];
-		normalBuffer [3 * i + 2] = -(*vertices_iter)->m_normal[2];
-
-		// Map the vertices to a position in the buffer.
-		// This is necessary since the old indices might have been compromised.
-		//index_map[*vertices_iter] = i;
-	}
-
-	typename vector<FusionFace<VertexT, NormalT>*>::iterator face_iter = m_global_faces.begin();
-	typename vector<FusionFace<VertexT, NormalT>*>::iterator face_end  = m_global_faces.end();
-
-	for(size_t i = 0; face_iter != face_end; ++i, ++face_iter)
-	{
-		
-		r=(float) (*face_iter)->r;
-		g=(float) (*face_iter)->g;
-		b=(float) (*face_iter)->b;
-
-		/*
-		indexBuffer[3 * i]	  = index_map[m_global_vertices[(*face_iter)->m_index[0]]];
-		indexBuffer[3 * i + 1]  = index_map[m_global_vertices[(*face_iter)->m_index[1]]];
-		indexBuffer[3 * i + 2]  = index_map[m_global_vertices[(*face_iter)->m_index[2]]];
-		*/
-
-		indexBuffer[3 * i]	  = (*face_iter)->m_index[0];
-		indexBuffer[3 * i + 1]  = (*face_iter)->m_index[1];
-		indexBuffer[3 * i + 2]  = (*face_iter)->m_index[2];
-
-
-		colorBuffer[indexBuffer[3 * i]  * 3 + 0] = r;
-		colorBuffer[indexBuffer[3 * i]  * 3 + 1] = g;
-		colorBuffer[indexBuffer[3 * i]  * 3 + 2] = b;
-		colorBuffer[indexBuffer[3 * i + 1] * 3 + 0] = r;
-		colorBuffer[indexBuffer[3 * i + 1] * 3 + 1] = g;
-		colorBuffer[indexBuffer[3 * i + 1] * 3 + 2] = b;
-		colorBuffer[indexBuffer[3 * i + 2] * 3 + 0] = r;
-		colorBuffer[indexBuffer[3 * i + 2] * 3 + 1] = g;
-		colorBuffer[indexBuffer[3 * i + 2] * 3 + 2] = b;
-
-		/// TODO: Implement materials
-	}
-	// Hand the buffers over to the Model class for IO operations.
-
-	if ( !this->m_meshBuffer )
-	{
-		this->m_meshBuffer = MeshBufferPtr( new MeshBuffer );
-	}
-
-	this->m_meshBuffer->setVertexArray( vertexBuffer, numVertices );
-	this->m_meshBuffer->setVertexColorArray( colorBuffer, numVertices );
-	this->m_meshBuffer->setVertexNormalArray( normalBuffer, numVertices  );
-	this->m_meshBuffer->setFaceArray( indexBuffer, numFaces );
-	//this->m_meshBuffer->setFaceColorArray( faceColorBuffer );
-	this->m_finalized = true;
-
-	if(verbose)
-	{
-		cout << endl << timestamp << "Ended Finalizing mesh..." << endl;
-	}
-=======
 	vector<vector<Point> > polys;
 	vector<Segment> faceSegs = face2Segments(face);
 	Point startPoint = points.front();
@@ -1720,7 +1297,6 @@
 	segments.clear();
 	segments.insert(segments.end(), sorted_segments.begin(), sorted_segments.end());
 	return regular;
->>>>>>> 4007a4e5
 }
 
 template<typename VertexT, typename NormalT> void FusionMesh<VertexT, NormalT>::getIntersectionSegments(FFace *face, vector<Segment>& segments, Tree& tree)
