--- conflicted
+++ resolved
@@ -255,12 +255,8 @@
 		for(int j = 0; j < 3; j++)
 		{
 			FVertex* v =  m_local_vertices[face->m_index[j]];
-<<<<<<< HEAD
 			std::pair<MapIterator,bool> const& r=global_vertices_map.insert(std::pair<VertexT, size_t>((VertexT)v->m_position, m_global_index));
-=======
-
-			std::pair<MapIterator,bool> const& r=global_vertices_map.insert(std::pair<VertexT, size_t>(v->m_position, m_global_index));
->>>>>>> e62cee3c
+
 			
 				if (r.second) { // && (global_vertices_map.count(v->m_position) == 1)) {
 // FEHLER: MANCHMAL WIRD NICHT ERKANNT DAS DIE VERTEX BEREITS IN DER MAP LIEGT
@@ -641,13 +637,9 @@
 	Triangle temp;
 		
 	for(size_t i = 0; i < m_local_faces.size(); i++)
-<<<<<<< HEAD
 	{		
 		face = m_local_faces[i];
-=======
-	{	
-		FFace* face = m_local_faces[i];
->>>>>>> e62cee3c
+
 		
 		v0 = m_local_vertices[face->m_index[0]];
 		v1 = m_local_vertices[face->m_index[1]];
@@ -695,13 +687,9 @@
 				remote_faces.push_back(face);	
 			}
 		}
-<<<<<<< HEAD
+
 		else if(dist_a <= threshold && dist_b <= threshold && dist_c <= threshold)
 		{	
-=======
-		else if(dist_a < threshold && dist_b < threshold && dist_c < threshold)
-		{
->>>>>>> e62cee3c
 			// Delete Case: redundant faces
 			face->r = 200;
 			face->g = 200;
