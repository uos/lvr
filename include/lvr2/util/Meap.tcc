/**
 * Copyright (c) 2018, University Osnabrück
 * All rights reserved.
 *
 * Redistribution and use in source and binary forms, with or without
 * modification, are permitted provided that the following conditions are met:
 *     * Redistributions of source code must retain the above copyright
 *       notice, this list of conditions and the following disclaimer.
 *     * Redistributions in binary form must reproduce the above copyright
 *       notice, this list of conditions and the following disclaimer in the
 *       documentation and/or other materials provided with the distribution.
 *     * Neither the name of the University Osnabrück nor the
 *       names of its contributors may be used to endorse or promote products
 *       derived from this software without specific prior written permission.
 *
 * THIS SOFTWARE IS PROVIDED BY THE COPYRIGHT HOLDERS AND CONTRIBUTORS "AS IS" AND
 * ANY EXPRESS OR IMPLIED WARRANTIES, INCLUDING, BUT NOT LIMITED TO, THE IMPLIED
 * WARRANTIES OF MERCHANTABILITY AND FITNESS FOR A PARTICULAR PURPOSE ARE
 * DISCLAIMED. IN NO EVENT SHALL University Osnabrück BE LIABLE FOR ANY
 * DIRECT, INDIRECT, INCIDENTAL, SPECIAL, EXEMPLARY, OR CONSEQUENTIAL DAMAGES
 * (INCLUDING, BUT NOT LIMITED TO, PROCUREMENT OF SUBSTITUTE GOODS OR SERVICES;
 * LOSS OF USE, DATA, OR PROFITS; OR BUSINESS INTERRUPTION) HOWEVER CAUSED AND
 * ON ANY THEORY OF LIABILITY, WHETHER IN CONTRACT, STRICT LIABILITY, OR TORT
 * (INCLUDING NEGLIGENCE OR OTHERWISE) ARISING IN ANY WAY OUT OF THE USE OF THIS
 * SOFTWARE, EVEN IF ADVISED OF THE POSSIBILITY OF SUCH DAMAGE.
 */

/*
 * Meap.tcc
 */

#include "lvr2/util/Panic.hpp"

using std::move;
using std::swap;

namespace lvr2
{

template<typename KeyT, typename ValueT>
Meap<KeyT, ValueT>::Meap(size_t capacity)
{
    m_heap.reserve(capacity);
    // TODO: maybe add `reserve()` to the attribute map interface and add this
    m_indices.reserve(capacity);
}

template<typename KeyT, typename ValueT>
bool Meap<KeyT, ValueT>::containsKey(KeyT key) const
{
    return m_indices.find(key) != m_indices.end();
}

template<typename KeyT, typename ValueT>
optional<ValueT> Meap<KeyT, ValueT>::insert(KeyT key, const ValueT& value)
{
    auto previous = m_indices.find(key);
    if (previous != m_indices.end())
    {
        auto prevValue = m_heap[previous->second].value();
        updateValue(key, value);
        return prevValue;
    }
    else
    {
        // Insert to the back of the vector
        auto idx = m_heap.size();
        m_heap.push_back({ key, value });
        m_indices.insert({key, idx});

        // Correct heap by bubbling up
        bubbleUp(idx);
        return boost::none;
    }
}

template<typename KeyT, typename ValueT>
void Meap<KeyT, ValueT>::clear()
{
    m_heap.clear();
    m_indices.clear();
}

template<typename KeyT, typename ValueT>
size_t Meap<KeyT, ValueT>::numValues() const
{
    return m_indices.size();
}

template<typename KeyT, typename ValueT>
optional<const ValueT&> Meap<KeyT, ValueT>::get(KeyT key) const
{
    auto maybeIndex = m_indices.get(key);
    if (maybeIndex)
    {
        return m_heap[*maybeIndex].value();
    }
    else
    {
        return boost::none;
    }
}

template<typename KeyT, typename ValueT>
const MeapPair<KeyT, ValueT>& Meap<KeyT, ValueT>::peekMin() const
{
    if (m_heap.empty())
    {
        panic("attempt to peek at min in an empty heap");
    }

    return m_heap[0];
}

template<typename KeyT, typename ValueT>
MeapPair<KeyT, ValueT> Meap<KeyT, ValueT>::popMin()
{
    if (m_heap.empty())
    {
        panic("attempt to peek at min in an empty heap");
    }

    // Swap the minimal element with the last element in the vector
    swap(m_heap[0], m_heap.back());
    swap(m_indices[m_heap[0].key()], m_indices[m_heap.back().key()]);

    // Move (minimum) element out of the vector
    const auto out = move(m_heap.back());
    m_heap.pop_back();
    m_indices.erase(out.key());

    // We only need to repair if there is more than one element left, because
    // after removing the one element, this heap doesn't contain any elements.
    // If you have zero elements, they can't be unordered.
    if (!m_heap.empty())
    {
        // At the root of the heap, there might be an element which is too big,
        // thus we need to bubble it down.
        bubbleDown(0);
    }

    return out;
}

template<typename KeyT, typename ValueT>
void Meap<KeyT, ValueT>::updateValue(const KeyT& key, const ValueT& newValue)
{
    auto idx = m_indices[key];
    if (newValue > m_heap[idx].value())
    {
        m_heap[idx].value() = newValue;
        bubbleDown(idx);
    }
    else if (newValue < m_heap[idx].value())
    {
        m_heap[idx].value() = newValue;
        bubbleUp(idx);
    }
}

template<typename KeyT, typename ValueT>
optional<ValueT> Meap<KeyT, ValueT>::erase(KeyT key)
{
    const auto maybeIndex = m_indices.find(key);
    if (maybeIndex == m_indices.end())
    {
        return boost::none;
    }

    auto index = maybeIndex->second;

    // Swap the element to remove with the last element in the vector
    auto swapKey = m_heap.back().key();
    swap(m_heap[index], m_heap.back());
    swap(m_indices[key], m_indices[swapKey]);

    // Move element out of the vector
    const auto out = move(m_heap.back()).value();
    m_heap.pop_back();
    m_indices.erase(key);


    // If the removed element was the last one in the meap, we don't have to
    // do any cleanup. Otherwise we have to put the previous last element into
    // the correct position.
    if (!m_heap.empty())
    {
        // If the element was deleted from the root (=> there is no father) or
        // if the father is already smaller than the current value, we attempt
        // to bubble the value down (which will do nothing if the position
        // is already correct). Otherwise it has to bubble up.
<<<<<<< HEAD

        MeapPair<KeyT, ValueT> p1 = m_heap[father(index)];
        MeapPair<KeyT, ValueT> p2 = m_heap[index];

        ValueT v1 = p1.value;
        ValueT v2 = p2.value;

        if (index == 0 || v1 < v2)
=======
        
        if (index == 0 || m_heap[father(index)].value() < m_heap[index].value())
>>>>>>> 5c2ae785
        {
            bubbleDown(index);
        }
        else
        {
            bubbleUp(index);
        }
    }

    return out;
}


template<typename KeyT, typename ValueT>
bool Meap<KeyT, ValueT>::isEmpty() const
{
    return m_heap.empty();
}


template<typename KeyT, typename ValueT>
size_t Meap<KeyT, ValueT>::father(size_t child) const
{
    return (child - 1) / 2;
}

template<typename KeyT, typename ValueT>
size_t Meap<KeyT, ValueT>::leftChild(size_t father) const
{
    return 2 * father + 1;
}

template<typename KeyT, typename ValueT>
size_t Meap<KeyT, ValueT>::rightChild(size_t father) const
{
    return 2 * father + 2;
}

template<typename KeyT, typename ValueT>
void Meap<KeyT, ValueT>::bubbleUp(size_t idx)
{
    MeapPair<KeyT, ValueT> p1 = m_heap[idx];
    MeapPair<KeyT, ValueT> p2 = m_heap[father(idx)];
    ValueT v1 = p1.value;
    ValueT v2 = p2.value;

    // Bubble new element up until the order is correct
<<<<<<< HEAD
    while (idx != 0 && v1 < v2)
=======
    while (idx != 0 && m_heap[idx].value() < m_heap[father(idx)].value())
>>>>>>> 5c2ae785
    {
        swap(m_heap[idx], m_heap[father(idx)]);
        swap(m_indices[m_heap[idx].key()], m_indices[m_heap[father(idx)].key()]);
        idx = father(idx);
    }
}

template<typename KeyT, typename ValueT>
void Meap<KeyT, ValueT>::bubbleDown(size_t idx)
{
    // Checks if there exists a child of `father` which has a smaller value
    // than the value at `father`.
    const auto hasSmallerChildren = [this](size_t father)
    {
        const auto len = m_heap.size();
        const auto left = leftChild(father);
        const auto right = rightChild(father);
<<<<<<< HEAD
        const auto& disc = m_heap[father].value;
        const auto vl = m_heap[left].value;
        const auto vr = m_heap[right].value;

        return (left < len && vl < disc)
            || (right < len && vr < disc);
=======
        const auto& disc = m_heap[father].value();
        return (left < len && m_heap[left].value() < disc)
            || (right < len && m_heap[right].value() < disc);
>>>>>>> 5c2ae785
    };

    // Returns the index of the child of `father` with the smaller value. This
    // function assumes that there exists at least one (the left) child.
    const auto smallerChildOf = [this](size_t father)
    {
        const auto left = leftChild(father);
        const auto right = rightChild(father);

        // In case there exists only one child
        if (right >= m_heap.size())
        {
            return left;
        }
        return m_heap[left].value() > m_heap[right].value() ? right : left;
    };

    // Repair the heap by sifting down the element
    while (hasSmallerChildren(idx))
    {
        const auto smallerChild = smallerChildOf(idx);
        swap(m_heap[smallerChild], m_heap[idx]);
        swap(m_indices[m_heap[smallerChild].key()], m_indices[m_heap[idx].key()]);
        idx = smallerChild;
    }
}

template<typename KeyT, typename ValueT>
void Meap<KeyT, ValueT>::debugOutput() const
{
    size_t levelWidth = 1;
    size_t levelCount = 0;
    size_t totalCount = 0;
    unordered_set<KeyT> keys;

    cout << "HEAP:" << endl;
    for (auto& e: m_heap)
    {
        cout << "(" << e.key() << " -> " << e.value() << ")[" << totalCount << "], ";
        keys.insert(e.key());

        levelCount += 1;
        totalCount += 1;
        if (levelCount == levelWidth)
        {
            levelWidth *= 2;
            levelCount = 0;
            cout << endl;
        }
    }

    cout << endl << "MAP:" << endl;
    for (auto k: keys)
    {
        cout << k << " -> ";
        auto idx = m_indices.get(k);
        if (idx)
        {
            cout << *idx << endl;
        }
        else
        {
            cout << "!! NONE !!" << endl;
        }
    }
}

} // namespace lvr2<|MERGE_RESOLUTION|>--- conflicted
+++ resolved
@@ -179,7 +179,6 @@
     m_heap.pop_back();
     m_indices.erase(key);
 
-
     // If the removed element was the last one in the meap, we don't have to
     // do any cleanup. Otherwise we have to put the previous last element into
     // the correct position.
@@ -189,19 +188,8 @@
         // if the father is already smaller than the current value, we attempt
         // to bubble the value down (which will do nothing if the position
         // is already correct). Otherwise it has to bubble up.
-<<<<<<< HEAD
-
-        MeapPair<KeyT, ValueT> p1 = m_heap[father(index)];
-        MeapPair<KeyT, ValueT> p2 = m_heap[index];
-
-        ValueT v1 = p1.value;
-        ValueT v2 = p2.value;
-
-        if (index == 0 || v1 < v2)
-=======
         
         if (index == 0 || m_heap[father(index)].value() < m_heap[index].value())
->>>>>>> 5c2ae785
         {
             bubbleDown(index);
         }
@@ -243,17 +231,8 @@
 template<typename KeyT, typename ValueT>
 void Meap<KeyT, ValueT>::bubbleUp(size_t idx)
 {
-    MeapPair<KeyT, ValueT> p1 = m_heap[idx];
-    MeapPair<KeyT, ValueT> p2 = m_heap[father(idx)];
-    ValueT v1 = p1.value;
-    ValueT v2 = p2.value;
-
     // Bubble new element up until the order is correct
-<<<<<<< HEAD
-    while (idx != 0 && v1 < v2)
-=======
     while (idx != 0 && m_heap[idx].value() < m_heap[father(idx)].value())
->>>>>>> 5c2ae785
     {
         swap(m_heap[idx], m_heap[father(idx)]);
         swap(m_indices[m_heap[idx].key()], m_indices[m_heap[father(idx)].key()]);
@@ -271,18 +250,9 @@
         const auto len = m_heap.size();
         const auto left = leftChild(father);
         const auto right = rightChild(father);
-<<<<<<< HEAD
-        const auto& disc = m_heap[father].value;
-        const auto vl = m_heap[left].value;
-        const auto vr = m_heap[right].value;
-
-        return (left < len && vl < disc)
-            || (right < len && vr < disc);
-=======
         const auto& disc = m_heap[father].value();
         return (left < len && m_heap[left].value() < disc)
             || (right < len && m_heap[right].value() < disc);
->>>>>>> 5c2ae785
     };
 
     // Returns the index of the child of `father` with the smaller value. This
