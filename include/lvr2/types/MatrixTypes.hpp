/**
 * Copyright (c) 2018, University Osnabrück
 * All rights reserved.
 *
 * Redistribution and use in source and binary forms, with or without
 * modification, are permitted provided that the following conditions are met:
 *     * Redistributions of source code must retain the above copyright
 *       notice, this list of conditions and the following disclaimer.
 *     * Redistributions in binary form must reproduce the above copyright
 *       notice, this list of conditions and the following disclaimer in the
 *       documentation and/or other materials provided with the distribution.
 *     * Neither the name of the University Osnabrück nor the
 *       names of its contributors may be used to endorse or promote products
 *       derived from this software without specific prior written permission.
 *
 * THIS SOFTWARE IS PROVIDED BY THE COPYRIGHT HOLDERS AND CONTRIBUTORS "AS IS" AND
 * ANY EXPRESS OR IMPLIED WARRANTIES, INCLUDING, BUT NOT LIMITED TO, THE IMPLIED
 * WARRANTIES OF MERCHANTABILITY AND FITNESS FOR A PARTICULAR PURPOSE ARE
 * DISCLAIMED. IN NO EVENT SHALL University Osnabrück BE LIABLE FOR ANY
 * DIRECT, INDIRECT, INCIDENTAL, SPECIAL, EXEMPLARY, OR CONSEQUENTIAL DAMAGES
 * (INCLUDING, BUT NOT LIMITED TO, PROCUREMENT OF SUBSTITUTE GOODS OR SERVICES;
 * LOSS OF USE, DATA, OR PROFITS; OR BUSINESS INTERRUPTION) HOWEVER CAUSED AND
 * ON ANY THEORY OF LIABILITY, WHETHER IN CONTRACT, STRICT LIABILITY, OR TORT
 * (INCLUDING NEGLIGENCE OR OTHERWISE) ARISING IN ANY WAY OUT OF THE USE OF THIS
 * SOFTWARE, EVEN IF ADVISED OF THE POSSIBILITY OF SUCH DAMAGE.
 */

/**
 * @file MatrixTypes.hpp
 * @author Thomas Wiemann (twiemann@uos.de)
 * @date 2019-08-14
 * 
 * @copyright Copyright (c) 2019
 * 
 */

#ifndef LVR2_TYPES_MATRIXTYPES_HPP
#define LVR2_TYPES_MATRIXTYPES_HPP

#include <Eigen/Dense>

namespace lvr2
{
/// General alias for row major 4x4 matrices 
template<typename T> 
using Matrix4RM = Eigen::Matrix<T, 4, 4, Eigen::RowMajor>;

/// 4x4 row major matrix with float scalars
using Matrix4fRM = Matrix4RM<float>;

/// 4x4 row major matrix with double scalars
using Matrix4dRM = Matrix4RM<double>;

/// General alias for row major 3x3 matrices 
template<typename T> 
using Matrix3RM = Eigen::Matrix<T, 3, 3, Eigen::RowMajor>;

/// 3x3 row major matrix with float scalars
using Matrix3fRM = Matrix3RM<float>;
/// 3x3 row major matrix with double scalars
using Matrix3dRM = Matrix3RM<double>;

/// General 4x4 transformation matrix (4x4)
template<typename T>
using Transform = Eigen::Matrix<T, 4, 4>;

/// 4x4 single precision transformation matrix
using Transformf = Transform<float>;

/// 4x4 double precision transformation matrix
using Transformd = Transform<double>;

/// General 3x3 rotation matrix
template<typename T>
using Rotation = Eigen::Matrix<T, 3, 3>;

/// Single precision 3x3 rotation matrix
using Rotationf = Rotation<float>;

/// Double precision 3x3 rotation matrix
using Rotationd = Rotation<double>;

/// 4x4 extrinsic calibration
template<typename T>
using Extrinsics = Eigen::Matrix<T, 4, 4>;

/// 4x4 extrinsic calibration (single precision)
using Extrinsicsf = Extrinsics<float>;

/// 4x4 extrinsic calibration (double precision)
using Extrinsicsd = Extrinsics<double>;

/// 4x4 extrinsic calibration
template<typename T>
using Intrinsics = Eigen::Matrix<T, 3, 3>;

/// 4x4 intrinsic calibration (single precision)
using Intrinsicsf = Intrinsics<float>;

/// 4x4 extrinsic calibration (double precision)
using Intrinsicsd = Intrinsics<double>;

/// Distortion Parameters
template<typename T>
using Distortion = Eigen::Matrix<T, 6, 1>;

/// Distortion Parameters (double precision)
using Distortiond = Distortion<double>;

/// Distortion Parameters (single precision)
using Distortionf = Distortion<float>;

/// Eigen 3D vector
template<typename T>
using Vector3 = Eigen::Matrix<T, 3, 1>;

/// Eigen 3D vector, single precision
using Vector3f = Eigen::Vector3f;

/// Eigen 3D vector, double precision
using Vector3d = Eigen::Vector3d;

<<<<<<< HEAD
/// Eigen 3D vector, double precision
=======
/// Eigen 3D vector, integer
>>>>>>> 5a5e7a53
using Vector3i = Eigen::Vector3i;

/// Eigen 4D vector
template<typename T>
using Vector4 = Eigen::Matrix<T, 4, 1>;

/// Eigen 4D vector, single precision
using Vector4f = Eigen::Vector4f;

/// Eigen 4D vector, double precision
using Vector4d = Eigen::Vector4d;

/// Eigen 2D vector
template<typename T>
using Vector2 = Eigen::Matrix<T, 2, 1>;

/// Eigen 2D vector, single precision
using Vector2f = Eigen::Vector2f;

/// Eigen 2D vector, double precision
using Vector2d = Eigen::Vector2d;

/// Eigen 4x4 matrix, single precision
using Matrix4f = Eigen::Matrix4f;

/// Eigen 4x4 matrix, double precision
using Matrix4d = Eigen::Matrix4d;

/// 6D Matrix, single precision
using Matrix6f = Eigen::Matrix<float, 6, 6>;

/// 6D vector, single precision
using Vector6f = Eigen::Matrix<float, 6, 1>;

/// 6D matrix double precision
using Matrix6d = Eigen::Matrix<double, 6, 6>;

/// 6D vector double precision
using Vector6d = Eigen::Matrix<double, 6, 1>;

template<typename T> 
Vector3<T> multiply(const Transform<T>& transform, const Vector3<T>& p)
{
    Vector4<T> ret(p.coeff(0), p.coeff(1), p.coeff(2), 1.0);
    ret = transform * ret;
    return Vector3<T>(ret.coeff(0), ret.coeff(1), ret.coeff(2));
}

} // namespace lvr2

// additional operators




template<typename T>
lvr2::Vector3<T> operator*(const lvr2::Transform<T>& transform, const lvr2::Vector3<T>& p)
{
    return lvr2::multiply(transform, p);
}

#endif // LVR2_TYPES_MATRIXTYPES_HPP<|MERGE_RESOLUTION|>--- conflicted
+++ resolved
@@ -120,11 +120,7 @@
 /// Eigen 3D vector, double precision
 using Vector3d = Eigen::Vector3d;
 
-<<<<<<< HEAD
-/// Eigen 3D vector, double precision
-=======
 /// Eigen 3D vector, integer
->>>>>>> 5a5e7a53
 using Vector3i = Eigen::Vector3i;
 
 /// Eigen 4D vector
