/**
 * Copyright (c) 2019, University Osnabrück
 * All rights reserved.
 *
 * Redistribution and use in source and binary forms, with or without
 * modification, are permitted provided that the following conditions are met:
 *     * Redistributions of source code must retain the above copyright
 *       notice, this list of conditions and the following disclaimer.
 *     * Redistributions in binary form must reproduce the above copyright
 *       notice, this list of conditions and the following disclaimer in the
 *       documentation and/or other materials provided with the distribution.
 *     * Neither the name of the University Osnabrück nor the
 *       names of its contributors may be used to endorse or promote products
 *       derived from this software without specific prior written permission.
 *
 * THIS SOFTWARE IS PROVIDED BY THE COPYRIGHT HOLDERS AND CONTRIBUTORS "AS IS" AND
 * ANY EXPRESS OR IMPLIED WARRANTIES, INCLUDING, BUT NOT LIMITED TO, THE IMPLIED
 * WARRANTIES OF MERCHANTABILITY AND FITNESS FOR A PARTICULAR PURPOSE ARE
 * DISCLAIMED. IN NO EVENT SHALL University Osnabrück BE LIABLE FOR ANY
 * DIRECT, INDIRECT, INCIDENTAL, SPECIAL, EXEMPLARY, OR CONSEQUENTIAL DAMAGES
 * (INCLUDING, BUT NOT LIMITED TO, PROCUREMENT OF SUBSTITUTE GOODS OR SERVICES;
 * LOSS OF USE, DATA, OR PROFITS; OR BUSINESS INTERRUPTION) HOWEVER CAUSED AND
 * ON ANY THEORY OF LIABILITY, WHETHER IN CONTRACT, STRICT LIABILITY, OR TORT
 * (INCLUDING NEGLIGENCE OR OTHERWISE) ARISING IN ANY WAY OUT OF THE USE OF THIS
 * SOFTWARE, EVEN IF ADVISED OF THE POSSIBILITY OF SUCH DAMAGE.
 */

/**
 * ChunkHashGrid.hpp
 *
 * @date 17.09.2019
 * @author Raphael Marx
 */

#ifndef CHUNK_HASH_GRID_HPP
#define CHUNK_HASH_GRID_HPP

#include "lvr2/io/GHDF5IO.hpp"
#include "lvr2/io/MeshBuffer.hpp"
#include "lvr2/io/PointBuffer.hpp"
#include "lvr2/io/hdf5/ChunkIO.hpp"

#include <list>
#include <unordered_map>

namespace lvr2
{

/**
 * @brief visitor that returns the channel that holds geometic information (like vertices-channel
 * for meshes)
 */
class ChunkGeomtryChannelVisitor : public boost::static_visitor<FloatChannelOptional>
{
  public:
    FloatChannelOptional operator()(const MeshBufferPtr mesh) const
    {
        return mesh->getFloatChannel("vertices");
    }

    FloatChannelOptional operator()(const PointBufferPtr points) const
    {
        return points->getFloatChannel("points");
    }
};

class ChunkHashGrid
{
  public:
    using val_type = boost::variant<MeshBufferPtr, PointBufferPtr>;

    using io = Hdf5Build<hdf5features::ChunkIO>;

    ChunkHashGrid(std::string hdf5Path, size_t cacheSize, BoundingBox<BaseVector<float>> bb, float chunkSize, BaseVector<size_t> chunkAmount);


    /**
     * @brief class to load chunks from an HDF5 file
     *
     * @param hdf5Path path to the HDF5 file
     */
    explicit ChunkHashGrid(std::string hdf5Path, size_t cacheSize);

    /**
     * @brief class to load chunks from an HDF5 file
     *
     * @param hdf5Path path to the HDF5 file
     */
    ChunkHashGrid(std::string hdf5Path,
                  size_t cacheSize,
                  BoundingBox<BaseVector<float>> boundingBox,
                  float chunkSize);

    /**
     * @brief sets a chunk of a given layer in hashgrid
     *
     * Adds a chunk for a given layer and coordinate in chunk coordinates to local cache and stores
     * it permanently using io module.
     *
     * @tparam T type of chunk
     * @param layer layer of chunk
     * @param x x coordinate of chunk in chunk coordinates
     * @param y y coordinate of chunk in chunk coordinates
     * @param z z coordinate of chunk in chunk coordinates
     * @param data content of chunk to be added
     */
    template <typename T>
    void setChunk(std::string layer, int x, int y, int z, T data);

    /**
     * @brief delivers the content of a chunk
     *
     * Returns a the content of a chunk from the local cache.
     * If the requested chunk is not cached, the chunk will be loaded from the persistent storage
     * and returned after being added to the cache.
     *
     * @tparam T type of requested chunk
     * @param layer layer of requested chunk
     * @param x x coordinate of chunk in chunk coordinates
     * @param y y coordinate of chunk in chunk coordinates
     * @param z z coordinate of chunk in chunk coordinates
     *
     * @return content of the chunk
     */
    template <typename T>
    boost::optional<T> getChunk(std::string layer, int x, int y, int z);

    /**
     * @brief indicates if wether or not a chunk is currently loaded in the local cache
     *
     * @param layer layer of chunk
     * @param hashValue hashValue hash of the chunk coordinate
     *
     * @return true if chunk is loaded; else false
     */
    bool isChunkLoaded(std::string layer, size_t hashValue);

    /**
     * @brief indicates if wether or not a chunk is currently loaded in the local cache
     *
     * @param layer layer of chunk
     * @param x x coordinate of chunk in chunk coordinates
     * @param y y coordinate of chunk in chunk coordinates
     * @param z z coordinate of chunk in chunk coordinates
     *
     * @return true if chunk is loaded; else false
     */
    bool isChunkLoaded(std::string layer, int x, int y, int z);

    /**
     * @brief Calculates the hash value for the given index triple
     *
     * @param i index of x-axis
     * @param j index of y-axis
     * @param k index of z-axis
     *
     * @return hash value
     */
    inline std::size_t hashValue(int i, int j, int k) const
    {
        return (i + m_chunkIndexOffset.x) * m_chunkAmount.y * m_chunkAmount.z
               + (j + m_chunkIndexOffset.y) * m_chunkAmount.z + k + m_chunkIndexOffset.z;
    }

    const BoundingBox<BaseVector<float>>& getBoundingBox() const
    {
        return m_boundingBox;
    }

    float getChunkSize() const
    {
        return m_chunkSize;
    }

    const BaseVector<std::size_t>& getChunkAmount() const
    {
        return m_chunkAmount;
    }

    /**
     * @brief returns the minimum chunk ids
     */
    BaseVector<std::size_t> getChunkMinChunkIndex() const
    {
        return m_chunkIndexOffset * -1;
    }

    /**
     * @brief returns the maximum chunk ids
     */
    BaseVector<std::size_t> getChunkMaxChunkIndex() const
    {
        return m_chunkAmount - m_chunkIndexOffset;
    }

  protected:
    /**
     * @brief regenerates cache hash grid
     *
     * @param oldChunkAmount previous amount of chunks
     * @param oldChunkIndexOffset previous offset for chunk indices
     */
    void rehashCache(const BaseVector<std::size_t>& oldChunkAmount,
                     const BaseVector<std::size_t>& oldChunkIndexOffset);

    void expandBoundingBox(const val_type& data);

    /**
     * @brief loads a chunk from persistent storage into cache
     *
     * @tparam T Type of chunk data
     * @param layer layer of chunk
     * @param x x coordinate of chunk in chunk coordinates
     * @param y y coordinate of chunk in chunk coordinates
     * @param z z coordinate of chunk in chunk coordinates
     *
     * @return true if chunk has been loaded; false if chunk does not exist in persistend storage
     */
    template <typename T>
    bool loadChunk(std::string layer, int x, int y, int z);

    /**
     * @brief loads given chunk data into cache
     *
     * Loads given chunk data into cache and handles cache overflows.
     * If the cache is full after adding the chunk, the least recent used chunk will be removed from
     * cache.
     *
     * @param layer layer of chunk
     * @param x x coordinate of chunk in chunk coordinates
     * @param y y coordinate of chunk in chunk coordinates
     * @param z z coordinate of chunk in chunk coordinates
     * @param data content of chunk to load
     */
    void loadChunk(std::string layer, int x, int y, int z, const val_type& data);

    /**
     * @brief sets the bounding box in this container and in persistend storage
     *
     * @param boundingBox new bounding box
     */
    void setBoundingBox(const BoundingBox<BaseVector<float>> boundingBox);

    /**
     * @brief sets chunk size in this container and in persistent storage
     *
     * @param chunkSize new size of chunks
     */
    void setChunkSize(float chunkSize)
    {
        m_chunkSize = chunkSize;
        m_io.saveChunkSize(m_chunkSize);
    }

  private:
    /**
     * @brief sets the amount of chunks in x y and z direction in this container and in persistent
     * storage
     *
     * @param chunkAmount new amounts of chunks
     */
    void setChunkAmountAndOffset(const BaseVector<std::size_t>& chunkAmount,
                                 const BaseVector<std::size_t>& chunkIndexOffset);

<<<<<<< HEAD
    // bounding box of the entire chunked model
    BoundingBox<BaseVector<float>> m_boundingBox;
private:
=======
>>>>>>> 011fbf85
    // chunkIO for the HDF5 file-IO
    io m_io;

    // number of chunks that will be cached before deleting old chunks
    size_t m_cacheSize;

    // ordered list to save recently used hashValues for the lru cache
    std::list<std::pair<std::string, size_t>> m_items;

    // hash map containing chunked meshes
    std::unordered_map<std::string, std::unordered_map<size_t, val_type>> m_hashGrid;

    // size of chunks
    float m_chunkSize;

    // amount of chunks
    BaseVector<std::size_t> m_chunkAmount;

    // offset of chunks to make chunk index start at 0
    BaseVector<std::size_t> m_chunkIndexOffset;
};

} /* namespace lvr2 */

#include "ChunkHashGrid.tcc"

#endif // CHUNK_HASH_GRID_HPP<|MERGE_RESOLUTION|>--- conflicted
+++ resolved
@@ -71,8 +71,6 @@
 
     using io = Hdf5Build<hdf5features::ChunkIO>;
 
-    ChunkHashGrid(std::string hdf5Path, size_t cacheSize, BoundingBox<BaseVector<float>> bb, float chunkSize, BaseVector<size_t> chunkAmount);
-
 
     /**
      * @brief class to load chunks from an HDF5 file
@@ -252,7 +250,10 @@
         m_io.saveChunkSize(m_chunkSize);
     }
 
-  private:
+    // bounding box of the entire chunked model
+    // i had to make this protected because of the getGlobalBoundingBox() function in ChunkManager
+    BoundingBox<BaseVector<float>> m_boundingBox;
+private:
     /**
      * @brief sets the amount of chunks in x y and z direction in this container and in persistent
      * storage
@@ -262,12 +263,7 @@
     void setChunkAmountAndOffset(const BaseVector<std::size_t>& chunkAmount,
                                  const BaseVector<std::size_t>& chunkIndexOffset);
 
-<<<<<<< HEAD
-    // bounding box of the entire chunked model
-    BoundingBox<BaseVector<float>> m_boundingBox;
 private:
-=======
->>>>>>> 011fbf85
     // chunkIO for the HDF5 file-IO
     io m_io;
 
