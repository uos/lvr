--- conflicted
+++ resolved
@@ -52,7 +52,6 @@
   public:
     using FilterFunction = std::function<bool(MultiChannelMap::val_type, size_t)>;
 
-
     /**
      * @brief ChunkManager creates chunks from an original mesh
      *
@@ -145,27 +144,6 @@
                               const std::map<std::string, FilterFunction> filter);
 
     /**
-<<<<<<< HEAD
-     * @brief Calculates the hash value for the given index triple
-     *
-     * @param i index of x-axis
-     * @param j index of y-axis
-     * @param k index of z-axis
-     * @return hash value
-     */
-    inline std::size_t hashValue(int i, int j, int k) const
-    {
-        return i * m_amount.y * m_amount.z + j * m_amount.z + k;
-    }
-
-    /**
-     * 
-     */
-    std::vector<std::string> getChannels();
-
-    /**
-=======
->>>>>>> 868def49
      * @brief Loads all chunks into the ChunkHashGrid.
      * DEBUG -- Only used for testing, but might be useful for smaller meshes.
      */
