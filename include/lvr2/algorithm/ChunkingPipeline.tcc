/**
 * Copyright (c) 2019, University Osnabrück
 * All rights reserved.
 *
 * Redistribution and use in source and binary forms, with or without
 * modification, are permitted provided that the following conditions are met:
 *     * Redistributions of source code must retain the above copyright
 *       notice, this list of conditions and the following disclaimer.
 *     * Redistributions in binary form must reproduce the above copyright
 *       notice, this list of conditions and the following disclaimer in the
 *       documentation and/or other materials provided with the distribution.
 *     * Neither the name of the University Osnabrück nor the
 *       names of its contributors may be used to endorse or promote products
 *       derived from this software without specific prior written permission.
 *
 * THIS SOFTWARE IS PROVIDED BY THE COPYRIGHT HOLDERS AND CONTRIBUTORS "AS IS" AND
 * ANY EXPRESS OR IMPLIED WARRANTIES, INCLUDING, BUT NOT LIMITED TO, THE IMPLIED
 * WARRANTIES OF MERCHANTABILITY AND FITNESS FOR A PARTICULAR PURPOSE ARE
 * DISCLAIMED. IN NO EVENT SHALL University Osnabrück BE LIABLE FOR ANY
 * DIRECT, INDIRECT, INCIDENTAL, SPECIAL, EXEMPLARY, OR CONSEQUENTIAL DAMAGES
 * (INCLUDING, BUT NOT LIMITED TO, PROCUREMENT OF SUBSTITUTE GOODS OR SERVICES;
 * LOSS OF USE, DATA, OR PROFITS; OR BUSINESS INTERRUPTION) HOWEVER CAUSED AND
 * ON ANY THEORY OF LIABILITY, WHETHER IN CONTRACT, STRICT LIABILITY, OR TORT
 * (INCLUDING NEGLIGENCE OR OTHERWISE) ARISING IN ANY WAY OUT OF THE USE OF THIS
 * SOFTWARE, EVEN IF ADVISED OF THE POSSIBILITY OF SUCH DAMAGE.
 */

/**
 * ChunkingPipeline<BaseVecT>.cpp
 *
 * @date 27.11.2019
 * @author Marcel Wiegand
 */

#include "lvr2/algorithm/ChunkingPipeline.hpp"

#include <yaml-cpp/yaml.h>

#include "lvr2/algorithm/NormalAlgorithms.hpp"
#include "lvr2/algorithm/GeometryAlgorithms.hpp"
#include "lvr2/algorithm/FinalizeAlgorithms.hpp"
#include "lvr2/config/LSROptionsYamlExtensions.hpp"
#include "lvr2/config/SLAMOptionsYamlExtensions.hpp"
#include "lvr2/io/ScanIOUtils.hpp"
#include "lvr2/registration/RegistrationPipeline.hpp"
#include "lvr2/io/hdf5/ScanProjectIO.hpp"
#include "lvr2/io/GHDF5IO.hpp"

using BaseHDF5IO = lvr2::Hdf5IO<>;

// Extend IO with features (dependencies are automatically fetched)
using HDF5IO = BaseHDF5IO::AddFeatures<lvr2::hdf5features::ScanProjectIO>;

namespace lvr2
{
template <typename BaseVecT>
ChunkingPipeline<BaseVecT>::ChunkingPipeline(
        const boost::filesystem::path& hdf5Path,
        const boost::filesystem::path& configPath,
        std::shared_ptr<ChunkManager> chunkManager
        ) :  m_hdf5Path(hdf5Path), m_configPath(configPath)
{
    if (chunkManager != nullptr)
    {
        m_chunkManager = chunkManager;
    }
    else
    {
        m_chunkManager = std::make_shared<ChunkManager>(m_hdf5Path.string());
    }

    parseYAMLConfig();
}

template <typename BaseVecT>
void ChunkingPipeline<BaseVecT>::parseYAMLConfig()
{
    if (boost::filesystem::exists(m_configPath) && boost::filesystem::is_regular_file(m_configPath))
    {
        YAML::Node config = YAML::LoadFile(m_configPath.string());

        if (config["lvr2_registration"])
        {
            std::cout << timestamp << "Found config entry for lvr2_registration." << std::endl;
            m_regOptions = config["lvr2_registration"].as<SLAMOptions>();
        }

        if (config["lvr2_largescale_reconstruct"])
        {
            std::cout << timestamp << "Found config entry for lvr2_largescale_reconstruct." << std::endl;
            m_lsrOptions = config["lvr2_largescale_reconstruct"].as<LSROptions>();
        }

        if (config["lvr2_practicability_analysis"] && config["lvr2_practicability_analysis"].IsMap())
        {
            std::cout << timestamp << "Found config entry for lvr2_practicability_analysis." << std::endl;
            YAML::Node practicabilityConfig = config["lvr2_practicability_analysis"];
            if (practicabilityConfig["roughnessRadius"])
            {
                m_roughnessRadius = practicabilityConfig["roughnessRadius"].as<double>();
            }
            if (practicabilityConfig["heightDifferencesRadius"])
            {
                m_heightDifferencesRadius = practicabilityConfig["heightDifferencesRadius"].as<double>();
            }
            if (practicabilityConfig["layers"] && practicabilityConfig["layers"].IsSequence())
            {
                m_practicabilityLayers = practicabilityConfig["layers"].as<std::vector<float>>();
            }
        }
    }
    else
    {
        std::cout << timestamp << "Config file does not exist or is not a regular file!" << std::endl;
    }
}

template <typename BaseVecT>
void ChunkingPipeline<BaseVecT>::practicabilityAnalysis(HalfEdgeMesh<BaseVecT>& hem, MeshBufferPtr meshBuffer)
{
    // Calc face normals
    DenseFaceMap <Normal<float>> faceNormals = calcFaceNormals(hem);
    // Calc vertex normals
    DenseVertexMap <Normal<float>> vertexNormals = calcVertexNormals(hem, faceNormals);
    // Calc average vertex angles
    DenseVertexMap<float> averageAngles = calcAverageVertexAngles(hem, vertexNormals);
    // Calc roughness
    DenseVertexMap<float> roughness = calcVertexRoughness(hem, m_roughnessRadius, vertexNormals);
    // Calc vertex height differences
    DenseVertexMap<float> heightDifferences = calcVertexHeightDifferences(hem, m_heightDifferencesRadius);

    // create and fill channels
    FloatChannel faceNormalChannel(faceNormals.numValues(), channel_type < Normal < float >> ::w);
    Index i = 0;
    for (auto handle : FaceIteratorProxy<BaseVecT>(hem)) {
        faceNormalChannel[i++] = faceNormals[handle]; //TODO handle deleted map values.
    }

    FloatChannel vertexNormalsChannel(vertexNormals.numValues(), channel_type<Normal<float>>::w);
    FloatChannel averageAnglesChannel(averageAngles.numValues(), channel_type<float>::w);
    FloatChannel roughnessChannel(roughness.numValues(), channel_type<float>::w);
    FloatChannel heightDifferencesChannel(heightDifferences.numValues(), channel_type<float>::w);

    Index j = 0;
    for (auto handle : VertexIteratorProxy<BaseVecT>(hem))
    {
        vertexNormalsChannel[j] = vertexNormals[handle]; //TODO handle deleted map values.
        averageAnglesChannel[j] = averageAngles[handle]; //TODO handle deleted map values.
        roughnessChannel[j] = roughness[handle]; //TODO handle deleted map values.
        heightDifferencesChannel[j] = heightDifferences[handle]; //TODO handle deleted map values.
        j++;
    }

    // add channels to mesh buffer
    meshBuffer->add("face_normals", faceNormalChannel);
    meshBuffer->add("vertex_normals", vertexNormalsChannel);
    meshBuffer->add("average_angles", averageAnglesChannel);
    meshBuffer->add("roughness", roughnessChannel);
    meshBuffer->add("height_diff", heightDifferencesChannel);
}

template <typename BaseVecT>
bool ChunkingPipeline<BaseVecT>::getScanProject(const boost::filesystem::path& dirPath)
{
    HDF5IO hdf;
    hdf.open(m_hdf5Path.string());

    // load scans from hdf5
    ScanProjectPtr scanProjectPtr = hdf.loadScanProject();
    
    // load scans from directory
    ScanProject dirScanProject;
    bool importStatus = loadScanProject(dirPath, dirScanProject);

    ScanProjectEditMark tmpScanProject;
    std::vector<bool> init(scanProjectPtr->positions.size());
    tmpScanProject.changed = init;

    if (!importStatus)
    {
        return false;
    }
    else
    {
        std::cout << timestamp << "Found " << dirScanProject.positions.size() - scanProjectPtr->positions.size() << " new scanPosition(s)" << std::endl;
        for(int i = scanProjectPtr->positions.size(); i < dirScanProject.positions.size(); i++)
        {
            scanProjectPtr->positions.push_back(dirScanProject.positions[i]);
            tmpScanProject.changed.push_back(true);
        }
    }


    tmpScanProject.project = scanProjectPtr;
    m_scanProject = std::make_shared<ScanProjectEditMark>(tmpScanProject);
    m_scanProject->changed.resize(scanProjectPtr->positions.size());

    return true;
}

template <typename BaseVecT>
bool ChunkingPipeline<BaseVecT>::start(const boost::filesystem::path& scanDir)
{
    if (m_running)
    {
        std::cout << "Chunking Pipeline is already running!" << std::endl;
        return false;
    }

    m_running = true;

    std::cout << timestamp << "Starting chunking pipeline..." << std::endl;

    std::cout << timestamp << "Starting import tool..." << std::endl;

    if(!getScanProject(scanDir))
    {
        std::cout << "Import failed..." << std::endl;
        std::cout << "Aborting chunking pipeline!" << std::endl;

        m_running = false;
        return false;
    }

    std::cout << timestamp << "Finished import!" << std::endl;

    std::cout << timestamp << "Starting registration..." << std::endl;
    RegistrationPipeline registration(&m_regOptions, m_scanProject);
    registration.doRegistration();
    std::cout << timestamp << "Finished registration!" << std::endl;

    // save raw data
    HDF5IO hdf;
    hdf.open(m_hdf5Path.string());

    hdf.save(m_scanProject->project);

<<<<<<< HEAD
    for(ScanPositionPtr pos : m_scanProject->project->positions)
    {
        pos->hyperspectralCamera.reset(new HyperspectralCamera);
    }
=======
>>>>>>> 02f5ddbb

    std::cout << timestamp << "Starting large scale reconstruction..." << std::endl;
    LargeScaleReconstruction<BaseVecT> lsr(m_lsrOptions);
    BoundingBox<BaseVecT> newChunksBB;
    lsr.mpiChunkAndReconstruct(m_scanProject, newChunksBB, m_chunkManager);
    std::cout << timestamp << "Finished large scale reconstruction!" << std::endl;

    for (auto layer : m_lsrOptions.voxelSizes)
    {
        std::string voxelSizeStr = "[Layer " + std::to_string(layer) + "] ";
        std::cout << voxelSizeStr << "Starting mesh generation..." << std::endl;
        HalfEdgeMesh<BaseVecT> hem = lsr.getPartialReconstruct(
                newChunksBB,
                m_chunkManager,
                layer);
        std::cout << timestamp << voxelSizeStr  << "Finished mesh generation!" << std::endl;

        std::cout << timestamp << voxelSizeStr  << "Starting mesh buffer creation..." << std::endl;
        lvr2::SimpleFinalizer<BaseVecT> finalize;
        MeshBufferPtr meshBuffer = MeshBufferPtr(finalize.apply(hem));
        std::cout << timestamp << voxelSizeStr  << "Finished mesh buffer creation!" << std::endl;

        auto foundIt = std::find(m_practicabilityLayers.begin(), m_practicabilityLayers.end(), layer);
        if (foundIt != m_practicabilityLayers.end())
        {
            std::cout << timestamp << voxelSizeStr  << "Starting practicability analysis..." << std::endl;
            practicabilityAnalysis(hem, meshBuffer);
            std::cout << timestamp << voxelSizeStr  << "Finished practicability analysis!" << std::endl;
        }
        else
        {
            std::cout << timestamp << voxelSizeStr  << "Skipping practicability analysis..." << std::endl;
        }

        std::cout << timestamp << voxelSizeStr  << "Starting chunking and saving of mesh buffer..." << std::endl;
        // TODO: get maxChunkOverlap size
        // TODO: savePath is not used in buildChunks (remove it?)
        m_chunkManager->buildChunks(meshBuffer, 0.1f, "", "mesh_" + std::to_string(layer));
        std::cout << timestamp << voxelSizeStr  << "Finished chunking and saving of mesh buffer!" << std::endl;
    }

    std::cout << timestamp << "Finished chunking pipeline!" << std::endl;

    m_running = false;

    return true;
}

} /* namespace lvr2 */<|MERGE_RESOLUTION|>--- conflicted
+++ resolved
@@ -235,13 +235,11 @@
 
     hdf.save(m_scanProject->project);
 
-<<<<<<< HEAD
+    // remove hyperspectral data from memory
     for(ScanPositionPtr pos : m_scanProject->project->positions)
     {
         pos->hyperspectralCamera.reset(new HyperspectralCamera);
     }
-=======
->>>>>>> 02f5ddbb
 
     std::cout << timestamp << "Starting large scale reconstruction..." << std::endl;
     LargeScaleReconstruction<BaseVecT> lsr(m_lsrOptions);
