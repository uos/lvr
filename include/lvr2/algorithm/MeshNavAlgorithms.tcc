--- conflicted
+++ resolved
@@ -46,20 +46,11 @@
         for (auto eH: cur_edges)
         {
             auto vertex_vector = mesh.getVerticesOfEdge(eH);
-<<<<<<< HEAD
-            //cout << "Current Distance: " << mesh.getVertexPosition(vertex_vector[0]).distanceFrom(mesh.getVertexPosition(vH)) << endl;
-=======
-
->>>>>>> 5141964a
             if (!used_vertices[vertex_vector[0]] && \
                  mesh.getVertexPosition(vertex_vector[0]).distanceFrom(mesh.getVertexPosition(vH)) < radius)
             {
                 stack.push_back(vertex_vector[0]);
                 neighbors.push_back(vertex_vector[0]);
-<<<<<<< HEAD
-            //    cout << "if 1" << endl;
-=======
->>>>>>> 5141964a
             }
             else
             {
@@ -68,10 +59,6 @@
                 {
                     stack.push_back(vertex_vector[1]);
                     neighbors.push_back(vertex_vector[1]);
-<<<<<<< HEAD
-              //      cout << "if 2" << endl;
-=======
->>>>>>> 5141964a
                 }
             }
         }
