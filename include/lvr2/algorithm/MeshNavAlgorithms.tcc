/* Copyright (C) 2011 Uni Osnabrück
 * This file is part of the LAS VEGAS Reconstruction Toolkit,
 *
 * LAS VEGAS is free software; you can redistribute it and/or modify
 * it under the terms of the GNU General Public License as published by
 * the Free Software Foundation; either version 2 of the License, or
 * (at your option) any later version.
 *
 * LAS VEGAS is distributed in the hope that it will be useful,
 * but WITHOUT ANY WARRANTY; without even the implied warranty of
 * MERCHANTABILITY or FITNESS FOR A PARTICULAR PURPOSE.  See the
 * GNU General Public License for more details.
 *
 * You should have received a copy of the GNU General Public License
 * along with this program; if not, write to the Free Software
 * Foundation, Inc., 59 Temple Place - Suite 330, Boston, MA  02111-1307, USA
 */

/*
 * MeshNavAlgorithms.tcc
 */

#include <algorithm>
#include <limits>

#include <lvr2/attrmaps/AttrMaps.hpp>


namespace lvr2
{

template <typename BaseVecT>
void calcVertexLocalNeighborhood(const BaseMesh<BaseVecT>& mesh, VertexHandle vH, double radius, vector<VertexHandle>& neighbors)
{
    vector<VertexHandle> stack;
    stack.push_back(vH);
    SparseVertexMap<bool> used_vertices(false);

    while(!stack.empty())
    {
        auto cur_vH = stack.back();
        stack.pop_back();
        used_vertices[cur_vH] = true;

        vector<EdgeHandle> cur_edges = mesh.getEdgesOfVertex(cur_vH);
        for (auto eH: cur_edges)
        {
            auto vertex_vector = mesh.getVerticesOfEdge(eH);
            cout << "Current Distance: " << mesh.getVertexPosition(vertex_vector[0]).distanceFrom(mesh.getVertexPosition(vH)) << endl;
            if (!used_vertices[vertex_vector[0]] && \
                 mesh.getVertexPosition(vertex_vector[0]).distanceFrom(mesh.getVertexPosition(vH)) < radius)
            {
                stack.push_back(vertex_vector[0]);
                neighbors.push_back(vertex_vector[0]);
                cout << "if 1" << endl;
            }
            else
            {
                if (!used_vertices[vertex_vector[1]] && \
                     mesh.getVertexPosition(vertex_vector[1]).distanceFrom(mesh.getVertexPosition(vH)) < radius)
                {
                    stack.push_back(vertex_vector[1]);
                    neighbors.push_back(vertex_vector[1]);
                    cout << "if 2" << endl;
                }
            }
        }
        //cout << "current neighbor size: " << neighbors.size() << endl;
    }
}

template <typename BaseVecT>
DenseVertexMap<float> calcVertexHeightDiff(const BaseMesh<BaseVecT>& mesh, double radius)
{
    DenseVertexMap<float> height_diff(-1.0);
    // get neighbored vertices
    vector<VertexHandle> neighbors;

    // calculate height difference for each vertex
    for (auto vH: mesh.vertices())
    {
        neighbors.clear();
        //cout << "Neighborvector size 1: " << neighbors.size() << endl;
        calcVertexLocalNeighborhood(mesh, vH, radius, neighbors);
        //cout << "Neighborvector size 2: " << neighbors.size() << endl;

        // store initial values for min and max height
        float min_height = std::numeric_limits<float>::max();
        float max_height = std::numeric_limits<float>::min();

        // adjust the min and max height values, according to the neighborhood
        for (auto neighbor: neighbors)
        {
            auto cur_neighbor = neighbor;
            auto cur_pos = mesh.getVertexPosition(cur_neighbor);
            if (height_diff[vH] == -1.0)
            {
                min_height = cur_pos.z;
            }
            cout << "Current Position (z-value): " << cur_pos.z << endl;
            min_height = std::min(cur_pos.z, min_height);
            max_height = std::max(cur_pos.z, max_height);
        }

        //cout << "Max Height:" << max_height << endl;
        //cout << "Min Height:" << min_height << endl;

        // calculate the final height difference
        height_diff.insert(vH, max_height-min_height);
    }

    return height_diff;
}

<<<<<<< HEAD
template<typename BaseVecT>
DenseEdgeMap<float> calcVertexAngleEdges(const BaseMesh<BaseVecT>& mesh, const VertexMap<Normal<BaseVecT>>& normals)
{
    DenseEdgeMap<float> edge_angle;

    for (auto eH: mesh.edges())
    {
        auto vH_vector = mesh.getVerticesOfEdge(eH);
        edge_angle.insert(eH, acos(normals[vH_vector[0]]*normals[vH_vector[1]]));
        if(isnan(edge_angle[eH]))
        {
                edge_angle[eH] = 0;
        }
    }
    return edge_angle;
}

template<typename BaseVecT>
DenseVertexMap<float> calcAverageVertexAngles(const BaseMesh<BaseVecT>& mesh, const VertexMap<Normal<BaseVecT>>& normals)
{
    DenseVertexMap<float> vertex_angles;
    auto edge_angles = calcVertexAngleEdges(mesh, normals);
    float angle_sum = 0;

    for (auto vH: mesh.vertices())
    {
        angle_sum = 0;
        auto edgeVec = mesh.getEdgesofVertex(vH);
        int degree = edgeVec.size();
        for(auto eH: edgeVec)
        {
            angle_sum += edge_angles[eH];
        }
        vertex_angles[vH] = angle_sum/degree;
    }

    return vertex_angles;
}


    template<typename BaseVecT>
DenseVertexMap<float> calcVertexRoughness(const BaseMesh<BaseVecT>& mesh, double radius, const VertexMap<Normal<BaseVecT>>& normals)
{
    DenseVertexMap<float> roughness;
    // get neighbored vertices
    vector<VertexHandle> neighbors;
    double sum;


    // calculate roughness for each vertex
    for (auto vH: mesh.vertices())
    {
        auto average_angles = calcAverageVertexAngles(mesh, normals);
        sum = 0.0;

        neighbors.clear();
        calcVertexLocalNeighborhood(mesh, vH, radius, neighbors);


        // adjust sum values, according to the neighborhood
        for (auto neighbor: neighbors)
        {
            auto cur_neighbor = neighbor;

        }

        // calculate the final roughness
        roughness[vH] = sum / neighbors.size();

        }
    return roughness;

}

template <typename MapF, typename in, typename out>
DenseVertexMap<out> map(const VertexMap<in>& map_in, MapF map_function)
=======
template<typename in, typename out, typename MapF>
DenseVertexMap<out> changeMap(const VertexMap<in>& map_in, MapF map_function)
>>>>>>> 3e76083b
{
    DenseVertexMap<out> result_map;

    for (auto vH: map_in)
    {
        result_map.insert(vH, map_function(map_in[vH]));
    }

    return result_map;
}

} // namespace lvr2<|MERGE_RESOLUTION|>--- conflicted
+++ resolved
@@ -40,19 +40,19 @@
     {
         auto cur_vH = stack.back();
         stack.pop_back();
-        used_vertices[cur_vH] = true;
+        used_vertices.insert(cur_vH, true);
 
         vector<EdgeHandle> cur_edges = mesh.getEdgesOfVertex(cur_vH);
         for (auto eH: cur_edges)
         {
             auto vertex_vector = mesh.getVerticesOfEdge(eH);
-            cout << "Current Distance: " << mesh.getVertexPosition(vertex_vector[0]).distanceFrom(mesh.getVertexPosition(vH)) << endl;
+            //cout << "Current Distance: " << mesh.getVertexPosition(vertex_vector[0]).distanceFrom(mesh.getVertexPosition(vH)) << endl;
             if (!used_vertices[vertex_vector[0]] && \
                  mesh.getVertexPosition(vertex_vector[0]).distanceFrom(mesh.getVertexPosition(vH)) < radius)
             {
                 stack.push_back(vertex_vector[0]);
                 neighbors.push_back(vertex_vector[0]);
-                cout << "if 1" << endl;
+            //    cout << "if 1" << endl;
             }
             else
             {
@@ -61,7 +61,7 @@
                 {
                     stack.push_back(vertex_vector[1]);
                     neighbors.push_back(vertex_vector[1]);
-                    cout << "if 2" << endl;
+              //      cout << "if 2" << endl;
                 }
             }
         }
@@ -112,7 +112,6 @@
     return height_diff;
 }
 
-<<<<<<< HEAD
 template<typename BaseVecT>
 DenseEdgeMap<float> calcVertexAngleEdges(const BaseMesh<BaseVecT>& mesh, const VertexMap<Normal<BaseVecT>>& normals)
 {
@@ -121,7 +120,7 @@
     for (auto eH: mesh.edges())
     {
         auto vH_vector = mesh.getVerticesOfEdge(eH);
-        edge_angle.insert(eH, acos(normals[vH_vector[0]]*normals[vH_vector[1]]));
+        edge_angle.insert(eH, acos(normals[vH_vector[0]].dot(normals[vH_vector[1]].asVector())));
         if(isnan(edge_angle[eH]))
         {
                 edge_angle[eH] = 0;
@@ -140,15 +139,14 @@
     for (auto vH: mesh.vertices())
     {
         angle_sum = 0;
-        auto edgeVec = mesh.getEdgesofVertex(vH);
+        auto edgeVec = mesh.getEdgesOfVertex(vH);
         int degree = edgeVec.size();
         for(auto eH: edgeVec)
         {
             angle_sum += edge_angles[eH];
         }
-        vertex_angles[vH] = angle_sum/degree;
+        vertex_angles.insert(vH, angle_sum/degree);
     }
-
     return vertex_angles;
 }
 
@@ -160,12 +158,11 @@
     // get neighbored vertices
     vector<VertexHandle> neighbors;
     double sum;
-
+    auto average_angles = calcAverageVertexAngles(mesh, normals);
 
     // calculate roughness for each vertex
     for (auto vH: mesh.vertices())
     {
-        auto average_angles = calcAverageVertexAngles(mesh, normals);
         sum = 0.0;
 
         neighbors.clear();
@@ -175,24 +172,19 @@
         // adjust sum values, according to the neighborhood
         for (auto neighbor: neighbors)
         {
-            auto cur_neighbor = neighbor;
-
+           sum += average_angles[neighbor];
         }
 
         // calculate the final roughness
-        roughness[vH] = sum / neighbors.size();
+        roughness.insert(vH, sum / neighbors.size());
 
-        }
+    }
     return roughness;
 
 }
 
-template <typename MapF, typename in, typename out>
-DenseVertexMap<out> map(const VertexMap<in>& map_in, MapF map_function)
-=======
 template<typename in, typename out, typename MapF>
 DenseVertexMap<out> changeMap(const VertexMap<in>& map_in, MapF map_function)
->>>>>>> 3e76083b
 {
     DenseVertexMap<out> result_map;
 
