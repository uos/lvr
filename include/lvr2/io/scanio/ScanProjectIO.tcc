--- conflicted
+++ resolved
@@ -106,10 +106,7 @@
         // std::cout << "[ScanProjectIO - load] try load ScanPosition "  << scanPosNo << std::endl;
         // Get description for next scan
 
-<<<<<<< HEAD
-=======
         // Generate Directories for all Filetypes
->>>>>>> 427935a3
         ScanPositionPtr scanPos = m_scanPositionIO->loadScanPosition(scanPosNo);
         if(!scanPos)
         {
@@ -126,10 +123,6 @@
             ret->positions.push_back(scanPos);
         }
 
-<<<<<<< HEAD
-=======
-        ret->positions.push_back(scanPos);
->>>>>>> 427935a3
         scanPosNo++;
 
     }
