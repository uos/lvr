#include "lvr2/io/yaml/ScanPosition.hpp"

 #include <boost/optional/optional_io.hpp>

namespace lvr2
{

template <typename  FeatureBase>
void ScanPositionIO< FeatureBase>::save(
    const size_t& scanPosNo, 
    ScanPositionPtr scanPositionPtr) const
{
    Description d = m_featureBase->m_description->position(scanPosNo);
  
    std::cout << "[ScanPositionIO] ScanPosition " << scanPosNo << " - Description: " << std::endl;
    std::cout << d << std::endl;

    // Save meta information
    if(d.metaName)
    {
        YAML::Node node;
        node = *scanPositionPtr;
        m_featureBase->m_kernel->saveMetaYAML(*d.groupName, *d.metaName, node);
    }
    
    // Save all scans
    for(size_t i = 0; i < scanPositionPtr->scans.size(); i++)
    {
        m_scanIO->saveScan(scanPosNo, i, scanPositionPtr->scans[i]);
    }

    // Save all scan camera and images
    for(size_t i = 0; i < scanPositionPtr->cams.size(); i++)
    {
        m_scanCameraIO->saveScanCamera(scanPosNo, i, scanPositionPtr->cams[i]);
    }
    
    // Save hyperspectral data
    if (scanPositionPtr->hyperspectralCamera)
    {
        m_hyperspectralCameraIO->saveHyperspectralCamera(scanPosNo, scanPositionPtr->hyperspectralCamera);
    }
}

template <typename  FeatureBase>
<<<<<<< HEAD
void ScanPositionIO< FeatureBase>::saveScanPosition(
    const size_t& scanPosNo, 
    ScanPositionPtr scanPositionPtr) const
=======
ScanPositionPtr ScanPositionIO< FeatureBase>::loadScanPosition(const size_t& scanPosNo, bool lazy)
>>>>>>> 388243e0
{
    save(scanPosNo, scanPositionPtr);
}

template <typename  FeatureBase>
ScanPositionPtr ScanPositionIO< FeatureBase>::loadScanPosition(
    const size_t& scanPosNo) const
{
    ScanPositionPtr ret;

    Description d = m_featureBase->m_description->position(scanPosNo);

    if(!m_featureBase->m_kernel->exists(*d.groupName))
    {
        return ret;
    }

    std::cout << "[ScanPositionIO] load() with Description:" << std::endl;
    std::cout << d << std::endl;

    // Setup defaults
    if(d.metaName)
    {
        if(!m_featureBase->m_kernel->exists(*d.groupName, *d.metaName))
        {
            std::cout << timestamp << " [ScanPositionIO]: Specified meta file not found. " << std::endl;
            return ret;
        } 

        YAML::Node meta;
        m_featureBase->m_kernel->loadMetaYAML(*d.groupName, *d.metaName, meta);
        ret = std::make_shared<ScanPosition>(meta.as<ScanPosition>());
        
    } else {
        // no meta name specified but scan position is there: 
        ret.reset(new ScanPosition);
    }
    
    // Get all sub scans
    size_t scanNo = 0;
    while(true)
    {
        ScanPtr scan = m_scanIO->loadScan(scanPosNo, scanNo);
        
        if(scan)
        {
<<<<<<< HEAD
=======
            ScanPtr scan = m_scanIO->loadScan(scanPosNo, scanNo, lazy);
>>>>>>> 388243e0
            ret->scans.push_back(scan);
        } else {
            break;
        }

        ++scanNo;
    }

    // TODO: make below lines same as above ones
    // let the features decide if data is available

    // Get all scan cameras
    size_t camNo = 0;
    do
    {
        // Get description for next scan
        Description camDescr = m_featureBase->m_description->scanCamera(scanPosNo, camNo);

        std::string groupName;
        std::string dataSetName;
        std::tie(groupName, dataSetName) = getNames("", "", camDescr);

        // Check if file exists. If not, exit.
        if(m_featureBase->m_kernel->exists(groupName))
        {
            std::cout << timestamp << "ScanPositionIO: Loading camera " 
                      << groupName << "/" << dataSetName << std::endl;
            ScanCameraPtr cam = m_scanCameraIO->loadScanCamera(scanPosNo, camNo);
            ret->cams.push_back(cam);
        }
        else
        {
            break;
        }
        ++camNo;
    } while (true);

    // Get hyperspectral data
    Description hyperDescr = m_featureBase->m_description->hyperspectralCamera(scanPosNo);
    if(hyperDescr.dataSetName)
    {
        std::string groupName;
        std::string dataSetName;
        std::tie(groupName, dataSetName) = getNames("", "", hyperDescr);

        if (m_featureBase->m_kernel->exists(groupName))
        {
            std::cout << timestamp << "ScanPositionIO: Loading hyperspectral data... " << std::endl;
            HyperspectralCameraPtr hspCam = m_hyperspectralCameraIO->loadHyperspectralCamera(scanPosNo);
            ret->hyperspectralCamera = hspCam;
        }
    }

    return ret;
}

template <typename  FeatureBase>
ScanPositionPtr ScanPositionIO< FeatureBase>::loadScanPosition(
    const size_t& scanPosNo, ReductionAlgorithmPtr reduction) const
{
    // TODO
}

template <typename  FeatureBase>
bool ScanPositionIO< FeatureBase>::isScanPosition(const std::string& group) const
{
   return true;
}

} // namespace lvr2<|MERGE_RESOLUTION|>--- conflicted
+++ resolved
@@ -43,13 +43,9 @@
 }
 
 template <typename  FeatureBase>
-<<<<<<< HEAD
 void ScanPositionIO< FeatureBase>::saveScanPosition(
     const size_t& scanPosNo, 
     ScanPositionPtr scanPositionPtr) const
-=======
-ScanPositionPtr ScanPositionIO< FeatureBase>::loadScanPosition(const size_t& scanPosNo, bool lazy)
->>>>>>> 388243e0
 {
     save(scanPosNo, scanPositionPtr);
 }
@@ -96,10 +92,6 @@
         
         if(scan)
         {
-<<<<<<< HEAD
-=======
-            ScanPtr scan = m_scanIO->loadScan(scanPosNo, scanNo, lazy);
->>>>>>> 388243e0
             ret->scans.push_back(scan);
         } else {
             break;
