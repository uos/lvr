--- conflicted
+++ resolved
@@ -137,81 +137,11 @@
     const size_t& scanNo, 
     ReductionAlgorithmPtr reduction) const
 {
-<<<<<<< HEAD
-    ScanPtr ret;
-
-    Description d = m_featureBase->m_description->scan(scanPosNo, scanNo);
-
-    // Init default values
-    std::stringstream sstr;
-    sstr << std::setfill('0') << std::setw(8) << scanNo;
-    std::string scanName = sstr.str() + ".ply";
-    std::string metaName = sstr.str() + ".yaml";
-    std::string groupName = "";
-=======
     ScanPtr ret = loadScan(scanPosNo, scanNo);
->>>>>>> 93f87282
 
     if(ret)
     {
-<<<<<<< HEAD
-        groupName = *d.groupName;
-    }
-
-    if(d.dataSetName)
-    {
-        scanName = *d.dataSetName;
-    }
-
-    if(d.metaName)
-    {
-        if(!m_featureBase->m_kernel->exists(*d.groupName, *d.metaName))
-        {
-            return ret;
-        }
-        metaName = *d.metaName;
-    }
-
-    // Important! First load meta data as YAML cpp seems to 
-    // create a new scan object before calling decode() !!!
-    // Cf. https://stackoverflow.com/questions/50807707/yaml-cpp-encoding-decoding-pointers
-    if(d.metaData)
-    {
-        ret = std::make_shared<Scan>((*d.metaData).as<Scan>());
-    }
-    else
-    {
-        std::cout << timestamp << "ScanIO::load(): Warning: No meta data found for "
-                  << groupName << "/" << scanName << "." << std::endl;
-        return ret;
-    }
-    //std::cout << ret->poseEstimation << std::endl;
-    //std::cout << ret->registration << std::endl;
-
-    // Load actual data
-    if(d.dataSetName)
-    {
-        ret->points = m_pclIO->loadPointCloud(groupName, scanName, reduction);
-    }
-    /*
-    boost::shared_array<float> pointData;
-    std::vector<size_t> pointDim;
-    pointData = m_featureBase->m_kernel->loadFloatArray(groupName, scanName, pointDim);
-    std::cout <<"load PointBuffer" << groupName << " " << scanName << std::endl;
-    PointBufferPtr pb = PointBufferPtr(new PointBuffer(pointData, pointDim[0]));
-    ret->points = pb;
-    */
-    // Get Waveform data
-    Description waveformDescr = m_featureBase->m_description->waveform(scanPosNo, scanNo);
-    if(waveformDescr.dataSetName)
-    {
-        std::string dataSetName;
-        std::tie(groupName, dataSetName) = getNames("", "", waveformDescr);
-
-        if (m_featureBase->m_kernel->exists(groupName))
-=======
         if(ret->points)
->>>>>>> 93f87282
         {
             reduction->setPointBuffer(ret->points);
             ret->points = reduction->getReducedPoints();
