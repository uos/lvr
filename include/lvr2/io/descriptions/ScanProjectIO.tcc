--- conflicted
+++ resolved
@@ -8,14 +8,9 @@
     ScanProjectPtr scanProject) const
 {
     Description d = m_featureBase->m_description->scanProject();
-
-<<<<<<< HEAD
-    std::cout << "[ScanProjectIO] ScanProject - Description: " << std::endl;
-    std::cout << d << std::endl;
-=======
+    
     // std::cout << "[ScanProjectIO] ScanProject - Description: " << std::endl;
     // std::cout << d << std::endl;
->>>>>>> ac209e72
 
     if(!d.groupName)
     {
