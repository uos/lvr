--- conflicted
+++ resolved
@@ -83,7 +83,7 @@
     );
 
     /**
-     * @brief Closes main groups and makes sure all buffers are flushed to the file on disk.
+     * @brief Closes main groups and makes sure all buffers are flushed to the file on disc.
      */
     ~PlutoMapIO();
 
@@ -197,22 +197,21 @@
     void addLabel(string groupName, string labelName, vector<uint32_t>& faceIds);
 
     /**
-<<<<<<< HEAD
-     * @brief Adds the roughness to the attributes group.
-     */
-    void addRoughness(vector<float>& roughness);
-
-    /**
-     * @brief Adds the height difference to the attributes group.
-     */
-    void addHeightDifference(vector<float>& diff);
-=======
      * @brief Adds the keypoints with their corresponding positions to the attributes_group. The position
      * is saved to the entry via an attribute called 'vector'.
      */
     template<typename BaseVecT>
     void addTextureKeypointsMap(unordered_map<BaseVecT, std::vector<float>>& keypoints_map);
->>>>>>> cfe8bfd2
+
+    /**
+     * @brief Adds the roughness to the attributes group.
+     */
+    void addRoughness(vector<float>& roughness);
+
+    /**
+     * @brief Adds the height difference to the attributes group.
+     */
+    void addHeightDifference(vector<float>& diff);
 
     /**
      * @brief Adds an image with given data set name to the given group
