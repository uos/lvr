--- conflicted
+++ resolved
@@ -348,17 +348,15 @@
     
 }
 
-<<<<<<< HEAD
-} // namespace meshio
-=======
+
 template <typename FeatureBase>
 std::vector<std::string> MeshIO<FeatureBase>::getAvailableMeshes() const
 {
     std::vector<std::string> ret;
-    m_featureBase->m_kernel->subGroupNames( "meshes", ret);
+    m_baseIO->m_kernel->subGroupNames( "meshes", ret);
 
     return ret;
 }
 
->>>>>>> 68498c7a
+} // namespace meshio
 } // namespace lvr2