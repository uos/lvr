#pragma once

#include <lvr2/io/scanio/FeatureBase.hpp>
#include <lvr2/io/meshio/TextureIO.hpp>
#include <lvr2/texture/Material.hpp>

namespace lvr2
{
    namespace meshio
    {
        using MaterialOptional = boost::optional<Material>;
        using TextureVector = std::vector<Texture>;
        using TextureVectorOpt = boost::optional<TextureVector>;

        template <typename FeatureBase>
        class MaterialIO
        {
        public:
            void saveMaterial(
                const std::string& mesh_name,
                const size_t& material_index,
                const MeshBufferPtr& mesh
            ) const;

<<<<<<< HEAD
            void saveMaterials(
                const std::string& mesh_name,
                const MeshBufferPtr& mesh
            ) const;

            std::pair<MaterialOptional, TextureVectorOpt> loadMaterial(
                const std::string& mesh_name,
                const size_t& material_index
            ) const;

            /**
         * @brief Loads all Materials associated with \p mesh_name
         *
         * @param mesh_name The name of the Mesh in the h5 file
         * @param[out] mesh The Materials and textures will be added to this mesh. \p mesh needs to have enough memory allocated to hold all textures
         * @return The number of Materials loaded
         */
            size_t loadMaterials(const std::string& mesh_name, MeshBufferPtr mesh) const;
        protected:
            FeatureBase* m_featureBase = static_cast<FeatureBase*>(this);

            TextureIO<FeatureBase>* m_textureIO
                = static_cast<TextureIO<FeatureBase>*>(m_featureBase);

        };
=======
template <typename FeatureBase>
class MaterialIO
{
public:
    void saveMaterial(
        const std::string& mesh_name,
        const size_t& material_index,
        const MeshBufferPtr& mesh
    ) const;

    void saveMaterials(
        const std::string& mesh_name,
        const MeshBufferPtr& mesh
    ) const;

    std::pair<MaterialOptional, TextureVectorOpt> loadMaterial(
        const std::string& mesh_name,
        const size_t& material_index
    ) const;

        /**
     * @brief Loads all Materials associated with \p mesh_name
     * 
     * @param mesh_name The name of the Mesh in the h5 file
     * @param[out] mesh The Materials and textures will be added to this mesh. \p mesh needs to have enough memory allocated to hold all textures
     * @return The number of Materials loaded
     */
    size_t loadMaterials(const std::string& mesh_name, MeshBufferPtr mesh) const;
protected:
    FeatureBase* m_featureBase = static_cast<FeatureBase*>(this);

    TextureIO<FeatureBase>* m_textureIO 
        = static_cast<TextureIO<FeatureBase>*>(m_featureBase);   

};

template <typename FeatureBase>
struct FeatureConstruct<MaterialIO, FeatureBase>
{
    // Dependencies
    using dep1 = typename FeatureConstruct<TextureIO, FeatureBase>::type;
>>>>>>> 9be78c4e

        template <typename FeatureBase>
        struct meshio::FeatureConstruct<MaterialIO, FeatureBase>
        {
            // Dependencies
            using dep1 = typename FeatureConstruct<TextureIO, FeatureBase>::type;

            // Add the feature
            using type = typename dep1::template add_features<MaterialIO>::type;
        };

} // namespace meshio
} // namespace lvr2

#include "MaterialIO.tcc"<|MERGE_RESOLUTION|>--- conflicted
+++ resolved
@@ -22,7 +22,6 @@
                 const MeshBufferPtr& mesh
             ) const;
 
-<<<<<<< HEAD
             void saveMaterials(
                 const std::string& mesh_name,
                 const MeshBufferPtr& mesh
@@ -48,55 +47,12 @@
                 = static_cast<TextureIO<FeatureBase>*>(m_featureBase);
 
         };
-=======
-template <typename FeatureBase>
-class MaterialIO
-{
-public:
-    void saveMaterial(
-        const std::string& mesh_name,
-        const size_t& material_index,
-        const MeshBufferPtr& mesh
-    ) const;
 
-    void saveMaterials(
-        const std::string& mesh_name,
-        const MeshBufferPtr& mesh
-    ) const;
-
-    std::pair<MaterialOptional, TextureVectorOpt> loadMaterial(
-        const std::string& mesh_name,
-        const size_t& material_index
-    ) const;
-
-        /**
-     * @brief Loads all Materials associated with \p mesh_name
-     * 
-     * @param mesh_name The name of the Mesh in the h5 file
-     * @param[out] mesh The Materials and textures will be added to this mesh. \p mesh needs to have enough memory allocated to hold all textures
-     * @return The number of Materials loaded
-     */
-    size_t loadMaterials(const std::string& mesh_name, MeshBufferPtr mesh) const;
-protected:
-    FeatureBase* m_featureBase = static_cast<FeatureBase*>(this);
-
-    TextureIO<FeatureBase>* m_textureIO 
-        = static_cast<TextureIO<FeatureBase>*>(m_featureBase);   
-
-};
-
-template <typename FeatureBase>
-struct FeatureConstruct<MaterialIO, FeatureBase>
-{
-    // Dependencies
-    using dep1 = typename FeatureConstruct<TextureIO, FeatureBase>::type;
->>>>>>> 9be78c4e
-
-        template <typename FeatureBase>
-        struct meshio::FeatureConstruct<MaterialIO, FeatureBase>
+        template <typename FB>
+        struct FeatureConstruct<MaterialIO, FB>
         {
             // Dependencies
-            using dep1 = typename FeatureConstruct<TextureIO, FeatureBase>::type;
+            using dep1 = typename FeatureConstruct<TextureIO, FB>::type;
 
             // Add the feature
             using type = typename dep1::template add_features<MaterialIO>::type;
