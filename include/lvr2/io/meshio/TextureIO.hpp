--- conflicted
+++ resolved
@@ -5,7 +5,6 @@
 
 namespace lvr2
 {
-<<<<<<< HEAD
     namespace meshio {
 
         using TextureOptional = boost::optional<Texture>;
@@ -31,45 +30,13 @@
 
         };
 
-        template <typename FeatureBase>
-        struct meshio::FeatureConstruct<TextureIO, FeatureBase>
-        {
-            using type = typename FeatureBase::template add_features<TextureIO>::type;
-        };
-
-    } // namespace meshio
-=======
-
-using TextureOptional = boost::optional<Texture>;
-
-template <typename FeatureBase>
-class TextureIO
+template <typename FB>
+struct FeatureConstruct<TextureIO, FB>
 {
-public:
-    void saveTexture(
-        const std::string& mesh_name,
-        const size_t material_index,
-        const std::string& texture_name,
-        const Texture& texture
-    ) const;
-
-    TextureOptional loadTexture(
-        const std::string& mesh_name,
-        const size_t material_index,
-        const std::string& texture_name
-    ) const;
-protected:
-    FeatureBase* m_featureBase = static_cast<FeatureBase*>(this);
-
+    using type = typename FB::template add_features<TextureIO>::type;
 };
 
-template <typename FeatureBase>
-struct FeatureConstruct<TextureIO, FeatureBase>
-{
-    using type = typename FeatureBase::template add_features<TextureIO>::type;
-};
-
->>>>>>> 9be78c4e
+} // namespace meshio
 } // namespace lvr2
 
 #include "TextureIO.tcc"