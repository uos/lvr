--- conflicted
+++ resolved
@@ -88,10 +88,11 @@
 
     void addRawScanData(int nr, ScanData &scan);
 
-    void addFloatChannelToRawScanData(
-            std::string name,
-            int nr, size_t n, unsigned w,
-            floatArr data);
+    void addFloatChannelToRawScanData(std::string name, int nr, size_t n, unsigned w, floatArr data);
+
+    void addRawDataHeader(std::string description, Matrix4<BaseVector<float>> &referenceFrame);
+
+
 
 
   private:
@@ -106,11 +107,8 @@
 
     std::vector<std::string> splitGroupNames(const std::string &groupName);
 
-<<<<<<< HEAD
-=======
     bool exist(const std::string &groupName);
 
->>>>>>> 650b378c
     void write_base_structure();
 
     HighFive::File*         m_hdf5_file;
