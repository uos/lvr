/* Copyright (C) 2011 Uni Osnabrück
 * This file is part of the LAS VEGAS Reconstruction Toolkit,
 *
 * LAS VEGAS is free software; you can redistribute it and/or modify
 * it under the terms of the GNU General Public License as published by
 * the Free Software Foundation; either version 2 of the License, or
 * (at your option) any later version.
 *
 * LAS VEGAS is distributed in the hope that it will be useful,
 * but WITHOUT ANY WARRANTY; without even the implied warranty of
 * MERCHANTABILITY or FITNESS FOR A PARTICULAR PURPOSE.  See the
 * GNU General Public License for more details.
 *
 * You should have received a copy of the GNU General Public License
 * along with this program; if not, write to the Free Software
 * Foundation, Inc., 59 Temple Place - Suite 330, Boston, MA  02111-1307, USA
 */


/*
 * BaseMesh.hpp
 *
 *  @date 02.06.2017
 *  @author Lukas Kalbertodt <lukas.kalbertodt@gmail.com>
 */

#ifndef LVR2_GEOMETRY_BASEMESH_H_
#define LVR2_GEOMETRY_BASEMESH_H_

#include <cstdint>

#include "BaseHandle.hpp"
#include "Point.hpp"

namespace lvr2
{

/**
 * @brief Interface for triangle-meshes with information about face neighborhood.
 *
 * This interface represents meshes that contain information about the
 * conectivity of their faces, edges and vertices. They make it possible to
 * access adjacent faces/edges/vertices in constant time.
 *
 * TODO: extend this documentation once the interface is more fleshed out!
 */
template<typename BaseVecT>
class BaseMesh
{
public:
    // ========================================================================
    // = Type definitions
    // ========================================================================

    /**
     * @brief Datatype used as index for each vertex, face and edge.
     *
     * This index is used within {Edge, Face, Vertex}-Handles. Since those
     * handles are also used within each {Edge, Face, Vertex} reducing the
     * size of this type can greatly decrease memory usage, which in
     * turn might increase performance due to cache locality.
     *
     * When we assume a basic half-edge structure, we have to deal with the
     * following struct sizes:
     * - Edge: 4 handles
     * - Face: 1 handle + 1 vector
     * - Vertex: 1 handle + 1 vector
     *
     * Assuming the most common case of `float` vectors, this results in the
     * following sizes (in bytes):
     * - 16 bit handles: Edge (8), Face (14), Vertex (14)
     * - 32 bit handles: Edge (16), Face (16), Vertex (16)
     * - 64 bit handles: Edge (32), Face (20), Vertex (20)
     *
     * Using another approximation of the number of faces, edges and vertices
     * in a triangle-mesh described at [1], we can calculate how much RAM we
     * would need in order to run out of handles. The approximation: for each
     * vertex, we have three edges and two faces. The de-facto cost per vertex
     * can be calculated from that resulting in
     *
     * - 16 bit handles: 14 + 2*14 + 3*8 = 66 bytes/vertex = 22 bytes/edge
     *   ==> 22 * 2^16 = 1.4 MiB RAM necessary to exhaust handle space
     *
     * - 32 bit handles: 16 + 2*16 + 3*16 = 96 bytes/vertex = 32 bytes/edge
     *   ==> 32 * 2^32 = 137 GiB RAM necessary to exhaust handle space
     *
     * - 16 bit handles: 20 + 2*20 + 3*32 = 156 bytes/vertex = 52 bytes/edge
     *   ==> 52 * 2^64 = 1.1 ZiB RAM necessary to exhaust handle space
     *       (it's called zetta or zebi and is ≈ 1 million tera bytes)
     *   ==> Note: funnily enough, the estimated disk (not RAM!) capacity of
     *       the whole  world (around 2015) comes very close to this number.
     *
     *
     * Also note that this accounts for the mesh only and ignores all other
     * data that might need to be stored in RAM. So you will need even more
     * RAM.
     *
     * From this, I think, we can safely conclude: 16 bit handles are way too
     * small; 32 bit handles are probably fine for the next few years, even
     * when working on a medium-sized cluster and 64 bit handles will be fine
     * until after the singularity. And by then, I probably don't care anymore.
     *
     * [1]: https://math.stackexchange.com/q/425968/340615
     */
    using Index = uint32_t;

    /// Handle to access edges of the mesh.
    class EdgeHandle : public BaseHandle<Index>
    {
        using BaseHandle<Index>::BaseHandle;
    };

    /// Handle to access faces of the mesh.
    class FaceHandle : public BaseHandle<Index>
    {
        using BaseHandle<Index>::BaseHandle;
    };

    /// Handle to access vertices of the mesh.
    class VertexHandle : public BaseHandle<Index>
    {
        using BaseHandle<Index>::BaseHandle;
    };

    /// Semantically equivalent to `boost::optional<EdgeHandle>`
    class OptionalEdgeHandle : public BaseOptionalHandle<Index, EdgeHandle>
    {
        using BaseOptionalHandle<Index, EdgeHandle>::BaseOptionalHandle;
    };

    /// Semantically equivalent to `boost::optional<FaceHandle>`
    class OptionalFaceHandle : public BaseOptionalHandle<Index, FaceHandle>
    {
        using BaseOptionalHandle<Index, FaceHandle>::BaseOptionalHandle;
    };

    /// Semantically equivalent to `boost::optional<VertexHandle>`
    class OptionalVertexHandle : public BaseOptionalHandle<Index, VertexHandle>
    {
        using BaseOptionalHandle<Index, VertexHandle>::BaseOptionalHandle;
    };


    // ========================================================================
    // = Abstract methods (and virtual dtor)
    // ========================================================================

    virtual ~BaseMesh() {}

    /**
     * @brief Adds a vertex with the given position to the mesh.
     *
     * The vertex is not connected to anything after calling this method. To
     * add this vertex to a face, use `addFace()`.
     *
     * @return A handle to access the inserted vertex later.
     */
    virtual VertexHandle addVertex(Point<BaseVecT> pos) = 0;

    /**
     * @brief Creates a face connecting the three given vertices.
     *
     * Important: The face's vertices have to be given in front-face counter-
     * clockwise order. This means that, when looking at the face's front, the
     * vertices would appear in counter-clockwise order. Or in more mathy
     * terms: the face's normal is equal to (v1 - v2) x (v1 - v3) in the
     * right-handed coordinate system (where `x` is cross-product).
     *
     * @return A handle to access the inserted face later.
     */
    virtual FaceHandle addFace(VertexHandle v1, VertexHandle v2, VertexHandle v3) = 0;

<<<<<<< HEAD
    /**
     * @brief Count vertices in the mesh.
     */
    virtual size_t countVertices() = 0;

    /**
     * @brief Get the point of the requested vertex index.
     */
    virtual Point<BaseVecT> getPoint(size_t vertexIdx) = 0;
=======




    friend std::ostream& operator<<(
        std::ostream& os,
        const EdgeHandle& h
    )
    {
        os << "E" << h.idx();
        return os;
    }

    friend std::ostream& operator<<(
        std::ostream& os,
        const FaceHandle& h
    )
    {
        os << "F" << h.idx();
        return os;
    }

    friend std::ostream& operator<<(
        std::ostream& os,
        const VertexHandle& h
    )
    {
        os << "V" << h.idx();
        return os;
    }

    friend std::ostream& operator<<(
        std::ostream& os,
        const OptionalEdgeHandle& h
    )
    {
        if (h)
        {
            os << "E" << h.unwrap().idx();
        }
        else
        {
            os << "E⊥";
        }
        return os;
    }

    friend std::ostream& operator<<(
        std::ostream& os,
        const OptionalFaceHandle& h
    )
    {
        if (h)
        {
            os << "F" << h.unwrap().idx();
        }
        else
        {
            os << "F⊥";
        }
        return os;
    }

    friend std::ostream& operator<<(
        std::ostream& os,
        const OptionalVertexHandle& h
    )
    {
        if (h)
        {
            os << "V" << h.unwrap().idx();
        }
        else
        {
            os << "V⊥";
        }
        return os;
    }
>>>>>>> 95f875bb
};



} // namespace lvr2

#endif /* LVR2_GEOMETRY_BASEMESH_H_ */<|MERGE_RESOLUTION|>--- conflicted
+++ resolved
@@ -170,7 +170,6 @@
      */
     virtual FaceHandle addFace(VertexHandle v1, VertexHandle v2, VertexHandle v3) = 0;
 
-<<<<<<< HEAD
     /**
      * @brief Count vertices in the mesh.
      */
@@ -180,10 +179,6 @@
      * @brief Get the point of the requested vertex index.
      */
     virtual Point<BaseVecT> getPoint(size_t vertexIdx) = 0;
-=======
-
-
-
 
     friend std::ostream& operator<<(
         std::ostream& os,
@@ -259,11 +254,8 @@
         }
         return os;
     }
->>>>>>> 95f875bb
 };
 
-
-
 } // namespace lvr2
 
 #endif /* LVR2_GEOMETRY_BASEMESH_H_ */