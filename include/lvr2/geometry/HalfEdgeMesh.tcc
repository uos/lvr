--- conflicted
+++ resolved
@@ -74,23 +74,14 @@
         VertexHandle v1(indices[pos]);
         VertexHandle v2(indices[pos + 1]);
         VertexHandle v3(indices[pos + 2]);
-<<<<<<< HEAD
-        try{
-          this->addFace(v1, v2, v3);
-        }
-        catch (PanicException exception)
-        {
-          cout << "Could not add face (" << v1 << ", " << v2 << ", " << v3 << ")" << exception.what() << std::endl;
-=======
         try
         {
             this->addFace(v1, v2, v3);
         }
-        catch(...)
-        {
-            std::cout << timestamp << "Warning loop detected. Omitting face " 
+        catch(PanicException exception)
+        {
+            std::cerr << timestamp << "Warning loop detected. Omitting face "
                       << v1.idx() << " " << v2.idx() << " " << v3.idx() << std::endl;
->>>>>>> 67d32d4e
         }
     }
 }
@@ -1906,7 +1897,7 @@
         // Advance to next edge and stop if it is the start edge.
 
 
-        
+
 
         loopEdgeH = getE(getE(loopEdgeH).next).twin;
         if (loopEdgeH == startEdgeH)
