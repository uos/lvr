--- conflicted
+++ resolved
@@ -37,11 +37,7 @@
 #include <cmath>
 #include <ostream>
 
-<<<<<<< HEAD
 #include "lvr2/io/LineReader.hpp"
-=======
-//#include "lvr2/io/LineReader.hpp"
->>>>>>> 28b7da23
 
 namespace lvr2
 {
