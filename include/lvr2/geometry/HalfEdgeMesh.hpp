--- conflicted
+++ resolved
@@ -91,11 +91,9 @@
     EdgeSplitResult splitEdge(EdgeHandle edgeH);
     vector<VertexHandle> findCommonNeigbours(VertexHandle vH1, VertexHandle vH2);
     void flipEdge(EdgeHandle edgeH) final;
-<<<<<<< HEAD
     void splitVertex(EdgeHandle eH, VertexHandle vH, BaseVecT pos1, BaseVecT pos2);
-=======
     std::pair<BaseVecT, float> triCircumCenter(FaceHandle faceH);
->>>>>>> 7d62111b
+
 
     size_t numVertices() const final;
     size_t numFaces() const final;
