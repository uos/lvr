// Copyright 2011-2021 the Polygon Mesh Processing Library developers.
// Copyright 2001-2005 by Computer Graphics Group, RWTH Aachen
// Distributed under a MIT-style license, see PMP_LICENSE.txt for details.

#pragma once

#include <map>
#include <vector>
#include <limits>
#include <numeric>
#include <memory>
#include <unordered_set>

#include "Types.h"
#include "Properties.h"
#include "BoundingBox.h"

#include <boost/optional.hpp>

namespace pmp
{
class Handle;
}

namespace lvr2
{

/**
 * @brief An iterator for handles in the BaseMesh.
 *
 * Important: This is not a fail fast iterator! If the mesh struct is changed
 * while using an instance of this iterator the behavior is undefined!
 *
 * @tparam HandleT The type of the requested handle
 */
template<typename HandleT>
class MeshHandleIterator
{
    static_assert(std::is_base_of<pmp::Handle, HandleT>::value, "HandleT must inherit from BaseHandle!");
public:
    /// Advances the iterator once. Using the dereference operator afterwards
    /// will yield the next handle.
    virtual MeshHandleIterator& operator++() = 0;
    virtual bool operator==(const MeshHandleIterator& other) const = 0;
    virtual bool operator!=(const MeshHandleIterator& other) const = 0;

    /// Returns the current handle.
    virtual HandleT operator*() const = 0;

    virtual ~MeshHandleIterator() = default;

    using HandleType = HandleT;
};

/// A wrapper for the MeshHandleIterator
template<typename HandleT>
class MeshHandleIteratorPtr
{
public:
    MeshHandleIteratorPtr(std::unique_ptr<MeshHandleIterator<HandleT>> iter) : m_iter(std::move(iter)) {};
    MeshHandleIteratorPtr& operator++();
    bool operator==(const MeshHandleIteratorPtr& other) const;
    bool operator!=(const MeshHandleIteratorPtr& other) const;
    HandleT operator*() const;

    using HandleType = HandleT;
private:
    std::unique_ptr<MeshHandleIterator<HandleT>> m_iter;
};

} // namespace lvr2

namespace pmp
{

class SurfaceMeshIO;

//! \addtogroup core
//!@{

// Handle Types

//! Base class for all entity handles types.
//! \details internally it is basically an index.
class Handle
{
public:
    //! default constructor with invalid index
    explicit Handle(IndexType idx = PMP_MAX_INDEX) : idx_(idx) {}

    //! Get the underlying index of this handle
    IndexType idx() const { return idx_; }

    //! reset handle to be invalid (index=PMP_MAX_INDEX.)
    void reset() { idx_ = PMP_MAX_INDEX; }

    //! return whether the handle is valid, i.e., the index is not equal to PMP_MAX_INDEX.
    bool is_valid() const { return idx_ != PMP_MAX_INDEX; }

    //! are two handles equal?
    bool operator==(const Handle& rhs) const { return idx_ == rhs.idx_; }

    //! are two handles different?
    bool operator!=(const Handle& rhs) const { return idx_ != rhs.idx_; }

    //! compare operator useful for sorting handles
    bool operator<(const Handle& rhs) const { return idx_ < rhs.idx_; }

private:
    friend class SurfaceMesh;
    IndexType idx_;
};

//! this type represents a vertex (internally it is basically an index)
class Vertex : public Handle
{
    using Handle::Handle;
};

class Edge;

//! this type represents a halfedge (internally it is basically an index)
class Halfedge : public Handle
{
    using Handle::Handle;

public:
    //! get the opposite halfedge of this one
    Halfedge opposite() const { return Halfedge(idx() ^ 1); }

    //! get the full edge of the halfedge
    inline Edge edge() const;
};

//! this type represents an edge (internally it is basically an index)
class Edge : public Handle
{
    using Handle::Handle;

public:
    //! returns the \p i'th halfedge. \p i has to be 0 or 1.
    Halfedge halfedge(unsigned int i = 0) const
    {
        assert(i <= 1);
        return Halfedge((idx() << 1) + i);
    }
};

Edge Halfedge::edge() const
{
    return Edge(idx() >> 1);
}

//! this type represents a face (internally it is basically an index)
class Face : public Handle
{
    using Handle::Handle;
};

// Output operators

//! output a Vertex to a stream
inline std::ostream& operator<<(std::ostream& os, Vertex v)
{
    return (os << 'v' << v.idx());
}

//! output a Halfedge to a stream
inline std::ostream& operator<<(std::ostream& os, Halfedge h)
{
    return (os << 'h' << h.idx());
}

//! output an Edge to a stream
inline std::ostream& operator<<(std::ostream& os, Edge e)
{
    return (os << 'e' << e.idx());
}

//! output a Face to a stream
inline std::ostream& operator<<(std::ostream& os, Face f)
{
    return (os << 'f' << f.idx());
}

} // namespace pmp

// hash functions
namespace std
{
#define IMPL_HANDLE_HASH(Type) \
    template<> struct hash<Type> \
    { \
        std::size_t operator()(const Type& h) const \
        { return std::hash<pmp::IndexType>()(h.idx()); } \
    }; \
    template<> struct less<Type> \
    { \
        bool operator()(const Type& l, const Type& r) const \
        { return std::less<pmp::IndexType>()(l.idx(), r.idx()); } \
    };

    IMPL_HANDLE_HASH(pmp::Handle);
    IMPL_HANDLE_HASH(pmp::Vertex);
    IMPL_HANDLE_HASH(pmp::Halfedge);
    IMPL_HANDLE_HASH(pmp::Edge);
    IMPL_HANDLE_HASH(pmp::Face);
} // namespace std

namespace pmp
{

// Property Types

#define MACRO_GEN_HANDLE_PROPERTY(type) \
template <class T> \
class type ## Property : public Property<T> \
{ \
public: \
    explicit type ## Property() {} \
    explicit type ## Property(Property<T> p) : Property<T>(p) {} \
\
    typename Property<T>::reference operator[](type v) \
    { return Property<T>::operator[](v.idx()); } \
    typename Property<T>::const_reference operator[](type v) const \
    { return Property<T>::operator[](v.idx()); } \
}; \
template <class T> \
class type ## ConstProperty : public ConstProperty<T> \
{ \
public: \
    explicit type ## ConstProperty() {} \
    explicit type ## ConstProperty(ConstProperty<T> p) : ConstProperty<T>(p) {} \
    type ## ConstProperty(const type ## Property<T>& p) : ConstProperty<T>(p) {} \
\
    typename ConstProperty<T>::const_reference operator[](type v) const \
    { return ConstProperty<T>::operator[](v.idx()); } \
};

MACRO_GEN_HANDLE_PROPERTY(Vertex) // generates VertexProperty and VertexConstProperty
MACRO_GEN_HANDLE_PROPERTY(Halfedge) // generates HalfedgeProperty and HalfedgeConstProperty
MACRO_GEN_HANDLE_PROPERTY(Edge) // generates EdgeProperty and EdgeConstProperty
MACRO_GEN_HANDLE_PROPERTY(Face) // generates FaceProperty and FaceConstProperty

//! A halfedge data structure for polygonal meshes.
class SurfaceMesh
{
public:
    //! \name Iterator Types
    //!@{

    template<class HandleT>
    class HandleIterator : public lvr2::MeshHandleIterator<HandleT>
    {
    public:
        //! Default constructor
        HandleIterator(HandleT handle, const SurfaceMesh* m)
            : handle_(handle), mesh_(m)
        {
            while (mesh_->is_valid(handle_) && mesh_->is_deleted(handle_))
                ++handle_.idx_;
        }

<<<<<<< HEAD
        //! get the handle the iterator refers to
        HandleT operator*() const { return handle_; }
=======
        //! get the vertex the iterator refers to
        Vertex operator*() const override { return handle_; }
>>>>>>> 660b7568

        //! are two iterators equal?
        bool operator==(const HandleIterator<HandleT>& rhs) const
        {
            assert(mesh_ == rhs.mesh_);
            return handle_ == rhs.handle_;
        }
        bool operator==(const lvr2::MeshHandleIterator<HandleT>& other) const override
        {
            auto cast = dynamic_cast<const HandleIterator<HandleT>*>(&other);
            return cast && operator==(*cast);
        }

        //! are two iterators different?
        bool operator!=(const HandleIterator<HandleT>& rhs) const
        {
            return !operator==(rhs);
        }
        bool operator!=(const lvr2::MeshHandleIterator<HandleT>& other) const override
        {
            auto cast = dynamic_cast<const HandleIterator<HandleT>*>(&other);
            return !cast || operator!=(*cast);
        }

        //! pre-increment iterator
<<<<<<< HEAD
        HandleIterator& operator++()
=======
        VertexIterator& operator++() override
>>>>>>> 660b7568
        {
            ++handle_.idx_;
            while (mesh_->is_valid(handle_) && mesh_->is_deleted(handle_))
                ++handle_.idx_;
            return *this;
        }

        //! post-increment iterator
        HandleIterator operator++(int)
        {
            HandleIterator tmp = *this;
            ++(*this);
            return tmp;
        }

        //! pre-decrement iterator
        HandleIterator& operator--()
        {
            --handle_.idx_;
            while (mesh_->is_valid(handle_) && mesh_->is_deleted(handle_))
                --handle_.idx_;
            return *this;
        }

    protected:
        HandleT handle_;
        const SurfaceMesh* mesh_;
    };

    //! this class iterates linearly over all vertices
    //! \sa vertices_begin(), vertices_end()
    //! \sa HalfedgeIterator, EdgeIterator, FaceIterator
    using VertexIterator = HandleIterator<Vertex>;

    //! this class iterates linearly over all halfedges
    //! \sa halfedges_begin(), halfedges_end()
    //! \sa VertexIterator, EdgeIterator, FaceIterator
<<<<<<< HEAD
    using HalfedgeIterator = HandleIterator<Halfedge>;
=======
    class HalfedgeIterator : public lvr2::MeshHandleIterator<Halfedge>
    {
    public:
        //! Default constructor
        HalfedgeIterator(Halfedge h = Halfedge(),
                         const SurfaceMesh* mesh = nullptr)
            : handle_(h), mesh_(mesh)
        {
            if (mesh_ && mesh_->has_garbage())
                while (mesh_->is_valid(handle_) && mesh_->is_deleted(handle_))
                    ++handle_.idx_;
        }

        //! get the halfedge the iterator refers to
        Halfedge operator*() const override { return handle_; }

        //! are two iterators equal?
        bool operator==(const HalfedgeIterator& rhs) const
        {
            return (handle_ == rhs.handle_);
        }
        bool operator==(const MeshHandleIterator& other) const override
        {
            auto cast = dynamic_cast<const HalfedgeIterator*>(&other);
            return cast && handle_ == cast->handle_;
        }

        //! are two iterators different?
        bool operator!=(const HalfedgeIterator& rhs) const
        {
            return !operator==(rhs);
        }
        bool operator!=(const MeshHandleIterator& other) const override
        {
            auto cast = dynamic_cast<const HalfedgeIterator*>(&other);
            return !cast || handle_ != cast->handle_;
        }

        //! pre-increment iterator
        HalfedgeIterator& operator++() override
        {
            ++handle_.idx_;
            assert(mesh_);
            while (mesh_->has_garbage() && mesh_->is_valid(handle_) &&
                   mesh_->is_deleted(handle_))
                ++handle_.idx_;
            return *this;
        }

        //! post-increment iterator
        HalfedgeIterator operator++(int)
        {
            HalfedgeIterator tmp = *this;
            ++(*this);
            return tmp;
        }

        //! pre-decrement iterator
        HalfedgeIterator& operator--()
        {
            --handle_.idx_;
            assert(mesh_);
            while (mesh_->has_garbage() && mesh_->is_valid(handle_) &&
                   mesh_->is_deleted(handle_))
                --handle_.idx_;
            return *this;
        }

    private:
        Halfedge handle_;
        const SurfaceMesh* mesh_;
    };
>>>>>>> 660b7568

    //! this class iterates linearly over all edges
    //! \sa edges_begin(), edges_end()
    //! \sa VertexIterator, HalfedgeIterator, FaceIterator
<<<<<<< HEAD
    using EdgeIterator = HandleIterator<Edge>;
=======
    class EdgeIterator : public lvr2::MeshHandleIterator<Edge>
    {
    public:
        //! Default constructor
        EdgeIterator(Edge e = Edge(), const SurfaceMesh* mesh = nullptr)
            : handle_(e), mesh_(mesh)
        {
            if (mesh_ && mesh_->has_garbage())
                while (mesh_->is_valid(handle_) && mesh_->is_deleted(handle_))
                    ++handle_.idx_;
        }

        //! get the edge the iterator refers to
        Edge operator*() const override { return handle_; }

        //! are two iterators equal?
        bool operator==(const EdgeIterator& rhs) const
        {
            return (handle_ == rhs.handle_);
        }
        bool operator==(const MeshHandleIterator& other) const override
        {
            auto cast = dynamic_cast<const EdgeIterator*>(&other);
            return cast && handle_ == cast->handle_;
        }

        //! are two iterators different?
        bool operator!=(const EdgeIterator& rhs) const
        {
            return !operator==(rhs);
        }
        bool operator!=(const MeshHandleIterator& other) const override
        {
            auto cast = dynamic_cast<const EdgeIterator*>(&other);
            return !cast || handle_ != cast->handle_;
        }

        //! pre-increment iterator
        EdgeIterator& operator++() override
        {
            ++handle_.idx_;
            assert(mesh_);
            while (mesh_->has_garbage() && mesh_->is_valid(handle_) &&
                   mesh_->is_deleted(handle_))
                ++handle_.idx_;
            return *this;
        }

        //! post-increment iterator
        EdgeIterator operator++(int)
        {
            EdgeIterator tmp = *this;
            ++(*this);
            return tmp;
        }

        //! pre-decrement iterator
        EdgeIterator& operator--()
        {
            --handle_.idx_;
            assert(mesh_);
            while (mesh_->has_garbage() && mesh_->is_valid(handle_) &&
                   mesh_->is_deleted(handle_))
                --handle_.idx_;
            return *this;
        }

    private:
        Edge handle_;
        const SurfaceMesh* mesh_;
    };
>>>>>>> 660b7568

    //! this class iterates linearly over all faces
    //! \sa faces_begin(), faces_end()
    //! \sa VertexIterator, HalfedgeIterator, EdgeIterator
<<<<<<< HEAD
    using FaceIterator = HandleIterator<Face>;
=======
    class FaceIterator : public lvr2::MeshHandleIterator<Face>
    {
    public:
        //! Default constructor
        FaceIterator(Face f = Face(), const SurfaceMesh* m = nullptr)
            : handle_(f), mesh_(m)
        {
            if (mesh_ && mesh_->has_garbage())
                while (mesh_->is_valid(handle_) && mesh_->is_deleted(handle_))
                    ++handle_.idx_;
        }

        //! get the face the iterator refers to
        Face operator*() const override{ return handle_; }

        //! are two iterators equal?
        bool operator==(const FaceIterator& rhs) const
        {
            return (handle_ == rhs.handle_);
        }
        bool operator==(const MeshHandleIterator& other) const override
        {
            auto cast = dynamic_cast<const FaceIterator*>(&other);
            return cast && handle_ == cast->handle_;
        }

        //! are two iterators different?
        bool operator!=(const FaceIterator& rhs) const
        {
            return !operator==(rhs);
        }
        bool operator!=(const MeshHandleIterator& other) const override
        {
            auto cast = dynamic_cast<const FaceIterator*>(&other);
            return !cast || handle_ != cast->handle_;
        }

        //! pre-increment iterator
        FaceIterator& operator++() override
        {
            ++handle_.idx_;
            assert(mesh_);
            while (mesh_->has_garbage() && mesh_->is_valid(handle_) &&
                   mesh_->is_deleted(handle_))
                ++handle_.idx_;
            return *this;
        }

        //! post-increment iterator
        FaceIterator operator++(int)
        {
            FaceIterator tmp = *this;
            ++(*this);
            return tmp;
        }

        //! pre-decrement iterator
        FaceIterator& operator--()
        {
            --handle_.idx_;
            assert(mesh_);
            while (mesh_->has_garbage() && mesh_->is_valid(handle_) &&
                   mesh_->is_deleted(handle_))
                --handle_.idx_;
            return *this;
        }

    private:
        Face handle_;
        const SurfaceMesh* mesh_;
    };
>>>>>>> 660b7568

    //!@}
    //! \name Container Types
    //!@{

    template<class HandleT>
    class HandleContainer
    {
    public:
        HandleContainer(HandleIterator<HandleT> begin, HandleIterator<HandleT> end)
            : begin_(begin), end_(end)
        {
        }
        HandleIterator<HandleT> begin() const { return begin_; }
        HandleIterator<HandleT> end() const { return end_; }

    private:
        HandleIterator<HandleT> begin_, end_;
    };

    //! helper class for iterating through all vertices using range-based
    //! for-loops. \sa vertices()
    using VertexContainer = HandleContainer<Vertex>;

    //! helper class for iterating through all halfedges using range-based
    //! for-loops. \sa halfedges()
    using HalfedgeContainer = HandleContainer<Halfedge>;

    //! helper class for iterating through all edges using range-based
    //! for-loops. \sa edges()
    using EdgeContainer = HandleContainer<Edge>;

    //! helper class for iterating through all faces using range-based
    //! for-loops. \sa faces()
    using FaceContainer = HandleContainer<Face>;

    //!@}
    //! \name Circulator Types
    //!@{

    class CirculatorLoopDetector
    {
    public:
        CirculatorLoopDetector(Halfedge start)
            : iter_count_(0), start_(start)
        {
        }
        void set_start(Halfedge new_start)
        {
            start_ = new_start;
            cancel();
        }
        void loop_detection(Halfedge current)
        {
            if (current == start_)
            {
                // Circulators are expected to circulate around start_
                cancel();
            }
            else if (++iter_count_ > 100 && !visited_.insert(current).second)
            {
                // any loops that don't contain start_ are an error in the mesh
                throw TopologyException("Loop detected in mesh!");
            }
        }
        void cancel()
        {
            if (iter_count_ > 0)
            {
                iter_count_ = 0;
                visited_.clear();
            }
        }
    private:
        size_t iter_count_;
        Halfedge start_;
        std::unordered_set<Halfedge> visited_;
    };

    //! this class circulates through all one-ring neighbors of a vertex.
    //! it also acts as a container-concept for C++11 range-based for loops.
    //! \sa HalfedgeAroundVertexCirculator, vertices(Vertex)
    class VertexAroundVertexCirculator
    {
    public:
        //! default constructor
        VertexAroundVertexCirculator(const SurfaceMesh* mesh, Vertex v)
            : mesh_(mesh), halfedge_(mesh_->halfedge(v)), is_active_(true), loop_helper_(halfedge_)
        {
        }

        //! are two circulators equal?
        bool operator==(const VertexAroundVertexCirculator& rhs) const
        {
            assert(mesh_ == rhs.mesh_);
            return (is_active_ && (halfedge_ == rhs.halfedge_));
        }

        //! are two circulators different?
        bool operator!=(const VertexAroundVertexCirculator& rhs) const
        {
            return !operator==(rhs);
        }

        //! pre-increment (rotate couter-clockwise)
        VertexAroundVertexCirculator& operator++()
        {
            assert(halfedge_.is_valid());
            halfedge_ = mesh_->ccw_rotated_halfedge(halfedge_);
            is_active_ = true;
            loop_helper_.loop_detection(halfedge_);
            return *this;
        }

        //! pre-decrement (rotate clockwise)
        VertexAroundVertexCirculator& operator--()
        {
            assert(halfedge_.is_valid());
            halfedge_ = mesh_->cw_rotated_halfedge(halfedge_);
            loop_helper_.cancel();
            return *this;
        }

        //! get the vertex the circulator refers to
        Vertex operator*() const
        {
            return mesh_->to_vertex(halfedge_);
        }

        //! cast to bool: true if vertex is not isolated
        operator bool() const { return halfedge_.is_valid(); }

        //! return current halfedge
        Halfedge halfedge() const { return halfedge_; }

        // helper for C++11 range-based for-loops
        VertexAroundVertexCirculator& begin()
        {
            is_active_ = !halfedge_.is_valid();
            return *this;
        }
        // helper for C++11 range-based for-loops
        VertexAroundVertexCirculator& end()
        {
            is_active_ = true;
            return *this;
        }

    private:
        const SurfaceMesh* mesh_;
        Halfedge halfedge_;
        bool is_active_; // helper for C++11 range-based for-loops
        CirculatorLoopDetector loop_helper_;
    };

    //! this class circulates through all outgoing halfedges of a vertex.
    //! it also acts as a container-concept for C++11 range-based for loops.
    //! \sa VertexAroundVertexCirculator, halfedges(Vertex)
    class HalfedgeAroundVertexCirculator
    {
    public:
        //! default constructor
        HalfedgeAroundVertexCirculator(const SurfaceMesh* mesh, Vertex v)
            : mesh_(mesh), halfedge_(mesh_->halfedge(v)), is_active_(true), loop_helper_(halfedge_)
        {
        }

        //! are two circulators equal?
        bool operator==(const HalfedgeAroundVertexCirculator& rhs) const
        {
            assert(mesh_ == rhs.mesh_);
            return (is_active_ && (halfedge_ == rhs.halfedge_));
        }

        //! are two circulators different?
        bool operator!=(const HalfedgeAroundVertexCirculator& rhs) const
        {
            return !operator==(rhs);
        }

        //! pre-increment (rotate couter-clockwise)
        HalfedgeAroundVertexCirculator& operator++()
        {
            if (!halfedge_.is_valid())
                throw InvalidInputException("Tried to iterate over Halfedges of isolated vertex!");
            halfedge_ = mesh_->ccw_rotated_halfedge(halfedge_);
            is_active_ = true;
            loop_helper_.loop_detection(halfedge_);
            return *this;
        }

        //! pre-decrement (rotate clockwise)
        HalfedgeAroundVertexCirculator& operator--()
        {
            if (!halfedge_.is_valid())
                throw InvalidInputException("Tried to iterate over Halfedges of isolated vertex!");
            halfedge_ = mesh_->cw_rotated_halfedge(halfedge_);
            loop_helper_.cancel();
            return *this;
        }

        //! get the halfedge the circulator refers to
        Halfedge operator*() const { return halfedge_; }

        //! cast to bool: true if vertex is not isolated
        operator bool() const { return halfedge_.is_valid(); }

        // helper for C++11 range-based for-loops
        HalfedgeAroundVertexCirculator& begin()
        {
            is_active_ = !halfedge_.is_valid();
            return *this;
        }
        // helper for C++11 range-based for-loops
        HalfedgeAroundVertexCirculator& end()
        {
            is_active_ = true;
            return *this;
        }

    private:
        const SurfaceMesh* mesh_;
        Halfedge halfedge_;
        bool is_active_; // helper for C++11 range-based for-loops
        CirculatorLoopDetector loop_helper_;
    };

    //! this class circulates through all incident faces of a vertex.
    //! it also acts as a container-concept for C++11 range-based for loops.
    //! \sa VertexAroundVertexCirculator, HalfedgeAroundVertexCirculator, faces(Vertex)
    class FaceAroundVertexCirculator
    {
    public:
        //! construct with mesh and vertex (vertex should not be isolated!)
        FaceAroundVertexCirculator(const SurfaceMesh* m, Vertex v)
            : mesh_(m), halfedge_(mesh_->halfedge(v)), is_active_(true), loop_helper_(Halfedge())
        {
            if (halfedge_.is_valid() && mesh_->is_boundary(halfedge_))
            {
                try
                {
                    operator++();
                    loop_helper_.set_start(halfedge_);
                }
                catch(const TopologyException&)
                {
                    std::cerr << "Warning: Isolated Vertex is not detected as isolated!" << std::endl;
                    halfedge_ = Halfedge();
                }
            }
        }

        //! are two circulators equal?
        bool operator==(const FaceAroundVertexCirculator& rhs) const
        {
            assert(mesh_ == rhs.mesh_);
            return (is_active_ && (halfedge_ == rhs.halfedge_));
        }

        //! are two circulators different?
        bool operator!=(const FaceAroundVertexCirculator& rhs) const
        {
            return !operator==(rhs);
        }

        //! pre-increment (rotates counter-clockwise)
        FaceAroundVertexCirculator& operator++()
        {
            if (!halfedge_.is_valid())
                throw InvalidInputException("Tried to iterate over Faces of isolated vertex!");
            do
            {
                halfedge_ = mesh_->ccw_rotated_halfedge(halfedge_);
                loop_helper_.loop_detection(halfedge_);
            } while (mesh_->is_boundary(halfedge_));
            is_active_ = true;
            return *this;
        }

        //! pre-decrement (rotate clockwise)
        FaceAroundVertexCirculator& operator--()
        {
            assert(halfedge_.is_valid());
            do
                halfedge_ = mesh_->cw_rotated_halfedge(halfedge_);
            while (mesh_->is_boundary(halfedge_));
            loop_helper_.cancel();
            return *this;
        }

        //! get the face the circulator refers to
        Face operator*() const
        {
            assert(halfedge_.is_valid());
            return mesh_->face(halfedge_);
        }

        //! cast to bool: true if vertex is not isolated
        operator bool() const { return halfedge_.is_valid(); }

        // helper for C++11 range-based for-loops
        FaceAroundVertexCirculator& begin()
        {
            is_active_ = !halfedge_.is_valid();
            return *this;
        }
        // helper for C++11 range-based for-loops
        FaceAroundVertexCirculator& end()
        {
            is_active_ = true;
            return *this;
        }

    private:
        const SurfaceMesh* mesh_;
        Halfedge halfedge_;
        bool is_active_; // helper for C++11 range-based for-loops
        CirculatorLoopDetector loop_helper_;
    };

    //! this class circulates through the vertices of a face.
    //! it also acts as a container-concept for C++11 range-based for loops.
    //! \sa HalfedgeAroundFaceCirculator, vertices(Face)
    class VertexAroundFaceCirculator
    {
    public:
        //! default constructor
        VertexAroundFaceCirculator(const SurfaceMesh* m, Face f)
            : mesh_(m), halfedge_(mesh_->halfedge(f)), is_active_(true), loop_helper_(halfedge_)
        {
        }

        //! are two circulators equal?
        bool operator==(const VertexAroundFaceCirculator& rhs) const
        {
            assert(mesh_ == rhs.mesh_);
            return (is_active_ && (halfedge_ == rhs.halfedge_));
        }

        //! are two circulators different?
        bool operator!=(const VertexAroundFaceCirculator& rhs) const
        {
            return !operator==(rhs);
        }

        //! pre-increment (rotates counter-clockwise)
        VertexAroundFaceCirculator& operator++()
        {
            assert(halfedge_.is_valid());
            halfedge_ = mesh_->next_halfedge(halfedge_);
            is_active_ = true;
            loop_helper_.loop_detection(halfedge_);
            return *this;
        }

        //! pre-decrement (rotates clockwise)
        VertexAroundFaceCirculator& operator--()
        {
            assert(halfedge_.is_valid());
            halfedge_ = mesh_->prev_halfedge(halfedge_);
            loop_helper_.cancel();
            return *this;
        }

        //! get the vertex the circulator refers to
        Vertex operator*() const
        {
            assert(halfedge_.is_valid());
            return mesh_->to_vertex(halfedge_);
        }

        // helper for C++11 range-based for-loops
        VertexAroundFaceCirculator& begin()
        {
            is_active_ = false;
            return *this;
        }
        // helper for C++11 range-based for-loops
        VertexAroundFaceCirculator& end()
        {
            is_active_ = true;
            return *this;
        }

    private:
        const SurfaceMesh* mesh_;
        Halfedge halfedge_;
        bool is_active_; // helper for C++11 range-based for-loops
        CirculatorLoopDetector loop_helper_;
    };

    //! this class circulates through all halfedges of a face.
    //! it also acts as a container-concept for C++11 range-based for loops.
    //! \sa VertexAroundFaceCirculator, halfedges(Face)
    class HalfedgeAroundFaceCirculator
    {
    public:
        //! default constructur
        HalfedgeAroundFaceCirculator(const SurfaceMesh* m, Face f)
            : mesh_(m), halfedge_(mesh_->halfedge(f)), is_active_(true), loop_helper_(halfedge_)
        {}
        HalfedgeAroundFaceCirculator(const SurfaceMesh* m, Halfedge start)
            : mesh_(m), halfedge_(start), is_active_(true), loop_helper_(halfedge_)
        {}

        //! are two circulators equal?
        bool operator==(const HalfedgeAroundFaceCirculator& rhs) const
        {
            assert(mesh_ == rhs.mesh_);
            return (is_active_ && (halfedge_ == rhs.halfedge_));
        }

        //! are two circulators different?
        bool operator!=(const HalfedgeAroundFaceCirculator& rhs) const
        {
            return !operator==(rhs);
        }

        //! pre-increment (rotates counter-clockwise)
        HalfedgeAroundFaceCirculator& operator++()
        {
            assert(halfedge_.is_valid());
            halfedge_ = mesh_->next_halfedge(halfedge_);
            is_active_ = true;
            loop_helper_.loop_detection(halfedge_);
            return *this;
        }

        //! pre-decrement (rotates clockwise)
        HalfedgeAroundFaceCirculator& operator--()
        {
            assert(halfedge_.is_valid());
            halfedge_ = mesh_->prev_halfedge(halfedge_);
            loop_helper_.cancel();
            return *this;
        }

        //! get the halfedge the circulator refers to
        Halfedge operator*() const { return halfedge_; }

        // helper for C++11 range-based for-loops
        HalfedgeAroundFaceCirculator& begin()
        {
            is_active_ = false;
            return *this;
        }
        // helper for C++11 range-based for-loops
        HalfedgeAroundFaceCirculator& end()
        {
            is_active_ = true;
            return *this;
        }

    private:
        const SurfaceMesh* mesh_;
        Halfedge halfedge_;
        bool is_active_; // helper for C++11 range-based for-loops
        CirculatorLoopDetector loop_helper_;
    };

    //!@}
    //! \name Construction, destruction, assignment
    //!@{

    //! default constructor
    SurfaceMesh();

    //! destructor
    virtual ~SurfaceMesh() = default;

    //! copy constructor: copies \p rhs to \p *this. performs a deep copy of all
    //! properties.
    SurfaceMesh(const SurfaceMesh& rhs) { operator=(rhs); }

    //! move constructor: moves \p rhs to \p *this.
    SurfaceMesh(SurfaceMesh&& rhs) = default;

    //! assign \p rhs to \p *this. performs a deep copy of all properties.
    SurfaceMesh& operator=(const SurfaceMesh& rhs);

    //! move assign \p rhs to \p *this.
    SurfaceMesh& operator=(SurfaceMesh&& rhs) = default;

    //! assign \p rhs to \p *this. does not copy custom properties.
    SurfaceMesh& assign(const SurfaceMesh& rhs);

    //!@}
    //! \name File IO
    //!@{

    //! \brief Read mesh from file \p filename controlled by \p flags
    //! \details File extension determines file type. Supported formats and
    //! vertex attributes (a=ASCII, b=binary):
    //!
    //! Format | ASCII | Binary | Normals | Colors | Texcoords
    //! -------|-------|--------|---------|--------|----------
    //! OFF    | yes   | yes    | a / b   | a      | a / b
    //! OBJ    | yes   | no     | a       | no     | no
    //! STL    | yes   | yes    | no      | no     | no
    //! PLY    | yes   | yes    | no      | no     | no
    //! PMP    | no    | yes    | no      | no     | no
    //! XYZ    | yes   | no     | a       | no     | no
    //! AGI    | yes   | no     | a       | a      | no
    //!
    //! In addition, the OBJ and PMP formats support reading per-halfedge
    //! texture coordinates.
    void read(const std::string& filename, const IOFlags& flags = IOFlags());

    //! \brief Write mesh to file \p filename controlled by \p flags
    //! \details File extension determines file type. Supported formats and
    //! vertex attributes (a=ASCII, b=binary):
    //!
    //! Format | ASCII | Binary | Normals | Colors | Texcoords
    //! -------|-------|--------|---------|--------|----------
    //! OFF    | yes   | yes    | a       | a      | a
    //! OBJ    | yes   | no     | a       | no     | no
    //! STL    | yes   | no     | no      | no     | no
    //! PLY    | yes   | yes    | no      | no     | no
    //! PMP    | no    | yes    | no      | no     | no
    //! XYZ    | yes   | no     | a       | no     | no
    //!
    //! In addition, the OBJ and PMP formats support writing per-halfedge
    //! texture coordinates.
    void write(const std::string& filename,
               const IOFlags& flags = IOFlags()) const;

    void read(const HighFive::Group& group);
    void write(HighFive::Group& group) const;

    //! \brief write content of the mesh into \p group and shallow_clear() the mesh.
    void unload(HighFive::Group& group);
    //! \brief restore content of the mesh after a call to unload( \p group ).
    void restore(const HighFive::Group& group);

    //!@}
    //! \name Add new elements by hand
    //!@{

    //! add a new vertex with position \p p
    Vertex add_vertex(const Point& p);

    //! \brief Add a new face with vertex list \p vertices
    //! \throw TopologyException in case a topological error occurs.
    //! \sa add_triangle, add_quad
    Face add_face(const std::vector<Vertex>& vertices);

    //! add a new triangle connecting vertices \p v0, \p v1, \p v2
    //! \sa add_face, add_quad
    Face add_triangle(Vertex v0, Vertex v1, Vertex v2);

    //! add a new quad connecting vertices \p v0, \p v1, \p v2, \p v3
    //! \sa add_triangle, add_face
    Face add_quad(Vertex v0, Vertex v1, Vertex v2, Vertex v3);

    //!@}
    //! \name Memory Management
    //!@{

    //! returns number of (deleted and valid) vertices in the mesh
    size_t vertices_size() const { return vprops_.size(); }

    //! returns number of (deleted and valid) halfedges in the mesh
    size_t halfedges_size() const { return hprops_.size(); }

    //! returns number of (deleted and valid) edges in the mesh
    size_t edges_size() const { return eprops_.size(); }

    //! returns number of (deleted and valid) faces in the mesh
    size_t faces_size() const { return fprops_.size(); }

    //! returns number of vertices in the mesh
    size_t n_vertices() const { return vertices_size() - deleted_vertices_; }

    //! returns number of halfedge in the mesh
    size_t n_halfedges() const { return halfedges_size() - 2 * deleted_edges_; }

    //! returns number of edges in the mesh
    size_t n_edges() const { return edges_size() - deleted_edges_; }

    //! returns number of faces in the mesh
    size_t n_faces() const { return faces_size() - deleted_faces_; }

    //! returns true if the mesh is empty, i.e., has no vertices
    bool is_empty() const { return n_vertices() == 0; }

    //! clear mesh: remove all vertices, edges, faces
    virtual void clear();

    //! shallow clear mesh: remove the content of all properties (including positions and connectivity),
    //! but keep the properties themselves.
    //! \details This is useful after calling unload() and a subsequent restore(), if you want to save
    //! memory. Can be undone by calling restore() again.
    //!
    //! Note that the n_faces() etc. methods will still return the correct values.
    void shallow_clear();

    //! remove unused memory from vectors
    void free_memory();

    //! \brief reserve memory (mainly used in file readers)
    //! \details Passing in zero for any parameter will attempt to calculate
    //! that value using Euler's formula.
    void reserve(size_t nvertices = 0, size_t nedges = 0, size_t nfaces = 0);

    //! remove deleted elements
    void garbage_collection();

    //! returns whether vertex \p v is deleted
    //! \sa garbage_collection()
    bool is_deleted(Vertex v) const { return vdeleted_[v]; }

    //! returns whether halfedge \p h is deleted
    //! \sa garbage_collection()
    bool is_deleted(Halfedge h) const { return edeleted_[h.edge()]; }

    //! returns whether edge \p e is deleted
    //! \sa garbage_collection()
    bool is_deleted(Edge e) const { return edeleted_[e]; }

    //! returns whether face \p f is deleted
    //! \sa garbage_collection()
    bool is_deleted(Face f) const { return fdeleted_[f]; }

    //! return whether vertex \p v is valid, i.e. the index is stores
    //! it within the array bounds.
    bool is_valid(Vertex v) const { return v.idx() < vertices_size(); }

    //! return whether halfedge \p h is valid, i.e. the index is stores it
    //! within the array bounds.
    bool is_valid(Halfedge h) const { return h.idx() < halfedges_size(); }

    //! return whether edge \p e is valid, i.e. the index is stores it within the array bounds.
    bool is_valid(Edge e) const { return e.idx() < edges_size(); }

    //! returns whether the face \p f is valid.
    bool is_valid(Face f) const { return f.idx() < faces_size(); }

    //!@}
    //! \name Low-level connectivity
    //!@{

    //! returns an outgoing halfedge of vertex \p v.
    //! if \p v is a boundary vertex this will be a boundary halfedge.
    Halfedge halfedge(Vertex v) const { return vconn_[v].halfedge_; }

    //! set the outgoing halfedge of vertex \p v to \p h
    void set_halfedge(Vertex v, Halfedge h) { vconn_[v].halfedge_ = h; }

    //! returns whether \p v is a boundary vertex
    bool is_boundary(Vertex v) const
    {
        Halfedge h(halfedge(v));
        return (!(h.is_valid() && face(h).is_valid()));
    }

    //! returns whether \p v is isolated, i.e., not incident to any edge
    bool is_isolated(Vertex v) const { return !halfedge(v).is_valid(); }

    //! returns whether \p v is a manifold vertex (not incident to several patches)
    bool is_manifold(Vertex v) const
    {
        // The vertex is non-manifold if more than one gap exists, i.e.
        // more than one outgoing boundary halfedge.
        int n(0);
        HalfedgeAroundVertexCirculator hit = halfedges(v), hend = hit;
        if (hit)
            do
            {
                if (is_boundary(*hit))
                    ++n;
            } while (++hit != hend);
        return n < 2;
    }

    //! returns the vertex the halfedge \p h points to
    inline Vertex to_vertex(Halfedge h) const { return hconn_[h].vertex_; }

    //! returns the vertex the halfedge \p h emanates from
    inline Vertex from_vertex(Halfedge h) const
    {
        return to_vertex(h.opposite());
    }

    //! sets the vertex the halfedge \p h points to to \p v
    inline void set_vertex(Halfedge h, Vertex v) { hconn_[h].vertex_ = v; }

    //! returns the face incident to halfedge \p h
    Face face(Halfedge h) const { return hconn_[h].face_; }

    //! sets the incident face to halfedge \p h to \p f
    void set_face(Halfedge h, Face f) { hconn_[h].face_ = f; }

    //! returns the next halfedge within the incident face
    inline Halfedge next_halfedge(Halfedge h) const
    {
        return hconn_[h].next_halfedge_;
    }

    //! sets the next halfedge of \p h within the face to \p nh
    inline void set_next_halfedge(Halfedge h, Halfedge nh)
    {
        hconn_[h].next_halfedge_ = nh;
        hconn_[nh].prev_halfedge_ = h;
    }

    //! sets the previous halfedge of \p h and the next halfedge of \p ph to \p nh
    inline void set_prev_halfedge(Halfedge h, Halfedge ph)
    {
        hconn_[h].prev_halfedge_ = ph;
        hconn_[ph].next_halfedge_ = h;
    }

    //! returns the previous halfedge within the incident face
    inline Halfedge prev_halfedge(Halfedge h) const
    {
        return hconn_[h].prev_halfedge_;
    }

    //! returns the opposite halfedge of \p h
    inline Halfedge opposite_halfedge(Halfedge h) const
    {
        return h.opposite();
    }

    //! returns the halfedge that is rotated counter-clockwise around the
    //! start vertex of \p h. it is the opposite halfedge of the previous
    //! halfedge of \p h.
    inline Halfedge ccw_rotated_halfedge(Halfedge h) const
    {
        return prev_halfedge(h).opposite();
    }

    //! returns the halfedge that is rotated clockwise around the start
    //! vertex of \p h. it is the next halfedge of the opposite halfedge of
    //! \p h.
    inline Halfedge cw_rotated_halfedge(Halfedge h) const
    {
        return next_halfedge(h.opposite());
    }

    //! return the edge that contains halfedge \p h as one of its two
    //! halfedges.
    inline Edge edge(Halfedge h) const { return h.edge(); }

    //! returns whether h is a boundary halfege, i.e., if its face does not exist.
    inline bool is_boundary(Halfedge h) const { return !face(h).is_valid(); }

    //! returns the \p i'th halfedge of edge \p e. \p i has to be 0 or 1.
    inline Halfedge halfedge(Edge e, unsigned int i = 0) const
    {
        return e.halfedge(i);
    }

    //! returns the \p i'th vertex of edge \p e. \p i has to be 0 or 1.
    inline Vertex vertex(Edge e, unsigned int i) const
    {
        assert(i <= 1);
        return to_vertex(e.halfedge(i));
    }

    //! returns the face incident to the \p i'th halfedge of edge \p e. \p i has to be 0 or 1.
    Face face(Edge e, unsigned int i) const
    {
        assert(i <= 1);
        return face(e.halfedge(i));
    }

    //! returns whether \p e is a boundary edge, i.e., if one of its
    //! halfedges is a boundary halfedge.
    bool is_boundary(Edge e) const
    {
        return (is_boundary(e.halfedge(0)) || is_boundary(e.halfedge(1)));
    }

    //! returns a halfedge of face \p f
    Halfedge halfedge(Face f) const { return fconn_[f].halfedge_; }

    //! sets the halfedge of face \p f to \p h
    void set_halfedge(Face f, Halfedge h) { fconn_[f].halfedge_ = h; }

    //! returns whether \p f is a boundary face, i.e., it one of its edges is a boundary edge.
    bool is_boundary(Face f) const
    {
        Halfedge h = halfedge(f);
        Halfedge hh = h;
        do
        {
            if (is_boundary(h.opposite()))
                return true;
            h = next_halfedge(h);
        } while (h != hh);
        return false;
    }

    //!@}
    //! \name Property handling
    //!@{

    //! add a object property of type \p T with name \p name and default value \p t.
    //! fails if a property named \p name exists already, since the name has to
    //! be unique. in this case it returns an invalid property
    template <class T>
    T& add_object_property(const std::string& name, const T t = T())
    {
        return oprops_.add<T>(name, t)[0];
    }

    //! get the object property named \p name of type \p T. returns an invalid
    //! Property if the property does not exist or if the type does not
    //! match.
    template <class T>
    boost::optional<T&> get_object_property(const std::string& name)
    {
        auto prop = oprops_.get<T>(name);
        return prop ? boost::optional<T&>(prop[0]) : boost::none;
    }
    //! get the object property named \p name of type \p T. returns an invalid
    //! Property if the property does not exist or if the type does not
    //! match.
    template <class T>
    boost::optional<const T&> get_object_property(const std::string& name) const
    {
        auto prop = oprops_.get<T>(name);
        return prop ? boost::optional<const T&>(prop[0]) : boost::none;
    }

    //! if a object property of type \p T with name \p name exists, it is
    //! returned.  otherwise this property is added (with default value \p t)
    template <class T>
    T& object_property(const std::string& name, const T t = T())
    {
        return oprops_.get_or_add<T>(name, t)[0];
    }

    //! remove the object property \p p
    template <class T>
    void remove_object_property(Property<T>& p)
    {
        oprops_.remove(p);
    }
    template <class T>
    void remove_object_property(const std::string& name)
    {
        auto p = get_object_property<T>(name);
        remove_object_property(p);
    }

    //! get the type_info \p T of face property named \p name. returns an
    //! typeid(void) if the property does not exist or if the type does not
    //! match.
    const std::type_info& get_object_propertyType(const std::string& name)
    {
        return oprops_.get_type(name);
    }

    //! returns the names of all face properties
    std::vector<std::string> object_properties() const
    {
        return oprops_.properties();
    }

    //! add a vertex property of type \p T with name \p name and default
    //! value \p t. fails if a property named \p name exists already,
    //! since the name has to be unique. in this case it returns an
    //! invalid property
    template <class T>
    VertexProperty<T> add_vertex_property(const std::string& name,
                                          const T t = T())
    {
        return VertexProperty<T>(vprops_.add<T>(name, t));
    }

    //! get the vertex property named \p name of type \p T. returns an
    //! invalid VertexProperty if the property does not exist or if the
    //! type does not match.
    template <class T>
    VertexProperty<T> get_vertex_property(const std::string& name)
    {
        return VertexProperty<T>(vprops_.get<T>(name));
    }

    //! get the vertex property named \p name of type \p T. returns an
    //! invalid VertexProperty if the property does not exist or if the
    //! type does not match.
    template <class T>
    VertexConstProperty<T> get_vertex_property(const std::string& name) const
    {
        return VertexConstProperty<T>(vprops_.get<T>(name));
    }

    //! if a vertex property of type \p T with name \p name exists, it is
    //! returned. otherwise this property is added (with default value \c
    //! t)
    template <class T>
    VertexProperty<T> vertex_property(const std::string& name, const T t = T())
    {
        return VertexProperty<T>(vprops_.get_or_add<T>(name, t));
    }

    //! remove the vertex property \p p
    template <class T>
    void remove_vertex_property(VertexProperty<T>& p)
    {
        vprops_.remove(p);
    }
    template <class T>
    void remove_vertex_property(const std::string& name)
    {
        auto p = get_vertex_property<T>(name);
        remove_vertex_property(p);
    }

    //! does the mesh have a vertex property with name \p name?
    bool has_vertex_property(const std::string& name) const
    {
        return vprops_.exists(name);
    }

    //! add a halfedge property of type \p T with name \p name and default
    //! value \p t.  fails if a property named \p name exists already,
    //! since the name has to be unique. in this case it returns an
    //! invalid property.
    template <class T>
    HalfedgeProperty<T> add_halfedge_property(const std::string& name,
                                              const T t = T())
    {
        return HalfedgeProperty<T>(hprops_.add<T>(name, t));
    }

    //! add a edge property of type \p T with name \p name and default
    //! value \p t.  fails if a property named \p name exists already,
    //! since the name has to be unique.  in this case it returns an
    //! invalid property.
    template <class T>
    EdgeProperty<T> add_edge_property(const std::string& name, const T t = T())
    {
        return EdgeProperty<T>(eprops_.add<T>(name, t));
    }

    //! get the halfedge property named \p name of type \p T. returns an
    //! invalid VertexProperty if the property does not exist or if the
    //! type does not match.
    template <class T>
    HalfedgeProperty<T> get_halfedge_property(const std::string& name)
    {
        return HalfedgeProperty<T>(hprops_.get<T>(name));
    }

    //! get the halfedge property named \p name of type \p T. returns an
    //! invalid VertexProperty if the property does not exist or if the
    //! type does not match.
    template <class T>
    HalfedgeConstProperty<T> get_halfedge_property(const std::string& name) const
    {
        return HalfedgeConstProperty<T>(hprops_.get<T>(name));
    }

    //! get the edge property named \p name of type \p T. returns an
    //! invalid VertexProperty if the property does not exist or if the
    //! type does not match.
    template <class T>
    EdgeProperty<T> get_edge_property(const std::string& name)
    {
        return EdgeProperty<T>(eprops_.get<T>(name));
    }

    //! get the edge property named \p name of type \p T. returns an
    //! invalid VertexProperty if the property does not exist or if the
    //! type does not match.
    template <class T>
    EdgeConstProperty<T> get_edge_property(const std::string& name) const
    {
        return EdgeConstProperty<T>(eprops_.get<T>(name));
    }

    //! if a halfedge property of type \p T with name \p name exists, it is
    //! returned.  otherwise this property is added (with default value \c
    //! t)
    template <class T>
    HalfedgeProperty<T> halfedge_property(const std::string& name,
                                          const T t = T())
    {
        return HalfedgeProperty<T>(hprops_.get_or_add<T>(name, t));
    }

    //! if an edge property of type \p T with name \p name exists, it is
    //! returned.  otherwise this property is added (with default value \c
    //! t)
    template <class T>
    EdgeProperty<T> edge_property(const std::string& name, const T t = T())
    {
        return EdgeProperty<T>(eprops_.get_or_add<T>(name, t));
    }

    //! remove the halfedge property \p p
    template <class T>
    void remove_halfedge_property(HalfedgeProperty<T>& p)
    {
        hprops_.remove(p);
    }
    template <class T>
    void remove_halfedge_property(const std::string& name)
    {
        auto p = get_halfedge_property<T>(name);
        remove_halfedge_property(p);
    }

    //! does the mesh have a halfedge property with name \p name?
    bool has_halfedge_property(const std::string& name) const
    {
        return hprops_.exists(name);
    }

    //! remove the edge property \p p
    template <class T>
    void remove_edge_property(EdgeProperty<T>& p)
    {
        eprops_.remove(p);
    }
    template <class T>
    void remove_edge_property(const std::string& name)
    {
        auto p = get_edge_property<T>(name);
        remove_edge_property(p);
    }

    //! does the mesh have an edge property with name \p name?
    bool has_edge_property(const std::string& name) const
    {
        return eprops_.exists(name);
    }

    //! get the type_info \p T of halfedge property named \p name. returns an
    //! typeid(void) if the property does not exist or if the type does not
    //! match.
    const std::type_info& get_halfedge_property_type(const std::string& name)
    {
        return hprops_.get_type(name);
    }

    //! get the type_info \p T of vertex property named \p name. returns an
    //! typeid(void) if the property does not exist or if the type does not
    //! match.
    const std::type_info& get_vertex_property_type(const std::string& name)
    {
        return vprops_.get_type(name);
    }

    //! get the type_info \p T of edge property named \p name. returns an
    //! typeid(void) if the property does not exist or if the type does not
    //! match.
    const std::type_info& get_edge_property_type(const std::string& name)
    {
        return eprops_.get_type(name);
    }

    //! returns the names of all vertex properties
    std::vector<std::string> vertex_properties() const
    {
        return vprops_.properties();
    }

    //! returns the names of all halfedge properties
    std::vector<std::string> halfedge_properties() const
    {
        return hprops_.properties();
    }

    //! returns the names of all edge properties
    std::vector<std::string> edge_properties() const
    {
        return eprops_.properties();
    }

    //! add a face property of type \p T with name \p name and default value \c
    //! t.  fails if a property named \p name exists already, since the name has
    //! to be unique.  in this case it returns an invalid property
    template <class T>
    FaceProperty<T> add_face_property(const std::string& name, const T t = T())
    {
        return FaceProperty<T>(fprops_.add<T>(name, t));
    }

    //! get the face property named \p name of type \p T. returns an invalid
    //! VertexProperty if the property does not exist or if the type does not
    //! match.
    template <class T>
    FaceProperty<T> get_face_property(const std::string& name)
    {
        return FaceProperty<T>(fprops_.get<T>(name));
    }

    //! get the face property named \p name of type \p T. returns an invalid
    //! VertexProperty if the property does not exist or if the type does not
    //! match.
    template <class T>
    FaceConstProperty<T> get_face_property(const std::string& name) const
    {
        return FaceConstProperty<T>(fprops_.get<T>(name));
    }

    //! if a face property of type \p T with name \p name exists, it is
    //! returned.  otherwise this property is added (with default value \p t)
    template <class T>
    FaceProperty<T> face_property(const std::string& name, const T t = T())
    {
        return FaceProperty<T>(fprops_.get_or_add<T>(name, t));
    }

    //! remove the face property \p p
    template <class T>
    void remove_face_property(FaceProperty<T>& p)
    {
        fprops_.remove(p);
    }
    template <class T>
    void remove_face_property(const std::string& name)
    {
        auto p = get_face_property<T>(name);
        remove_face_property(p);
    }

    //! does the mesh have a face property with name \p name?
    bool has_face_property(const std::string& name) const
    {
        return fprops_.exists(name);
    }

    //! get the type_info \p T of face property named \p name . returns an
    //! typeid(void) if the property does not exist or if the type does not
    //! match.
    const std::type_info& get_face_property_type(const std::string& name)
    {
        return fprops_.get_type(name);
    }

    //! returns the names of all face properties
    std::vector<std::string> face_properties() const
    {
        return fprops_.properties();
    }

    //! prints the names of all properties
    void property_stats() const;


    void copy_properties(const SurfaceMesh& src)
    {
        oprops_.copy(src.oprops_);
        vprops_.copy(src.vprops_);
        hprops_.copy(src.hprops_);
        eprops_.copy(src.eprops_);
        fprops_.copy(src.fprops_);
    }

    //! Generate a PropertyMap to copy face properties from \p src to faces in this mesh.
    //!
    //! \param src The source mesh. May be *this if you want to copy within the same mesh.
    PropertyMap<Face> gen_face_copy_map(const SurfaceMesh& src)
    {
        constexpr size_t OFFSET = 2; // connectivity, deleted
        return fprops_.gen_copy_map<Face>(src.fprops_, OFFSET);
    }
    //! \sa gen_face_copy_map()
    PropertyMap<Vertex> gen_vertex_copy_map(const SurfaceMesh& src)
    {
        constexpr size_t OFFSET = 3; // point, connectivity, deleted
        return vprops_.gen_copy_map<Vertex>(src.vprops_, OFFSET);
    }
    //! \sa gen_face_copy_map()
    PropertyMap<Edge> gen_edge_copy_map(const SurfaceMesh& src)
    {
        constexpr size_t OFFSET = 1; // deleted
        return eprops_.gen_copy_map<Edge>(src.eprops_, OFFSET);
    }
    //! \sa gen_face_copy_map()
    PropertyMap<Halfedge> gen_halfedge_copy_map(const SurfaceMesh& src)
    {
        constexpr size_t OFFSET = 1; // connectivity
        return hprops_.gen_copy_map<Halfedge>(src.hprops_, OFFSET);
    }

    //!@}
    //! \name Iterators and circulators
    //!@{

    //! returns start iterator for vertices
    VertexIterator vertices_begin() const
    {
        return VertexIterator(Vertex(0), this);
    }

    //! returns end iterator for vertices
    VertexIterator vertices_end() const
    {
        return VertexIterator(Vertex(vertices_size()), this);
    }

    //! returns vertex container for C++11 range-based for-loops
    VertexContainer vertices() const
    {
        return VertexContainer(vertices_begin(), vertices_end());
    }

    //! returns start iterator for halfedges
    HalfedgeIterator halfedges_begin() const
    {
        return HalfedgeIterator(Halfedge(0), this);
    }

    //! returns end iterator for halfedges
    HalfedgeIterator halfedges_end() const
    {
        return HalfedgeIterator(Halfedge(halfedges_size()), this);
    }

    //! returns halfedge container for C++11 range-based for-loops
    HalfedgeContainer halfedges() const
    {
        return HalfedgeContainer(halfedges_begin(), halfedges_end());
    }

    //! returns start iterator for edges
    EdgeIterator edges_begin() const { return EdgeIterator(Edge(0), this); }

    //! returns end iterator for edges
    EdgeIterator edges_end() const
    {
        return EdgeIterator(Edge(edges_size()), this);
    }

    //! returns edge container for C++11 range-based for-loops
    EdgeContainer edges() const
    {
        return EdgeContainer(edges_begin(), edges_end());
    }

    //! returns circulator for vertices around vertex \p v
    VertexAroundVertexCirculator vertices(Vertex v) const
    {
        return VertexAroundVertexCirculator(this, v);
    }

    //! returns circulator for outgoing halfedges around vertex \p v
    HalfedgeAroundVertexCirculator halfedges(Vertex v) const
    {
        return HalfedgeAroundVertexCirculator(this, v);
    }

    //! returns start iterator for faces
    FaceIterator faces_begin() const { return FaceIterator(Face(0), this); }

    //! returns end iterator for faces
    FaceIterator faces_end() const
    {
        return FaceIterator(Face(faces_size()), this);
    }

    //! returns face container for C++11 range-based for-loops
    FaceContainer faces() const
    {
        return FaceContainer(faces_begin(), faces_end());
    }

    //! returns circulator for faces around vertex \p v
    FaceAroundVertexCirculator faces(Vertex v) const
    {
        return FaceAroundVertexCirculator(this, v);
    }

    //! returns circulator for vertices of face \p f
    VertexAroundFaceCirculator vertices(Face f) const
    {
        return VertexAroundFaceCirculator(this, f);
    }

    //! returns circulator for halfedges of face \p f
    HalfedgeAroundFaceCirculator halfedges(Face f) const
    {
        return HalfedgeAroundFaceCirculator(this, f);
    }

    //! returns circulator for halfedges of a boundary "Face"
    HalfedgeAroundFaceCirculator boundary_circulator(Halfedge h) const
    {
        return HalfedgeAroundFaceCirculator(this, h);
    }

    //!@}
    //! \name Higher-level Topological Operations
    //!@{

    //! Subdivide the edge \p e = (v0,v1) by splitting it into the two edge
    //! (v0,p) and (p,v1). Note that this function does not introduce any
    //! other edge or faces. It simply splits the edge. Returns halfedge that
    //! points to \p p.
    //! \sa insert_vertex(Edge, Vertex)
    //! \sa insert_vertex(Halfedge, Vertex)
    Halfedge insert_vertex(Edge e, const Point& p)
    {
        return insert_vertex(e.halfedge(), add_vertex(p));
    }

    //! Subdivide the edge \p e = (v0,v1) by splitting it into the two edge
    //! (v0,v) and (v,v1). Note that this function does not introduce any
    //! other edge or faces. It simply splits the edge. Returns halfedge
    //! that points to \p p. \sa insert_vertex(Edge, Point) \sa
    //! insert_vertex(Halfedge, Vertex)
    Halfedge insert_vertex(Edge e, Vertex v)
    {
        return insert_vertex(e.halfedge(), v);
    }

    //! Subdivide the halfedge \p h = (v0,v1) by splitting it into the two halfedges
    //! (v0,v) and (v,v1). Note that this function does not introduce any
    //! other edge or faces. It simply splits the edge. Returns the halfedge
    //! that points from v1 to \p v.
    //! \sa insert_vertex(Edge, Point)
    //! \sa insert_vertex(Edge, Vertex)
    Halfedge insert_vertex(Halfedge h0, Vertex v);

    //! find the halfedge from start to end
    Halfedge find_halfedge(Vertex start, Vertex end) const;

    //! find the edge (a,b)
    Edge find_edge(Vertex a, Vertex b) const;

    //! returns whether the mesh a triangle mesh. this function simply tests
    //! each face, and therefore is not very efficient.
    //! \sa trianglate(), triangulate(Face)
    bool is_triangle_mesh() const;

    //! returns whether the mesh a quad mesh. this function simply tests
    //! each face, and therefore is not very efficient.
    bool is_quad_mesh() const;

    //! returns whether collapsing the halfedge \p v0v1 is topologically legal.
    //! \attention This function is only valid for triangle meshes.
    bool is_collapse_ok(Halfedge v0v1);

    //! Collapse the halfedge \p h by moving its start vertex into its target
    //! vertex. For non-boundary halfedges this function removes one vertex, three
    //! edges, and two faces. For boundary halfedges it removes one vertex, two
    //! edges and one face.
    //! \attention This function is only valid for triangle meshes.
    //! \attention Halfedge collapses might lead to invalid faces. Call
    //! is_collapse_ok(Halfedge) to be sure the collapse is legal.
    //! \attention The removed items are only marked as deleted. You have
    //! to call garbage_collection() to finally remove them.
    void collapse(Halfedge h);

    //! returns whether removing the edge \p e is topologically legal.
    bool is_removal_ok(Edge e);

    //! Remove edge and merge its two incident faces into one.
    //! This operation requires that the edge has two incident faces
    //! and that these two are not equal.
    bool remove_edge(Edge e);

    //! Split the face \p f by first adding point \p p to the mesh and then
    //! inserting edges between \p p and the vertices of \p f. For a triangle
    //! this is a standard one-to-three split.
    //! \sa split(Face, Vertex)
    Vertex split(Face f, const Point& p)
    {
        Vertex v = add_vertex(p);
        split(f, v);
        return v;
    }

    //! Split the face \p f by inserting edges between \p v and the vertices
    //! of \p f. For a triangle this is a standard one-to-three split.
    //! \sa split(Face, const Point&)
    void split(Face f, Vertex v);

    //! Split the edge \p e by first adding point \p p to the mesh and then
    //! connecting it to the two vertices of the adjacent triangles that are
    //! opposite to edge \p e. Returns the halfedge pointing to \p p that is
    //! created by splitting the existing edge \p e.
    //!
    //! \attention This function is only valid for triangle meshes.
    //! \sa split(Edge, Vertex)
    Halfedge split(Edge e, const Point& p) { return split(e, add_vertex(p)); }

    //! Split the edge \p e by connecting vertex \p v it to the two
    //! vertices of the adjacent triangles that are opposite to edge \c
    //! e. Returns the halfedge pointing to \p v that is created by splitting
    //! the existing edge \p e.
    //!
    //! \attention This function is only valid for triangle meshes.
    //! \sa split(Edge, Point)
    Halfedge split(Edge e, Vertex v);

    //! insert edge between the to-vertices v0 of \p h0 and v1 of \p h1.
    //! returns the new halfedge from v0 to v1.
    //! \attention \p h0 and \p h1 have to belong to the same face
    Halfedge insert_edge(Halfedge h0, Halfedge h1);

    //! Check whether flipping edge \p e is topologically
    //! \attention This function is only valid for triangle meshes.
    //! \sa flip(Edge)
    bool is_flip_ok(Edge e) const;

    //! Flip the edge \p e . Removes the edge \p e and add an edge between the
    //! two vertices opposite to edge \p e of the two incident triangles.
    //! \attention This function is only valid for triangle meshes.
    //! \attention Flipping an edge may result in a non-manifold mesh, hence check
    //! for yourself whether this operation is allowed or not!
    //! \sa is_flip_ok()
    void flip(Edge e);

    //! returns the valence (number of incident edges or neighboring
    //! vertices) of vertex \p v.
    size_t valence(Vertex v) const;

    //! returns the valence of face \p f (its number of vertices)
    size_t valence(Face f) const;

    //! returns the center of face \p f (average position of vertices)
    Point center(Face f) const;

    //! returns the center of edge \p e.
    Point center(Edge e) const
    {
        return (vpoint_[vertex(e, 0)] + vpoint_[vertex(e, 1)]) / 2;
    }

    //! attempts to fix non-manifold vertices by inserting a new vertex per connected patch
    void duplicate_non_manifold_vertices(bool print = true);

    //! removes any broken faces
    void remove_degenerate_faces(bool print = true);

    //! deletes the vertex \p v from the mesh
    void delete_vertex(Vertex v);

    //! deletes the edge \p e from the mesh
    void delete_edge(Edge e);

    //! deletes the face \p f from the mesh
    void delete_face(Face f);

    //! \brief deletes all flagged faces and restores consistency
    //! \details this is _a lot_ faster for deleting large, preferably connected regions of the
    //! mesh than individually calling delete_face for each face. This is because delete_face
    //! needs to return a consistent halfedge structure after every single remove, even if the
    //! restored parts will be removed during a later call.
    //! This method can remove all removable parts first, and only then restore consistency
    //! where it is actually necessary.
    //! Another advantage is that most parts of this can be parallelized with OpenMP, which would
    //! not work for delete_face.
    void delete_many_faces(const FaceProperty<bool>& faces);

    //! Split the mesh into subset meshes. face_dist and vertex_dist contain the index of the
    //! target mesh in output or PMP_MAX_INDEX if the face or vertex should not be copied.
    //! \attention All neighboring vertices and faces must be in the same subset. If your mesh
    //! does not meet this requirement, please duplicate faces/vertices until it does.
    void split_mesh(std::vector<SurfaceMesh>& output,
                    FaceProperty<IndexType>& face_dist,
                    VertexProperty<IndexType>& vertex_dist);

    //! Adds everything in the input meshes to the current mesh.
    void join_mesh(const std::vector<const SurfaceMesh*>& input);

    //! Unifies h0 and h1 into a single edge, combining adjacent vertices.
    //! Requires both halfedges to be boundary halfedges.
    // void stitch_boundary(Halfedge h0, Halfedge h1);

    //! are there any deleted entities?
    inline bool has_garbage() const { return has_garbage_; }

    //!@}
    //! \name Geometry-related Functions
    //!@{

    //! position of a vertex (read only)
    const Point& position(Vertex v) const { return vpoint_[v]; }

    //! position of a vertex
    Point& position(Vertex v) { return vpoint_[v]; }

    //! \return vector of point positions
    std::vector<Point>& positions() { return vpoint_.vector(); }

    //! \return vector of point positions
    const std::vector<Point>& positions() const { return vpoint_.vector(); }

    //! compute the bounding box of the object
    BoundingBox bounds() const;

    //! compute the length of edge \p e.
    Scalar edge_length(Edge e) const
    {
        return (vpoint_[vertex(e, 0)] - vpoint_[vertex(e, 1)]).norm();
    }

    //!@}

private:
    //! \name Connectivity Types
    //!@{

    //! This type stores the vertex connectivity
    struct VertexConnectivity
    {
        //! an outgoing halfedge per vertex (it will be a boundary halfedge
        //! for boundary vertices)
        Halfedge halfedge_;
    };

    //! This type stores the halfedge connectivity
    struct HalfedgeConnectivity
    {
        Face face_;              //!< face incident to halfedge
        Vertex vertex_;          //!< vertex the halfedge points to
        Halfedge next_halfedge_; //!< next halfedge
        Halfedge prev_halfedge_; //!< previous halfedge
    };

    //! This type stores the face connectivity
    //! \sa VertexConnectivity, HalfedgeConnectivity
    struct FaceConnectivity
    {
        Halfedge halfedge_; //!< a halfedge that is part of the face
    };

    //!@}

public:
    //! \name Allocate new elements
    //!@{

    //! \brief Allocate a new vertex, resize vertex properties accordingly.
    //! \throw AllocationException in case of failure to allocate a new vertex.
    Vertex new_vertex()
    {
        return new_vertices(1);
    }
    Vertex new_vertices(size_t n)
    {
        if (PMP_MAX_INDEX - 1 - n <= vertices_size())
        {
            auto what = "SurfaceMesh: cannot allocate vertex, max. index reached";
            throw AllocationException(what);
        }
        Vertex ret(vertices_size());
        vprops_.push_back(n);
        return ret;
    }

    //! \brief Allocate a new edge, resize edge and halfedge properties accordingly.
    //! \throw AllocationException in case of failure to allocate a new edge.
    Halfedge new_edge()
    {
        return new_edges(1);
    }
    Halfedge new_edges(size_t n)
    {
        if (PMP_MAX_INDEX - 1 - 2 * n <= halfedges_size())
        {
            auto what = "SurfaceMesh: cannot allocate edge, max. index reached";
            throw AllocationException(what);
        }

        Halfedge ret(halfedges_size());

        eprops_.push_back(n);
        hprops_.push_back(2 * n);

        return ret;
    }

    //! \brief Allocate a new edge, resize edge and halfedge properties accordingly.
    //! \throw AllocationException in case of failure to allocate a new edge.
    //! \param start starting Vertex of the new edge
    //! \param end end Vertex of the new edge
    Halfedge new_edge(Vertex start, Vertex end)
    {
        assert(start != end);

        Halfedge h0(new_edge());
        Halfedge h1(h0.opposite());

        set_vertex(h0, end);
        set_vertex(h1, start);

        return h0;
    }

    //! \brief Allocate a new face, resize face properties accordingly.
    //! \throw AllocationException in case of failure to allocate a new face.
    Face new_face()
    {
        return new_faces(1);
    }
    Face new_faces(size_t n)
    {
        if (PMP_MAX_INDEX - 1 - n <= faces_size())
        {
            auto what = "SurfaceMesh: cannot allocate face, max. index reached";
            throw AllocationException(what);
        }
        Face ret(faces_size());
        fprops_.push_back(n);
        return ret;
    }

    //!@}

private:
    //! \name Helper functions
    //!@{

    void initialize();

    //! make sure that the outgoing halfedge of vertex \p v is a boundary
    //! halfedge if \p v is a boundary vertex.
    void adjust_outgoing_halfedge(Vertex v);

    //! Helper for halfedge collapse
    void remove_edge_helper(Halfedge h);

    //! Helper for halfedge collapse
    void remove_loop_helper(Halfedge h);

    //!@}
    //! \name Private members
    //!@{

    friend SurfaceMeshIO;

    // property containers for each entity type and object
    PropertyContainer oprops_;
    PropertyContainer vprops_;
    PropertyContainer hprops_;
    PropertyContainer eprops_;
    PropertyContainer fprops_;

    // point coordinates
    VertexProperty<Point> vpoint_;

    // connectivity information
    VertexProperty<VertexConnectivity> vconn_;
    HalfedgeProperty<HalfedgeConnectivity> hconn_;
    FaceProperty<FaceConnectivity> fconn_;

    // markers for deleted entities
    VertexProperty<bool> vdeleted_;
    EdgeProperty<bool> edeleted_;
    FaceProperty<bool> fdeleted_;

    // numbers of deleted entities
    IndexType deleted_vertices_;
    IndexType deleted_edges_;
    IndexType deleted_faces_;

    // indicate garbage present
    bool has_garbage_;

    // helper data for add_face()
    typedef std::pair<Halfedge, Halfedge> NextCacheEntry;
    typedef std::vector<NextCacheEntry> NextCache;
    std::vector<Vertex> temp_face_vertices_;
    std::vector<Halfedge> add_face_halfedges_;
    std::vector<bool> add_face_is_new_;
    std::vector<bool> add_face_needs_adjust_;
    NextCache add_face_next_cache_;
    std::vector<Face> delete_incident_faces_;
    std::vector<Edge> delete_deleted_edges_;

    //!@}
};

//!@}

} // namespace pmp<|MERGE_RESOLUTION|>--- conflicted
+++ resolved
@@ -261,13 +261,8 @@
                 ++handle_.idx_;
         }
 
-<<<<<<< HEAD
         //! get the handle the iterator refers to
-        HandleT operator*() const { return handle_; }
-=======
-        //! get the vertex the iterator refers to
-        Vertex operator*() const override { return handle_; }
->>>>>>> 660b7568
+        HandleT operator*() const override { return handle_; }
 
         //! are two iterators equal?
         bool operator==(const HandleIterator<HandleT>& rhs) const
@@ -293,11 +288,7 @@
         }
 
         //! pre-increment iterator
-<<<<<<< HEAD
-        HandleIterator& operator++()
-=======
-        VertexIterator& operator++() override
->>>>>>> 660b7568
+        HandleIterator& operator++() override
         {
             ++handle_.idx_;
             while (mesh_->is_valid(handle_) && mesh_->is_deleted(handle_))
@@ -335,240 +326,17 @@
     //! this class iterates linearly over all halfedges
     //! \sa halfedges_begin(), halfedges_end()
     //! \sa VertexIterator, EdgeIterator, FaceIterator
-<<<<<<< HEAD
     using HalfedgeIterator = HandleIterator<Halfedge>;
-=======
-    class HalfedgeIterator : public lvr2::MeshHandleIterator<Halfedge>
-    {
-    public:
-        //! Default constructor
-        HalfedgeIterator(Halfedge h = Halfedge(),
-                         const SurfaceMesh* mesh = nullptr)
-            : handle_(h), mesh_(mesh)
-        {
-            if (mesh_ && mesh_->has_garbage())
-                while (mesh_->is_valid(handle_) && mesh_->is_deleted(handle_))
-                    ++handle_.idx_;
-        }
-
-        //! get the halfedge the iterator refers to
-        Halfedge operator*() const override { return handle_; }
-
-        //! are two iterators equal?
-        bool operator==(const HalfedgeIterator& rhs) const
-        {
-            return (handle_ == rhs.handle_);
-        }
-        bool operator==(const MeshHandleIterator& other) const override
-        {
-            auto cast = dynamic_cast<const HalfedgeIterator*>(&other);
-            return cast && handle_ == cast->handle_;
-        }
-
-        //! are two iterators different?
-        bool operator!=(const HalfedgeIterator& rhs) const
-        {
-            return !operator==(rhs);
-        }
-        bool operator!=(const MeshHandleIterator& other) const override
-        {
-            auto cast = dynamic_cast<const HalfedgeIterator*>(&other);
-            return !cast || handle_ != cast->handle_;
-        }
-
-        //! pre-increment iterator
-        HalfedgeIterator& operator++() override
-        {
-            ++handle_.idx_;
-            assert(mesh_);
-            while (mesh_->has_garbage() && mesh_->is_valid(handle_) &&
-                   mesh_->is_deleted(handle_))
-                ++handle_.idx_;
-            return *this;
-        }
-
-        //! post-increment iterator
-        HalfedgeIterator operator++(int)
-        {
-            HalfedgeIterator tmp = *this;
-            ++(*this);
-            return tmp;
-        }
-
-        //! pre-decrement iterator
-        HalfedgeIterator& operator--()
-        {
-            --handle_.idx_;
-            assert(mesh_);
-            while (mesh_->has_garbage() && mesh_->is_valid(handle_) &&
-                   mesh_->is_deleted(handle_))
-                --handle_.idx_;
-            return *this;
-        }
-
-    private:
-        Halfedge handle_;
-        const SurfaceMesh* mesh_;
-    };
->>>>>>> 660b7568
 
     //! this class iterates linearly over all edges
     //! \sa edges_begin(), edges_end()
     //! \sa VertexIterator, HalfedgeIterator, FaceIterator
-<<<<<<< HEAD
     using EdgeIterator = HandleIterator<Edge>;
-=======
-    class EdgeIterator : public lvr2::MeshHandleIterator<Edge>
-    {
-    public:
-        //! Default constructor
-        EdgeIterator(Edge e = Edge(), const SurfaceMesh* mesh = nullptr)
-            : handle_(e), mesh_(mesh)
-        {
-            if (mesh_ && mesh_->has_garbage())
-                while (mesh_->is_valid(handle_) && mesh_->is_deleted(handle_))
-                    ++handle_.idx_;
-        }
-
-        //! get the edge the iterator refers to
-        Edge operator*() const override { return handle_; }
-
-        //! are two iterators equal?
-        bool operator==(const EdgeIterator& rhs) const
-        {
-            return (handle_ == rhs.handle_);
-        }
-        bool operator==(const MeshHandleIterator& other) const override
-        {
-            auto cast = dynamic_cast<const EdgeIterator*>(&other);
-            return cast && handle_ == cast->handle_;
-        }
-
-        //! are two iterators different?
-        bool operator!=(const EdgeIterator& rhs) const
-        {
-            return !operator==(rhs);
-        }
-        bool operator!=(const MeshHandleIterator& other) const override
-        {
-            auto cast = dynamic_cast<const EdgeIterator*>(&other);
-            return !cast || handle_ != cast->handle_;
-        }
-
-        //! pre-increment iterator
-        EdgeIterator& operator++() override
-        {
-            ++handle_.idx_;
-            assert(mesh_);
-            while (mesh_->has_garbage() && mesh_->is_valid(handle_) &&
-                   mesh_->is_deleted(handle_))
-                ++handle_.idx_;
-            return *this;
-        }
-
-        //! post-increment iterator
-        EdgeIterator operator++(int)
-        {
-            EdgeIterator tmp = *this;
-            ++(*this);
-            return tmp;
-        }
-
-        //! pre-decrement iterator
-        EdgeIterator& operator--()
-        {
-            --handle_.idx_;
-            assert(mesh_);
-            while (mesh_->has_garbage() && mesh_->is_valid(handle_) &&
-                   mesh_->is_deleted(handle_))
-                --handle_.idx_;
-            return *this;
-        }
-
-    private:
-        Edge handle_;
-        const SurfaceMesh* mesh_;
-    };
->>>>>>> 660b7568
 
     //! this class iterates linearly over all faces
     //! \sa faces_begin(), faces_end()
     //! \sa VertexIterator, HalfedgeIterator, EdgeIterator
-<<<<<<< HEAD
     using FaceIterator = HandleIterator<Face>;
-=======
-    class FaceIterator : public lvr2::MeshHandleIterator<Face>
-    {
-    public:
-        //! Default constructor
-        FaceIterator(Face f = Face(), const SurfaceMesh* m = nullptr)
-            : handle_(f), mesh_(m)
-        {
-            if (mesh_ && mesh_->has_garbage())
-                while (mesh_->is_valid(handle_) && mesh_->is_deleted(handle_))
-                    ++handle_.idx_;
-        }
-
-        //! get the face the iterator refers to
-        Face operator*() const override{ return handle_; }
-
-        //! are two iterators equal?
-        bool operator==(const FaceIterator& rhs) const
-        {
-            return (handle_ == rhs.handle_);
-        }
-        bool operator==(const MeshHandleIterator& other) const override
-        {
-            auto cast = dynamic_cast<const FaceIterator*>(&other);
-            return cast && handle_ == cast->handle_;
-        }
-
-        //! are two iterators different?
-        bool operator!=(const FaceIterator& rhs) const
-        {
-            return !operator==(rhs);
-        }
-        bool operator!=(const MeshHandleIterator& other) const override
-        {
-            auto cast = dynamic_cast<const FaceIterator*>(&other);
-            return !cast || handle_ != cast->handle_;
-        }
-
-        //! pre-increment iterator
-        FaceIterator& operator++() override
-        {
-            ++handle_.idx_;
-            assert(mesh_);
-            while (mesh_->has_garbage() && mesh_->is_valid(handle_) &&
-                   mesh_->is_deleted(handle_))
-                ++handle_.idx_;
-            return *this;
-        }
-
-        //! post-increment iterator
-        FaceIterator operator++(int)
-        {
-            FaceIterator tmp = *this;
-            ++(*this);
-            return tmp;
-        }
-
-        //! pre-decrement iterator
-        FaceIterator& operator--()
-        {
-            --handle_.idx_;
-            assert(mesh_);
-            while (mesh_->has_garbage() && mesh_->is_valid(handle_) &&
-                   mesh_->is_deleted(handle_))
-                --handle_.idx_;
-            return *this;
-        }
-
-    private:
-        Face handle_;
-        const SurfaceMesh* mesh_;
-    };
->>>>>>> 660b7568
 
     //!@}
     //! \name Container Types
