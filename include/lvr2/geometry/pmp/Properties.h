--- conflicted
+++ resolved
@@ -186,16 +186,12 @@
         return parray_->vector();
     }
 
-<<<<<<< HEAD
     const std::string& name() const
     {
         assert(parray_ != nullptr);
         return parray_->name();
     }
 
-private:
-=======
->>>>>>> 17c6bd4f
     PropertyArray<T>& array()
     {
         assert(parray_ != nullptr);
