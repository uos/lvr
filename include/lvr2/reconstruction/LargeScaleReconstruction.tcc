--- conflicted
+++ resolved
@@ -27,17 +27,9 @@
 
 #include <iostream>
 #include "lvr2/types/ScanTypes.hpp"
-<<<<<<< HEAD
 #include "lvr2/io/scanio/ChannelIO.hpp"
 #include "lvr2/io/scanio/ArrayIO.hpp"
 #include "lvr2/io/scanio/VariantChannelIO.hpp"
-=======
-#include "lvr2/io/hdf5/HDF5FeatureBase.hpp"
-#include "lvr2/io/hdf5/ChannelIO.hpp"
-#include "lvr2/io/hdf5/ArrayIO.hpp"
-#include "lvr2/io/hdf5/VariantChannelIO.hpp"
-#include "lvr2/io/hdf5/MeshIO.hpp"
->>>>>>> e70062a8
 #include "lvr2/reconstruction/VirtualGrid.hpp"
 #include "lvr2/reconstruction/BigGridKdTree.hpp"
 #include "lvr2/reconstruction/AdaptiveKSearchSurface.hpp"
@@ -891,11 +883,8 @@
         cmBB.expand(addCMBBMin);
         cmBB.expand(addCMBBMax);
 
-<<<<<<< HEAD
-=======
         // TODO: It breaks here
 
->>>>>>> e70062a8
         chunkManager->setBoundingBox(cmBB);
         int numChunks_global = (cmBB.getXSize() / m_chunkSize) * (cmBB.getYSize() / m_chunkSize) * (cmBB.getZSize() / m_chunkSize);
         int numChunks_partial = partitionBoxes->size();
@@ -908,21 +897,13 @@
 
         timeInit = lvr2::timestamp.getCurrentTimeInMs();
 
-<<<<<<< HEAD
-
-=======
         // TODO: Setting up multithreading for MPI
->>>>>>> e70062a8
 //        #pragma omp parallel sections
 //        {
 //            #pragma omp section
 //            {
                 uint* partitionBoxesSkipped = mpiScheduler(partitionBoxes, bg, cbb, chunkManager);
-<<<<<<< HEAD
-                timeCalc = lvr2::timestamp.getCurrentTimeInMs();
-=======
 //                timeCalc = lvr2::timestamp.getCurrentTimeInMs();
->>>>>>> e70062a8
 //            }
 //            #pragma omp section
 //            {
@@ -995,11 +976,7 @@
                 std::cout << lvr2::timestamp << "Send chunk to client " << dest << std::endl;
                 MPI_Send(&i, 1, MPI_INT, dest, 2, MPI_COMM_WORLD);
 
-<<<<<<< HEAD
-                // Send all Data to client, tag = 0
-=======
                 // Send all Data to client
->>>>>>> e70062a8
                 // TODO: Non-blocking
                 std::cout << lvr2::timestamp << "Num Points: " << numPoints << std::endl;
                 MPI_Send(&numPoints, 1, MPI_SIZE_T, dest, 3, MPI_COMM_WORLD);
@@ -1240,11 +1217,7 @@
             int h;
 
 
-<<<<<<< HEAD
-            // Receive stuff
-=======
             // Receive chunk information
->>>>>>> e70062a8
             MPI_Recv(&numPoints, 1, MPI_SIZE_T, 0, 3, MPI_COMM_WORLD, MPI_STATUS_IGNORE);
             floatArr points(new float[numPoints*3]);
             MPI_Recv(points.get(), numPoints*3, MPI_FLOAT, 0, 4, MPI_COMM_WORLD, MPI_STATUS_IGNORE);
@@ -1271,11 +1244,7 @@
 
             if (!calcNorm)
             {
-<<<<<<< HEAD
-              // receive normals if they are available from scheduler
-=======
               // receive normals if they are available
->>>>>>> e70062a8
               size_t numNormals;
               MPI_Recv(&numNormals, 1, MPI_SIZE_T, 0, 13, MPI_COMM_WORLD, MPI_STATUS_IGNORE);
               floatArr normals(new float[numNormals]);
