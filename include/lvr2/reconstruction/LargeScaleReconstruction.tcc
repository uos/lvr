--- conflicted
+++ resolved
@@ -26,11 +26,6 @@
  */
 
 #include <iostream>
-<<<<<<< HEAD
-#include <lvr2/types/Scan.hpp>
-=======
->>>>>>> 8281cfda
-#include <lvr2/types/ScanTypes.hpp>
 #include <lvr2/io/GHDF5IO.hpp>
 #include <lvr2/io/hdf5/ChannelIO.hpp>
 #include <lvr2/io/hdf5/ArrayIO.hpp>
@@ -100,8 +95,6 @@
         std::cout << "Reconstruction Instance generated..." << std::endl;
     }
 
-
-
     template <typename BaseVecT>
     int LargeScaleReconstruction<BaseVecT>::mpiChunkAndReconstruct(ScanProjectPtr project, std::vector<bool> diff)
     {
@@ -443,7 +436,8 @@
         size_t csize = ps_grid->getNumberOfCells();
         vector<QueryPoint<BaseVecT>>& qp = ps_grid->getQueryPoints();
         boost::shared_array<float> centers(new float[3 * csize]);
-        boost::shared_array<bool> extruded(new bool[csize]);
+        //cant save bool?
+        boost::shared_array<short int> extruded(new short int[csize]);
         boost::shared_array<float> queryPoints(new float[8 * csize]);
 
         for(auto it = ps_grid->firstCell() ; it!= ps_grid->lastCell(); it++)
@@ -465,7 +459,7 @@
         PointBufferPtr chunk = PointBufferPtr(new PointBuffer(centers, csize));
         chunk->addFloatChannel(queryPoints, "tsdf_values", csize, 8);
         chunk->addChannel(extruded, "extruded", csize, 1);
-        chunk->addAtomic<size_t>(csize, "num_voxel");
+        chunk->addAtomic<unsigned int>(csize, "num_voxel");
 
         // TODO uncomment
         // cm->setChunk<PointBufferPtr>(layerName, x, y, z, chunk);
