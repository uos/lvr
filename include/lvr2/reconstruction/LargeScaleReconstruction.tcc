--- conflicted
+++ resolved
@@ -262,16 +262,7 @@
                                     partitionBoxes[i].getMax().z);
                 BoundingBox<BaseVecT> gridbb(gridbb_min, gridbb_max);
 
-<<<<<<< HEAD
-                cout << "grid: " << i << "/" << partitionBoxes.size() - 1 << endl;
-                cout << "grid has " << numPoints << " points" << endl;
-                cout << "kn=" << m_kn << endl;
-                cout << "ki=" << m_ki << endl;
-                cout << "kd=" << m_kd << endl;
-                cout << gridbb << endl;
-=======
                 cout << "\n" <<  lvr2::timestamp <<"grid: " << i << "/" << partitionBoxes.size() - 1 << endl;
->>>>>>> 2118d7ba
 
                 lvr2::PointBufferPtr p_loader(new lvr2::PointBuffer);
                 p_loader->setPointArray(points, numPoints);
