/**
 * Copyright (c) 2018, University Osnabrück
 * All rights reserved.
 *
 * Redistribution and use in source and binary forms, with or without
 * modification, are permitted provided that the following conditions are met:
 *     * Redistributions of source code must retain the above copyright
 *       notice, this list of conditions and the following disclaimer.
 *     * Redistributions in binary form must reproduce the above copyright
 *       notice, this list of conditions and the following disclaimer in the
 *       documentation and/or other materials provided with the distribution.
 *     * Neither the name of the University Osnabrück nor the
 *       names of its contributors may be used to endorse or promote products
 *       derived from this software without specific prior written permission.
 *
 * THIS SOFTWARE IS PROVIDED BY THE COPYRIGHT HOLDERS AND CONTRIBUTORS "AS IS" AND
 * ANY EXPRESS OR IMPLIED WARRANTIES, INCLUDING, BUT NOT LIMITED TO, THE IMPLIED
 * WARRANTIES OF MERCHANTABILITY AND FITNESS FOR A PARTICULAR PURPOSE ARE
 * DISCLAIMED. IN NO EVENT SHALL University Osnabrück BE LIABLE FOR ANY
 * DIRECT, INDIRECT, INCIDENTAL, SPECIAL, EXEMPLARY, OR CONSEQUENTIAL DAMAGES
 * (INCLUDING, BUT NOT LIMITED TO, PROCUREMENT OF SUBSTITUTE GOODS OR SERVICES;
 * LOSS OF USE, DATA, OR PROFITS; OR BUSINESS INTERRUPTION) HOWEVER CAUSED AND
 * ON ANY THEORY OF LIABILITY, WHETHER IN CONTRACT, STRICT LIABILITY, OR TORT
 * (INCLUDING NEGLIGENCE OR OTHERWISE) ARISING IN ANY WAY OUT OF THE USE OF THIS
 * SOFTWARE, EVEN IF ADVISED OF THE POSSIBILITY OF SUCH DAMAGE.
 */

#include <iostream>
#include "lvr2/types/ScanTypes.hpp"
#include "lvr2/geometry/PMPMesh.hpp"
#include "lvr2/algorithm/pmp/SurfaceNormals.h"
#include "lvr2/io/baseio/ChannelIO.hpp"
#include "lvr2/io/baseio/ArrayIO.hpp"
#include "lvr2/io/baseio/VariantChannelIO.hpp"
#include "lvr2/io/Tiles3dIO.hpp"
#include "lvr2/reconstruction/VirtualGrid.hpp"
#include "lvr2/reconstruction/BigGridKdTree.hpp"
#include "lvr2/reconstruction/AdaptiveKSearchSurface.hpp"
#include "lvr2/reconstruction/FastReconstruction.hpp"
#include "lvr2/registration/OctreeReduction.hpp"

#include "lvr2/algorithm/CleanupAlgorithms.hpp"
#include "lvr2/algorithm/NormalAlgorithms.hpp"
#include "lvr2/algorithm/Tesselator.hpp"
#include "lvr2/util/Timestamp.hpp"


#include "LargeScaleReconstruction.hpp"

#include <mpi.h>
#include <yaml-cpp/yaml.h>


#if SIZE_MAX == UCHAR_MAX
#define MPI_SIZE_T MPI_UNSIGNED_CHAR
#elif SIZE_MAX == USHRT_MAX
#define MPI_SIZE_T MPI_UNSIGNED_SHORT
#elif SIZE_MAX == UINT_MAX
#define MPI_SIZE_T MPI_UNSIGNED
#elif SIZE_MAX == ULONG_MAX
#define MPI_SIZE_T MPI_UNSIGNED_LONG
#elif SIZE_MAX == ULLONG_MAX
#define MPI_SIZE_T MPI_UNSIGNED_LONG_LONG
#endif

namespace lvr2
{
    using LSRWriter = lvr2::Hdf5IO<lvr2::hdf5features::ArrayIO,
            lvr2::hdf5features::ChannelIO,
            lvr2::hdf5features::VariantChannelIO,
            lvr2::hdf5features::MeshIO>;

    template<typename BaseVecT>
    LargeScaleReconstruction<BaseVecT>::LargeScaleReconstruction(LSROptions options)
        : m_options(options)
    {
        m_options.ensureCorrectness();
        lvr2::logout::get() << lvr2::info << "[LargeScaleReconstruction] Reconstruction instance created..." << lvr2::endl;
    }

    template <typename BaseVecT>
    void LargeScaleReconstruction<BaseVecT>::chunkAndReconstructVGrid(
        ScanProjectEditMarkPtr project,
        BoundingBox<BaseVecT>& newChunksBB,
        std::shared_ptr<ChunkHashGrid> chunkManager)
    {
        auto startTimeMs = timestamp.getCurrentTimeInMs();

        if(project->project->positions.size() != project->changed.size())
        {
            throw std::runtime_error("Inconsistency between number of given scans and diff-vector (scans to consider)!");
        }

        /// Minimum number of points needed to consider a chunk. Chunks smaller than this are skipped.
        size_t minPointsPerChunk = std::max(m_options.ki, std::max(m_options.kd, m_options.kn)) * 2;

        /// Maximum number of points in a chunk to avoid GPU memory overflow. Chunks bigger than this are reduced.
        size_t maxPointsPerChunk = 130'000'000;

        float chunkSize = m_options.bgVoxelSize;

        lvr2::logout::get() << lvr2::info << "[LargeScaleReconstruction] Starting BigGrid" << lvr2::endl;
        BigGrid<BaseVecT> bg(chunkSize, project, m_options.tempDir, m_options.scale);
        lvr2::logout::get() << lvr2::info << "[LargeScaleReconstruction] BigGrid finished " << lvr2::endl;

        BoundingBox<BaseVecT> bgBB = bg.getBB();

        std::vector<BoundingBox<BaseVecT>> partitionBoxes;
        std::vector<BoundingBox<BaseVecT>> filteredPartitionBoxes;
        std::vector<Vector3i> chunkCoords;

        // BigGrid is essentially a V-Grid that already knows where all the points are,
        // so just recycle the cells as partitions.
        auto& cells = bg.getCells();
        partitionBoxes.reserve(cells.size());

        // ChunkManager BoundingBox: must contain all old chunks and newly added chunks
        BoundingBox<BaseVecT> cmBB = bgBB;
        // newChunks BoundingBox: contains only newly added chunks
        newChunksBB = BoundingBox<BaseVecT>();

        BaseVecT cellSize(chunkSize, chunkSize, chunkSize);
        for (auto& [ index, cell ] : cells)
        {
            BaseVecT pos = BaseVecT(index.x(), index.y(), index.z()) * chunkSize;
            BoundingBox<BaseVecT> bb(pos, pos + cellSize);
            newChunksBB.expand(bb);
            partitionBoxes.push_back(bb);
            chunkCoords.push_back(index);
        }
        cmBB.expand(newChunksBB);
        chunkManager->setBoundingBox(cmBB);

        lvr2::logout::get() << lvr2::info << "[LargeScaleReconstruction] Got: " << bg.getCells().size() << " chunks." << lvr2::endl;

        lvr2::logout::get() << lvr2::info << "[LargeScaleReconstruction] VoxelSizes: ";
        for (auto v : m_options.voxelSizes)
        {
            lvr2::logout::get() << v << " ";
        }
        lvr2::logout::get() << lvr2::endl;

        for(size_t h = 0; h < m_options.voxelSizes.size(); h++)
        {
            float voxelSize = m_options.voxelSizes[h];
            float overlap = 5 * voxelSize;
            BaseVecT overlapVector(overlap, overlap, overlap);

            bool createBigMesh = false, createChunksPly = false, createChunksHdf5 = false, create3dTiles = false;
            // only produce output for the first voxel size
            if (h == 0)
            {
                createBigMesh = m_options.hasOutput(LSROutput::BigMesh);
                createChunksPly = m_options.hasOutput(LSROutput::ChunksPly);
                createChunksHdf5 = m_options.hasOutput(LSROutput::ChunksHdf5);

#ifdef LVR2_USE_3DTILES
                create3dTiles = m_options.hasOutput(LSROutput::Tiles3d);
#endif
            }

            // file to store chunks in for LSROutput::ChunksHdf5
            std::shared_ptr<HighFive::File> chunkFileHdf5 = nullptr;
            if (createChunksHdf5)
            {
                chunkFileHdf5 = hdf5util::open(m_options.outputDir / "chunks.h5", HighFive::File::Truncate);
                auto root = chunkFileHdf5->getGroup("/");

                hdf5util::setAttribute(root, "chunk_size", chunkSize);
                hdf5util::setAttribute(root, "voxel_size", voxelSize);
            }

            // directory to store chunks in for LSROutput::ChunksPly
            fs::path chunkDirPly = "";
            if (createChunksPly)
            {
                chunkDirPly = m_options.outputDir / "chunks/";
                fs::remove_all(chunkDirPly);
                fs::create_directories(chunkDirPly);

                YAML::Node metadata;
                metadata["chunk_size"] = chunkSize;
                metadata["voxel_size"] = voxelSize;

                std::ofstream out(chunkDirPly / "chunk_metadata.yaml");
                out << metadata;
            }

            // collection of all chunks for LSROutput::Tiles3d
            typename HLODTree<BaseVecT>::ChunkMap chunkMap;
            // file to store chunks in for LSROutput::Tiles3d
            std::shared_ptr<HighFive::File> chunkFile3dTiles = nullptr;
            if (create3dTiles && m_options.tiles3dMemUsage < AllowedMemoryUsage::Unbounded)
            {
                chunkFile3dTiles = hdf5util::open(m_options.tempDir / "lazy_meshes.h5", HighFive::File::Truncate);
            }

            // List of chunks that should actually be reconstructed
            std::vector<Vector3i> filteredChunkCoords;

            string layerName = "tsdf_values_" + std::to_string(voxelSize);
            string layerNameTemp = layerName + "_temp";

            for (size_t i = 0; i < partitionBoxes.size(); i++)
            {
                auto& partitionBox = partitionBoxes[i];
                auto& coord = chunkCoords[i];

                lvr2::logout::get() << lvr2::info << "[LargeScaleReconstruction] Processing Partition " << i << "/" << (partitionBoxes.size() - 1) << lvr2::endl;

                BoundingBox<BaseVecT> gridbb(partitionBox.getMin() - overlapVector, partitionBox.getMax() + overlapVector);

                bool retry = false;
                GridPtr ps_grid;
                do
                {
                    ps_grid = createChunk(bg, gridbb, voxelSize, minPointsPerChunk, maxPointsPerChunk, retry);
                } while (retry);

                if (!ps_grid)
                {
                    continue;
                }

                // all checks are done, this partition is ok
                filteredPartitionBoxes.push_back(partitionBox);
                filteredChunkCoords.push_back(coord);

                if (m_options.mergeChunkBorders)
                {
                    chunkManager->setChunk(layerNameTemp, coord.x(), coord.y(), coord.z(), ps_grid->toPointBuffer());
                }
                else
                {
                    if (createBigMesh)
                    {
                        chunkManager->setChunk(layerName, coord.x(), coord.y(), coord.z(), ps_grid->toPointBuffer());
                    }
                    if (createChunksHdf5 || createChunksPly || create3dTiles)
                    {
                        processChunk(ps_grid, coord, chunkDirPly, chunkFileHdf5, chunkFile3dTiles, chunkMap);
                    }
                }
            }

            if (m_options.mergeChunkBorders)
            {
                lvr2::logout::get() << lvr2::info << "[LargeScaleReconstruction] Finished calculating TSDFs. Merging chunk overlaps" << lvr2::endl;

                // an empty grid to call calcIndex on
                HashGrid<BaseVecT, BoxT> dummyGrid(voxelSize, {}, true, m_options.extrude);

                for (size_t i = 0; i < filteredPartitionBoxes.size(); i++)
                {
                    auto& partitionBox = filteredPartitionBoxes[i];
                    auto& coord = filteredChunkCoords[i];

                    lvr2::logout::get() << lvr2::info << "[LargeScaleReconstruction] Processing Partition " << i << "/" << (filteredPartitionBoxes.size() - 1) << lvr2::endl;

                    // In order to get consistent chunks, it is necessary to have the exact same
                    // distance values on both sides of a border.
                    // To make sure this is the case, we merge the values of the overlaps for all
                    // neighboring chunks.
                    GridPtr ps_grid;
                    std::vector<std::unordered_map<Vector3i, float>> neighborQPs;
                    std::vector<BoundingBox<BaseVecT>> neighborBBs;
                    // QueryPoints are on the corners of the cells, and rounding errors can cause
                    // them to land in either cell when using calcIndex. So we shift them by half a voxel.
                    BaseVecT halfVoxel(voxelSize / 2, voxelSize / 2, voxelSize / 2);

                    #pragma omp parallel for collapse(3)
                    for (int dx = -1; dx <= 1; dx++)
                    {
                        for (int dy = -1; dy <= 1; dy++)
                        {
                            for (int dz = -1; dz <= 1; dz++)
                            {
                                boost::optional<PointBufferPtr> optPointBuffer;
                                #pragma omp critical
                                optPointBuffer = chunkManager->getChunk<PointBufferPtr>(layerNameTemp, coord.x() + dx, coord.y() + dy, coord.z() + dz);
                                if (!optPointBuffer)
                                {
                                    continue;
                                }
                                auto pointBuffer = *optPointBuffer;
                                BaseVecT pos = BaseVecT(coord.x() + dx, coord.y() + dy, coord.z() + dz) * chunkSize;
                                BoundingBox<BaseVecT> bb(pos - overlapVector, pos + cellSize + overlapVector);
                                if (dx == 0 && dy == 0 && dz == 0)
                                {
                                    ps_grid = std::make_shared<HashGrid<BaseVecT, BoxT>>(pointBuffer, bb, voxelSize);
                                    continue;
                                }

                                size_t numCells = pointBuffer->numPoints();
                                auto centers = *pointBuffer->getFloatChannel("points");
                                float* distances = pointBuffer->getFloatChannel("tsdf_values")->dataPtr().get();

                                std::unordered_map<Vector3i, float> qps;
                                Vector3i index;
                                for (size_t i = 0; i < numCells; i++)
                                {
                                    float* dist = distances + 8 * i;
                                    BaseVecT center = centers[i];
                                    for (int j = 0; j < 8; j++)
                                    {
                                        const int* table = box_creation_table[j];
                                        BaseVecT corner = center + BaseVecT(table[0], table[1], table[2]) * (voxelSize / 2);
                                        dummyGrid.calcIndex(corner + halfVoxel, index);
                                        qps[index] = dist[j];
                                    }
                                }

                                #pragma omp critical
                                {
                                    neighborQPs.emplace_back(std::move(qps));
                                    neighborBBs.emplace_back(bb);
                                }
                            }
                        }
                    }

                    if (!neighborQPs.empty())
                    {
                        lvr2::logout::get() << lvr2::info << "[LargeScaleReconstruction] Merging " << neighborQPs.size() << " neighbors" << lvr2::endl;

                        auto& queryPoints = ps_grid->getQueryPoints();
                        #pragma omp parallel
                        {
                            // list of <center, distance> pairs for each neighbor
                            std::vector<std::pair<BaseVecT, float>> identical;
                            Vector3i index;
                            #pragma omp for schedule(dynamic,64)
                            for (size_t i = 0; i < queryPoints.size(); i++)
                            {
                                auto& pos = queryPoints[i].m_position;
                                ps_grid->calcIndex(pos + halfVoxel, index);
                                identical.clear();
                                for (size_t j = 0; j < neighborQPs.size(); j++)
                                {
                                    auto it = neighborQPs[j].find(index);
                                    if (it != neighborQPs[j].end())
                                    {
                                        auto center = neighborBBs[j].getCentroid();
                                        identical.emplace_back(center, it->second);
                                    }
                                }
                                if (identical.empty())
                                {
                                    continue;
                                }
                                // also add the query point itself
                                auto center = ps_grid->getBoundingBox().getCentroid();
                                identical.emplace_back(center, queryPoints[i].m_distance);

                                double totalDistance = 0;
                                double totalWeight = 0;
                                for (auto& [ center, distance ] : identical)
                                {
                                    // weighting function:
                                    // left neighbor    |    current cell     |    right neighbor
                                    //             | overlap |           | overlap |
                                    // weight:      0   ->   1 ... 1 ... 1   <-   0
                                    double weight = 1.0;
                                    for (int axis = 0; axis < 3; axis++)
                                    {
                                        double distFromEdge = chunkSize / 2.0 + overlap - std::abs(center[axis] - pos[axis]);
                                        double axisWeight = distFromEdge / (2 * overlap);
                                        weight = std::min(weight, axisWeight);
                                    }
                                    weight = std::max(weight, 0.001); // avoid division by zero
                                    totalDistance += distance * weight;
                                    totalWeight += weight;
                                }
                                queryPoints[i].m_distance = totalDistance / totalWeight;
                            }
                        }
                    }

                    if (createBigMesh)
                    {
                        chunkManager->setChunk(layerName, coord.x(), coord.y(), coord.z(), ps_grid->toPointBuffer());
                    }
                    if (createChunksHdf5 || createChunksPly || create3dTiles)
                    {
                        processChunk(ps_grid, coord, chunkDirPly, chunkFileHdf5, chunkFile3dTiles, chunkMap);
                    }
                }
            }
            size_t skipped = partitionBoxes.size() - filteredPartitionBoxes.size();
            lvr2::logout::get() << lvr2::info << "[LargeScaleReconstruction] Skipped PartitionBoxes: " << skipped << lvr2::endl;

            lvr2::logout::get() << lvr2::info << "[LargeScaleReconstruction] Finished" << lvr2::endl;

            if (createChunksHdf5)
            {
                // make sure Chunks are properly saved, in case the following code crashes
                chunkFileHdf5->flush();
                H5Fclose(chunkFileHdf5->getId());
                chunkFileHdf5.reset();
            }

#ifdef LVR2_USE_3DTILES
            if (create3dTiles && !chunkMap.empty())
            {
                lvr2::logout::get() << lvr2::info << "[LargeScaleReconstruction] Creating 3D Tiles: Generating HLOD Tree" << lvr2::endl;
                if (m_options.tiles3dMemUsage > AllowedMemoryUsage::Minimal)
                {
                    lvr2::logout::get() << lvr2::info << "[LargeScaleReconstruction] Note: If the following overflows your RAM, try setting 3dTilesMemUsage to Minimal" << lvr2::endl;
                }
                auto tree = HLODTree<BaseVecT>::partition(std::move(chunkMap), 3);
                tree->finalize(m_options.tiles3dMemUsage); // TODO: make optional params and the 3 above configurable

                lvr2::logout::get() << lvr2::info << "[LargeScaleReconstruction] Creating 3D Tiles: Writing to mesh.3dtiles" << lvr2::endl;
                Tiles3dIO<BaseVecT> io((m_options.outputDir / "mesh.3dtiles").string());
                io.write(tree, m_options.tiles3dCompress);
                tree.reset();

                lvr2::logout::get() << lvr2::info << "[LargeScaleReconstruction] Creating 3D Tiles: Finished" << lvr2::endl;
            }
            if (chunkFile3dTiles)
            {
                std::string filename = chunkFile3dTiles->getName();
                chunkFile3dTiles.reset();
                boost::filesystem::remove(filename);
            }
#endif // LVR2_USE_3DTILES

            if(createBigMesh)
            {
                //combine chunks
                BoundingBox<BaseVecT> cbb(bgBB.getMin() - overlapVector, bgBB.getMax() + overlapVector);

                std::vector<PointBufferPtr> tsdfChunks;
                for (auto& coord : filteredChunkCoords)
                {
                    auto chunk = chunkManager->getChunk<PointBufferPtr>(layerName, coord.x(), coord.y(), coord.z());
                    if (chunk)
                    {
                        tsdfChunks.push_back(chunk.get());
                    }
                    else
                    {
                        lvr2::logout::get() << lvr2::info 
                            << "[LargeScaleReconstruction] WARNING - Could not find chunk (" 
                            << coord.x() << ", " << coord.y() << ", " << coord.z()
                            << ") in layer: " << "tsdf_values_" + std::to_string(voxelSize) << lvr2::endl;
                    }
                }
                auto hg = std::make_shared<HashGrid<BaseVecT, BoxT>>(tsdfChunks, filteredPartitionBoxes, cbb, voxelSize);
                tsdfChunks.clear();

                createAndSaveBigMesh(hg, h);
            }

            lvr2::logout::get() << lvr2::info 
                << "[LargeScaleReconstruction] Added/changed " 
                << filteredChunkCoords.size() << " chunks in layer " 
                << layerName << lvr2::endl;
        }

        auto timeDiffMs = lvr2::timestamp.getCurrentTimeInMs() - startTimeMs;

        lvr2::logout::get() << lvr2::info 
            << "[LargeScaleReconstruction] Finished complete reconstruction in " 
            << (timeDiffMs / 1000.0) << "s" << lvr2::endl;
    }

    template <typename BaseVecT>
    void LargeScaleReconstruction<BaseVecT>::chunkAndReconstructKDTree(
        ScanProjectEditMarkPtr project,
        BoundingBox<BaseVecT>& newChunksBB)
    {
        auto startTimeMs = timestamp.getCurrentTimeInMs();

        if(project->project->positions.size() != project->changed.size())
        {
            throw std::runtime_error("Inconsistency between number of given scans and diff-vector (scans to consider)!");
        }

        pmp::Point flipPoint(m_options.flipPoint[0], m_options.flipPoint[1], m_options.flipPoint[2]);

        /// Minimum number of points needed to consider a chunk. Chunks smaller than this are skipped.
        size_t minPointsPerChunk = std::max(m_options.ki, std::max(m_options.kd, m_options.kn)) * 2;

        /// Maximum number of points in a chunk to avoid GPU memory overflow. Chunks bigger than this are reduced.
        size_t maxPointsPerChunk = 130'000'000;

        lvr2::logout::get() << lvr2::info << "[LargeScaleReconstruction] Starting BigGrid" << lvr2::endl;
        BigGrid<BaseVecT> bg(m_options.bgVoxelSize, project, m_options.tempDir, m_options.scale);
        lvr2::logout::get() << lvr2::info << "[LargeScaleReconstruction] BigGrid finished " << lvr2::endl;

        BoundingBox<BaseVecT> bgBB = bg.getBB();

        std::vector<BoundingBox<BaseVecT>> partitionBoxes;
        std::vector<BoundingBox<BaseVecT>> filteredPartitionBoxes;

        // use KD-Tree
        lvr2::logout::get() << lvr2::info << "[LargeScaleReconstruction] Generating tree" << lvr2::endl;
        BigGridKdTree<BaseVecT> gridKd(bg.getBB(), m_options.nodeSize, &bg, m_options.bgVoxelSize);
        gridKd.insert(bg.pointSize(), bg.getBB().getCentroid());
        auto leafs = gridKd.getLeafs();
        partitionBoxes.reserve(leafs.size());
        for (auto& leaf : leafs)
        {
            partitionBoxes.push_back(leaf->getBB());
        }

        lvr2::logout::get() << lvr2::info << "[LargeScaleReconstruction] Finished tree" << lvr2::endl;
        lvr2::logout::get() << lvr2::info << "[LargeScaleReconstruction] Got: " << bg.getCells().size() << " chunks." << lvr2::endl;

        lvr2::logout::get() << lvr2::info << "VoxelSizes: ";
        for (auto v : m_options.voxelSizes)
        {
            lvr2::logout::get() << v << " ";
        }
        lvr2::logout::get() << lvr2::endl;

        for(size_t h = 0; h < m_options.voxelSizes.size(); h++)
        {
            float voxelSize = m_options.voxelSizes[h];
            float overlap = 5 * voxelSize;
            BaseVecT overlapVector(overlap, overlap, overlap);

            // Vector to store relevant chunks as .ser
            std::vector<string> grid_files;

            for (size_t i = 0; i < partitionBoxes.size(); i++)
            {
                auto& partitionBox = partitionBoxes[i];
                string name_id = std::to_string(i);

                BoundingBox<BaseVecT> gridbb(partitionBox.getMin() - overlapVector, partitionBox.getMax() + overlapVector);

                bool retry = false;
                GridPtr ps_grid;
                do
                {
                    ps_grid = createChunk(bg, gridbb, voxelSize, minPointsPerChunk, maxPointsPerChunk, retry);
                } while (retry);

                if (!ps_grid)
                {
                    continue;
                }

                // all checks are done, this partition is ok
                filteredPartitionBoxes.push_back(partitionBox);

                std::string filename = (m_options.tempDir / (name_id + ".ser")).string();
                ps_grid->saveGrid(filename);
                grid_files.push_back(filename);
            }
            size_t skipped = partitionBoxes.size() - filteredPartitionBoxes.size();

            lvr2::logout::get() << lvr2::info << "[LargeScaleReconstruction] Skipped PartitionBoxes: " << skipped << lvr2::endl;
            lvr2::logout::get() << lvr2::info << "[LargeScaleReconstruction] Finished" << lvr2::endl;

            //combine chunks
            BoundingBox<BaseVecT> cbb(bgBB.getMin() - overlapVector, bgBB.getMax() + overlapVector);

            auto hg = std::make_shared<HashGrid<BaseVecT, BoxT>>(grid_files, filteredPartitionBoxes, cbb, voxelSize);
            createAndSaveBigMesh(hg, h);
        }

        auto timeDiffMs = lvr2::timestamp.getCurrentTimeInMs() - startTimeMs;

        lvr2::logout::get() << lvr2::info << "[LargeScaleReconstruction] Finished complete reconstruction in " << (timeDiffMs / 1000.0) << "s" << lvr2::endl;
    }

    template<typename BaseVecT>
    typename LargeScaleReconstruction<BaseVecT>::GridPtr LargeScaleReconstruction<BaseVecT>::createChunk(
        const BigGrid<BaseVecT>& bg,
        const BoundingBox<BaseVecT>& bb,
        float voxelSize,
        size_t minPointsPerChunk,
        size_t& maxPointsPerChunk,
        bool& retry)
    {
        retry = false;
        if (bg.estimateSizeofBox(bb) < minPointsPerChunk)
        {
            return nullptr;
        }

        size_t numPoints;
        floatArr points = bg.points(bb, numPoints, minPointsPerChunk);

        if (!points)
        {
            return nullptr;
        }

        auto p_loader = std::make_shared<PointBuffer>(points, numPoints);

        bool hasNormals = false;
        bool hasDistances = false;

        if (!hasNormals && bg.hasNormals())
        {
            size_t numNormals;
            lvr2::floatArr normals = bg.normals(bb, numNormals);
            if (numNormals != numPoints)
            {
                throw std::runtime_error("Number of normals does not match number of points");
            }
            p_loader->setNormalArray(normals, numNormals);
            hasNormals = true;
        }

        if (!hasNormals && m_options.useGPU)
        {
            float targetSize = voxelSize / 4;
            while (numPoints > maxPointsPerChunk)
            {
                // reduction is necessary to avoid GPU memory overflow
                lvr2::logout::get() << lvr2::warning << "[LargeScaleReconstruction] Chunk has too many points: " << numPoints << ". Reducing." << lvr2::endl;
                RandomSampleOctreeReduction oct(p_loader, targetSize, 10);
                p_loader = oct.getReducedPoints();
                numPoints = p_loader->numPoints();
                targetSize *= 2; // bigger voxel size means more points removed during reduction in the next iteration
            }
        }

        BaseVecT flipPoint(m_options.flipPoint[0], m_options.flipPoint[1], m_options.flipPoint[2]);

        lvr2::PointsetSurfacePtr<BaseVecT> surface;
        {
            auto ptr = new AdaptiveKSearchSurface<BaseVecT>(p_loader, "lvr2", m_options.kn, m_options.ki, m_options.kd, m_options.useRansac);
            ptr->setFlipPoint(flipPoint);
            surface.reset(ptr);
        }

        auto ps_grid = std::make_shared<lvr2::PointsetGrid<BaseVecT, BoxT>>(voxelSize, surface, bb, true, m_options.extrude);


#ifdef GPU_FOUND
        if ((!hasNormals && m_options.useGPU) || (!hasDistances && m_options.useGPUDistances))
        {
            floatArr points = p_loader->getPointArray();
            lvr2::logout::get() << lvr2::info << "[LargeScaleReconstruction] Generate GPU kd-tree..." << lvr2::endl;

            GpuSurface gpu_surface(points, numPoints);

            gpu_surface.setKn(m_options.kn);
            gpu_surface.setKi(m_options.ki);
            gpu_surface.setKd(m_options.kd);
            gpu_surface.setFlippoint(flipPoint.x, flipPoint.y, flipPoint.z);

            if (!hasNormals && m_options.useGPU)
            {
                floatArr normals = floatArr(new float[numPoints * 3]);
                try
                {
                    gpu_surface.calculateNormals();
                }
                catch(std::runtime_error& e)
                {
                    std::string msg = e.what();
                    if (msg.find("out of memory") == std::string::npos)
                    {
                        throw; // forward any other exceptions
                    }
                    lvr2::logout::get() << lvr2::error << "[LargeScaleReconstruction] Not enough GPU memory. Reducing Points further." << lvr2::endl;
                    maxPointsPerChunk = maxPointsPerChunk * 0.8;
                    if (maxPointsPerChunk < minPointsPerChunk)
                    {
                        lvr2::logout::get() << lvr2::warning << "[LargeScaleReconstruction] Your GPU is garbage. Switching back to CPU" << lvr2::endl;
                        m_options.useGPU = false;
                    }
                    retry = true;
                    return nullptr;
                }
                gpu_surface.getNormals(normals);

                p_loader->setNormalArray(normals, numPoints);
                hasNormals = true;
            }

            if(!hasDistances && m_options.useGPUDistances)
            {
                auto& query_points = ps_grid->getQueryPoints();

                lvr2::logout::get() << lvr2::info << "[LargeScaleReconstruction] Computing signed distances in GPU with brute force kernel." << lvr2::endl;
                lvr2::logout::get() << lvr2::info << "[LargeScaleReconstruction] This might take a while...." << lvr2::endl;
                gpu_surface.distances(query_points, voxelSize);
                hasDistances = true;
                lvr2::logout::get() << lvr2::info << "[LargeScaleReconstruction] Done." << lvr2::endl;
            }
        }
#endif // GPU_FOUND

        if (!hasNormals)
        {
            surface->calculateSurfaceNormals();
        }
        if (!hasDistances)
        {
            ps_grid->calcDistanceValues();
        }

        if (ps_grid->getCells().empty())
        {
            return nullptr;
        }

        return ps_grid;
    }

    template<typename BaseVecT>
    void LargeScaleReconstruction<BaseVecT>::processChunk(
        GridPtr ps_grid,
        const Vector3i& coord,
        const fs::path& chunkDirPly,
        std::shared_ptr<HighFive::File> chunkFileHdf5,
        std::shared_ptr<HighFive::File> chunkFile3dTiles,
        typename HLODTree<BaseVecT>::ChunkMap& chunkMap)
    {
        lvr2::FastReconstruction<BaseVecT, BoxT> reconstruction(ps_grid);
        lvr2::PMPMesh<BaseVecT> mesh;
        reconstruction.getMesh(mesh);

        if (mesh.numFaces() == 0)
        {
            return;
        }

        // run cleanup on the mesh.
        // cleanContours and optimizePlanes might mess with the chunk borders

        if (m_options.removeDanglingArtifacts)
        {
            lvr2::logout::get() << lvr2::info << "[LargeScaleReconstruction] Removing dangling artifacts" << lvr2::endl;
            removeDanglingCluster(mesh, m_options.removeDanglingArtifacts);
            if (mesh.numFaces() == 0)
            {
                return;
            }
        }
        if (m_options.fillHoles)
        {
            mesh.fillHoles(m_options.fillHoles);
        }
        mesh.collectGarbage();

        std::string name_id = std::to_string(coord.x()) + "_" + std::to_string(coord.y()) + "_" + std::to_string(coord.z());

        auto& surfaceMesh = mesh.getSurfaceMesh();
        if (m_options.hasOutput(LSROutput::ChunksHdf5))
        {
            auto group = chunkFileHdf5->createGroup("/chunks/" + name_id);
            surfaceMesh.write(group);
            chunkFileHdf5->flush();
        }

        if (m_options.hasOutput(LSROutput::ChunksPly))
        {
            surfaceMesh.write((chunkDirPly / (name_id + ".ply")).string());
        }

<<<<<<< HEAD
#ifdef LVR2_USE_3DTILES
=======
        #ifdef LVR2_USE_3DTILES
>>>>>>> d35220c2
        if (m_options.hasOutput(LSROutput::Tiles3d))
        {
            pmp::Point flipPoint(m_options.flipPoint[0], m_options.flipPoint[1], m_options.flipPoint[2]);
            pmp::SurfaceNormals::compute_vertex_normals(surfaceMesh, flipPoint);

            pmp::Point epsilon = pmp::Point::Constant(0.0001);
            pmp::Point min = coord.cast<float>() * m_options.bgVoxelSize;
            pmp::Point max = min + pmp::Point::Constant(m_options.bgVoxelSize);
            pmp::BoundingBox expectedBB(min - epsilon, max + epsilon);

            HLODTree<BaseVecT>::trimChunkOverlap(mesh, expectedBB);

            if (mesh.numFaces() > 0)
            {
                auto bb = surfaceMesh.bounds();
                chunkMap.emplace(coord, HLODTree<BaseVecT>::leaf(LazyMesh(std::move(mesh), chunkFile3dTiles), bb));
            }
        }
<<<<<<< HEAD
#endif // LVR2_USE_3DTILES
=======
        #endif 
>>>>>>> d35220c2
    }

    template<typename BaseVecT>
    void LargeScaleReconstruction<BaseVecT>::createAndSaveBigMesh(GridPtr hg, size_t voxelSizeIndex)
    {
        auto reconstruction = make_unique<lvr2::FastReconstruction<BaseVecT, BoxT>>(hg);

        lvr2::PMPMesh<BaseVecT> mesh;

        reconstruction->getMesh(mesh);
        reconstruction.reset();
        hg.reset();

        if (m_options.removeDanglingArtifacts)
        {
            lvr2::logout::get() << lvr2::info << "[LargeScaleReconstruction] Removing dangling artifacts" << lvr2::endl;
            removeDanglingCluster(mesh, m_options.removeDanglingArtifacts);
        }

        // Magic number from lvr1 `cleanContours`...
        cleanContours(mesh, m_options.cleanContours, 0.0001);

        // Fill small holes if requested
        if (m_options.fillHoles)
        {
            mesh.fillHoles(m_options.fillHoles);
        }

        if (m_options.optimizePlanes)
        {
            auto faceNormals = calcFaceNormals(mesh);
            auto clusterBiMap = iterativePlanarClusterGrowing(mesh, faceNormals, m_options.planeNormalThreshold, m_options.planeIterations, m_options.minPlaneSize);

            if (m_options.smallRegionThreshold > 0)
            {
                deleteSmallPlanarCluster(mesh, clusterBiMap, static_cast<size_t>(m_options.smallRegionThreshold));
            }

            if (m_options.retesselate)
            {
                Tesselator<BaseVecT>::apply(mesh, clusterBiMap, faceNormals, m_options.lineFusionThreshold);
            }
        }

        if (mesh.numFaces() > 0)
        {
            std::string suffix = voxelSizeIndex > 0 ? std::to_string(m_options.voxelSizes[voxelSizeIndex]) : "";
            fs::path filename = m_options.outputDir / ("mesh" + suffix + ".ply");
            lvr2::logout::get() << lvr2::info << "[LargeScaleReconstruction] Writing mesh to " << filename << lvr2::endl;
            mesh.getSurfaceMesh().write(filename.string());
        }
        else
        {
            lvr2::logout::get() << lvr2::info << "[LargeScaleReconstruction] Warning: Mesh is empty!" << lvr2::endl;
        }
    }

    template<typename BaseVecT>
    HalfEdgeMesh<BaseVecT> LargeScaleReconstruction<BaseVecT>::getPartialReconstruct(BoundingBox<BaseVecT> newChunksBB,
                                                                            std::shared_ptr<ChunkHashGrid> chunkHashGrid,
                                                                            float voxelSize) {
        string layerName = "tsdf_values_" + std::to_string(voxelSize);
        float chunkSize = chunkHashGrid->getChunkSize();

        std::vector<PointBufferPtr> tsdfChunks;
        std::vector<BoundingBox<BaseVecT>> filteredPartitionBoxes;
        BoundingBox<BaseVecT> completeBB = BoundingBox<BaseVecT>();

        int xMin = (int) (newChunksBB.getMin().x / chunkSize);
        int yMin = (int) (newChunksBB.getMin().y / chunkSize);
        int zMin = (int) (newChunksBB.getMin().z / chunkSize);

        int xMax = (int) (newChunksBB.getMax().x / chunkSize);
        int yMax = (int) (newChunksBB.getMax().y / chunkSize);
        int zMax = (int) (newChunksBB.getMax().z / chunkSize);

        lvr2::logout::get() << lvr2::debug 
            << "[LargeScaleReconstruction] New Chunks from (" 
            << xMin << ", " << yMin << ", " << zMin
            << ") - to (" << xMax << ", " << yMax << ", " << zMax << ")." << lvr2::endl;

        for (int i = xMin - 1; i <= xMax + 1; i++) {
            for (int j = yMin - 1; j <= yMax + 1; j++) {
                for (int k = zMin - 1; k <= zMax + 1; k++) {
                    boost::optional<shared_ptr<PointBuffer>> chunk = chunkHashGrid->getChunk<PointBufferPtr>(layerName,
                                                                                                             i, j, k);


                    if (chunk) {
                        BaseVecT min(i * chunkSize, j * chunkSize, k * chunkSize);
                        BaseVecT max((i + 1) * chunkSize, (j + 1) * chunkSize, (k + 1) * chunkSize);

                        BoundingBox<BaseVecT> temp(min, max);
                        filteredPartitionBoxes.push_back(temp);
                        completeBB.expand(temp);

                        tsdfChunks.push_back(chunk.get());
                    }
                }
            }
        }


        auto hg = std::make_shared<HashGrid<BaseVecT, BoxT>>(tsdfChunks, filteredPartitionBoxes, completeBB,
                                                                           voxelSize);
        tsdfChunks.clear();
        auto reconstruction = make_unique<lvr2::FastReconstruction<BaseVecT, BoxT>>(hg);

        lvr2::HalfEdgeMesh<BaseVecT> mesh;
        reconstruction->getMesh(mesh);

        if (m_options.removeDanglingArtifacts) {
            lvr2::logout::get() << lvr2::info << "[LargeScaleReconstruction] Removing dangling artifacts" << lvr2::endl;
            removeDanglingCluster(mesh, static_cast<size_t>(m_options.removeDanglingArtifacts));
        }

        if (m_options.fillHoles) {
            naiveFillSmallHoles(mesh, m_options.fillHoles, false);
        }


        if (m_options.hasOutput(LSROutput::ChunksPly))
        {
            // Finalize mesh
            lvr2::SimpleFinalizer<BaseVecT> finalize;
            auto meshBuffer = finalize.apply(mesh);

            auto m = ModelPtr(new Model(meshBuffer));
            ModelFactory::saveModel(m, "largeScale_test_" + to_string(voxelSize) + ".ply");
        }
            return mesh;

    }

    template<typename BaseVecT>
    int LargeScaleReconstruction<BaseVecT>::trueMpiAndReconstructMaster(ScanProjectEditMarkPtr project,
    BoundingBox<BaseVecT>& newChunksBB,
            std::shared_ptr<ChunkHashGrid> chunkManager, int size)
    {
        unsigned long timeStart = lvr2::timestamp.getCurrentTimeInMs();
        unsigned long timeInit;
        unsigned long timeCalc;
        unsigned long timeReconstruct;

        float chunkSize = chunkManager->getChunkSize();

        if(project->project->positions.size() != project->changed.size())
        {
            lvr2::logout::get() << lvr2::info << "[LargeScaleReconstruction] Inconsistency between number of given scans and diff-vector (scans to consider)! exit..." << lvr2::endl;
            bool a = false;
            for(int i = 1; i < size; i++)
            {
                MPI_Recv(nullptr, 0, MPI_BYTE, i, 0, MPI_COMM_WORLD, MPI_STATUS_IGNORE);
                MPI_Send(&a, 1, MPI_CXX_BOOL, i, 0, MPI_COMM_WORLD);
            }
            return 0;
        }

        lvr2::logout::get() << lvr2::info << "[LargeScaleReconstruction] Starting BigGrid" << lvr2::endl;
        BigGrid<BaseVecT> bg( m_options.bgVoxelSize ,project, m_options.scale);
        lvr2::logout::get() << lvr2::info << "[LargeScaleReconstruction] BigGrid finished " << lvr2::endl;

        BoundingBox<BaseVecT> bb = bg.getBB();

        std::vector<BoundingBox<BaseVecT>> partitionBoxes;
        BoundingBox<BaseVecT> cmBB = BoundingBox<BaseVecT>();




        BoundingBox<BaseVecT> partbb = bg.getpartialBB();
        lvr2::logout::get() << lvr2::info << "[LargeScaleReconstruction] Generating VGrid" << lvr2::endl;

        VirtualGrid<BaseVecT> vGrid(
                bg.getpartialBB(), chunkSize, m_options.bgVoxelSize);
        vGrid.calculateBoxes();
        partitionBoxes = vGrid.getBoxes();
        BaseVecT addMin = BaseVecT(std::floor(partbb.getMin().x / chunkSize) * chunkSize, std::floor(partbb.getMin().y / chunkSize) * chunkSize, std::floor(partbb.getMin().z / chunkSize) * chunkSize);
        BaseVecT addMax = BaseVecT(std::ceil(partbb.getMax().x / chunkSize) * chunkSize, std::ceil(partbb.getMax().y / chunkSize) * chunkSize, std::ceil(partbb.getMax().z / chunkSize) * chunkSize);
        newChunksBB.expand(addMin);
        newChunksBB.expand(addMax);
        lvr2::logout::get() << lvr2::info << "[LargeScaleReconstruction] Finished vGrid" << lvr2::endl;
        lvr2::logout::get() << lvr2::info << "[LargeScaleReconstruction] Got: " 
                                     << partitionBoxes.size() << " chunks" << lvr2::endl;

        // we use the BB of all scans (including old ones) they are already hashed in the cm
        // and we can't make the BB smaller
        BaseVecT addCMBBMin = BaseVecT(std::floor(bb.getMin().x / chunkSize) * chunkSize, std::floor(bb.getMin().y / chunkSize) * chunkSize, std::floor(bb.getMin().z / chunkSize) * chunkSize);
        BaseVecT addCMBBMax = BaseVecT(std::ceil(bb.getMax().x / chunkSize) * chunkSize, std::ceil(bb.getMax().y / chunkSize) * chunkSize, std::ceil(bb.getMax().z / chunkSize) * chunkSize);
        cmBB.expand(addCMBBMin);
        cmBB.expand(addCMBBMax);

        // TODO: It breaks here

        chunkManager->setBoundingBox(cmBB);
        size_t numChunks_global = (cmBB.getXSize() / chunkSize) * (cmBB.getYSize() / chunkSize) * (cmBB.getZSize() / chunkSize);
        size_t numChunks_partial = partitionBoxes.size();

        lvr2::logout::get() << lvr2::info 
            << "[LargeScaleReconstruction] Saving " 
            << numChunks_global - numChunks_partial 
            << " Chunks compared to full reconstruction" << lvr2::endl;

        BaseVecT bb_min(bb.getMin().x, bb.getMin().y, bb.getMin().z);
        BaseVecT bb_max(bb.getMax().x, bb.getMax().y, bb.getMax().z);
        BoundingBox<BaseVecT> cbb(bb_min, bb_max);

        timeInit = lvr2::timestamp.getCurrentTimeInMs();

        // TODO: Setting up multithreading for MPI
//        #pragma omp parallel sections
//        {
//            #pragma omp section
//            {
                uint* partitionBoxesSkipped = mpiScheduler(partitionBoxes, bg, cbb, chunkManager);
//                timeCalc = lvr2::timestamp.getCurrentTimeInMs();
//            }
//            #pragma omp section
//            {
                mpiCollector(partitionBoxes, cbb, chunkManager, partitionBoxesSkipped);
//            }
//        }

        delete [] partitionBoxesSkipped;

        unsigned long timeEnd = lvr2::timestamp.getCurrentTimeInMs();

        unsigned long timeSum = timeEnd - timeStart;

        lvr2::logout::get() << lvr2::info << "[LargeScaleReconstruction] Finished complete reconstruction in " << (double) (timeSum/1000.0) << "s" << lvr2::endl;
        lvr2::logout::get() << "[LargeScaleReconstruction] Initialization: " << (double) ((timeInit-timeStart)/1000.0) << "s" << lvr2::endl;
        lvr2::logout::get() << "[LargeScaleReconstruction] Calculation: " << (double) ((timeCalc-timeInit)/1000.0) << "s" << lvr2::endl;
        lvr2::logout::get() << "[LargeScaleReconstruction] Combine chunks: " << (double) ((timeEnd-timeCalc)/1000.0) << "s" << lvr2::endl;


        return 1;

    }

    template<typename BaseVecT>
    uint* LargeScaleReconstruction<BaseVecT>::mpiScheduler(const std::vector<BoundingBox<BaseVecT>>& partitionBoxes, BigGrid<BaseVecT>& bg, BoundingBox<BaseVecT>& cbb, std::shared_ptr<ChunkHashGrid> chunkManager)
    {
        /// Minimum number of points needed to consider a chunk. Chunks smaller than this are skipped.
        size_t minPointsPerChunk = std::max(m_options.ki, std::max(m_options.kd, m_options.kn)) * 2;

        uint* partitionBoxesSkipped = new uint[m_options.voxelSizes.size()]();
        for(int h = 0; h < m_options.voxelSizes.size(); h++)
        {
            float voxelSize = m_options.voxelSizes[h];
            float overlap = 5 * voxelSize;
            BaseVecT overlapVector(overlap, overlap, overlap);

            // send chunks

            for (int i = 0; i < partitionBoxes.size(); i++)
            {
                lvr2::logout::get() << lvr2::info << "[LargeScaleReconstruction] Chunk " << i+1 << "/" << partitionBoxes.size() << lvr2::endl;


                size_t numPoints;

                BoundingBox<BaseVecT> gridbb(partitionBoxes[i].getMin() - overlapVector, partitionBoxes[i].getMax() + overlapVector);

                floatArr points = bg.points(gridbb, numPoints, minPointsPerChunk);

                if (!points)
                {
                    partitionBoxesSkipped[h]++;
                    continue;
                }

                // Get Bounding Box
                float x_min = gridbb.getMin().x, y_min = gridbb.getMin().y, z_min = gridbb.getMin().z,
                      x_max = gridbb.getMax().x, y_max = gridbb.getMax().y, z_max = gridbb.getMax().z;


                // Wait for Client to ask for job
                int dest;
                MPI_Status status;
                MPI_Recv(nullptr, 0, MPI_BYTE, MPI_ANY_SOURCE, 1, MPI_COMM_WORLD, &status);
                dest = status.MPI_SOURCE;
                lvr2::logout::get() << lvr2::info << "[LargeScaleReconstruction] Send chunk to client " << dest << lvr2::endl;
                MPI_Send(&i, 1, MPI_INT, dest, 2, MPI_COMM_WORLD);

                // Send all Data to client
                // TODO: Non-blocking
                lvr2::logout::get() << lvr2::info << "[LargeScaleReconstruction] Num Points: " << numPoints << lvr2::endl;
                MPI_Send(&numPoints, 1, MPI_SIZE_T, dest, 3, MPI_COMM_WORLD);
                lvr2::logout::get() << lvr2::info << "[LargeScaleReconstruction] Points: " << points.get()[0] << lvr2::endl;
                MPI_Send(points.get(), numPoints*3, MPI_FLOAT, dest, 4, MPI_COMM_WORLD);
                lvr2::logout::get() << lvr2::info << "[LargeScaleReconstruction] BoundingBoxMin: [" << x_min << "," << y_min << "," << z_min << "]" << lvr2::endl;
                MPI_Send(&x_min, 1, MPI_FLOAT, dest, 5, MPI_COMM_WORLD);
                MPI_Send(&y_min, 1, MPI_FLOAT, dest, 6, MPI_COMM_WORLD);
                MPI_Send(&z_min, 1, MPI_FLOAT, dest, 7, MPI_COMM_WORLD);
                lvr2::logout::get() << lvr2::info << "[LargeScaleReconstruction] BoundingBoxMin: [" << x_max << "," << y_max << "," << z_max << "]" << lvr2::endl;
                MPI_Send(&x_max, 1, MPI_FLOAT, dest, 8, MPI_COMM_WORLD);
                MPI_Send(&y_max, 1, MPI_FLOAT, dest, 9, MPI_COMM_WORLD);
                MPI_Send(&z_max, 1, MPI_FLOAT, dest, 10, MPI_COMM_WORLD);
                lvr2::logout::get() << lvr2::info << "h: " << h << lvr2::endl;
                MPI_Send(&h, 1, MPI_INT, dest, 11, MPI_COMM_WORLD);
                bool calcNorm = !bg.hasNormals();
                lvr2::logout::get() << lvr2::info <<  "Normals available: " << !calcNorm << lvr2::endl;
                MPI_Send(&calcNorm, 1, MPI_CXX_BOOL, dest, 12, MPI_COMM_WORLD);

                // Send normals if they are available
                if (!calcNorm)
                {
                    size_t numNormals;
                    lvr2::floatArr normals = bg.normals(gridbb, numNormals);
                    lvr2::logout::get() << lvr2::info << "[LargeScaleReconstruction] NumNormals: " << numNormals << lvr2::endl;
                    MPI_Send(&numNormals, 1, MPI_SIZE_T, dest, 13, MPI_COMM_WORLD);
                    MPI_Send(normals.get(), numNormals*3, MPI_FLOAT, dest, 14, MPI_COMM_WORLD);
                }
                // Wait for new client
            }
            lvr2::logout::get() << lvr2::info << "[LargeScaleReconstruction] Skipped PartitionBoxes: " << partitionBoxesSkipped << lvr2::endl;
        }
        int size;
        int a = -1;
        MPI_Comm_size(MPI_COMM_WORLD, &size);
        MPI_Status status;
        lvr2::logout::get() << lvr2::info << "[LargeScaleReconstruction] All chunks send, sending abort codes... " << lvr2::endl;
        for(int i = 1; i < size; i++)
        {
            lvr2::logout::get() << lvr2::error << "[LargeScaleReconstruction] Abort " << i << "/" << size-1 << lvr2::endl;
            MPI_Recv(nullptr, 0, MPI_BYTE, MPI_ANY_SOURCE, 1, MPI_COMM_WORLD, &status);
            int dest = status.MPI_SOURCE;
            lvr2::logout::get() << lvr2::error << "[LargeScaleReconstruction] Sending abort code to client " << dest << lvr2::endl;
            MPI_Send(&a, 1, MPI_INT, dest, 2, MPI_COMM_WORLD);
        }
        lvr2::logout::get() << lvr2::info << "[LargeScaleReconstruction] All clients closed." << lvr2::endl;
        return partitionBoxesSkipped;
    }

    template<typename BaseVecT>
    void LargeScaleReconstruction<BaseVecT>::mpiCollector(const std::vector<BoundingBox<BaseVecT>>& partitionBoxes, BoundingBox<BaseVecT>& cbb, std::shared_ptr<ChunkHashGrid> chunkManager, uint* partitionBoxesSkipped)
    {
        std::vector<BoundingBox<BaseVecT>> filteredPartitionBoxes;
        unsigned long timeSum = 0;
        float chunkSize = chunkManager->getChunkSize();

        for(int h = 0; h < m_options.voxelSizes.size(); h++)
        {
            float voxelSize = m_options.voxelSizes[h];
            float overlap = 5 * voxelSize;
            BaseVecT overlapVector(overlap, overlap, overlap);

            // vector to save the new chunk names - which chunks have to be reconstructed
            std::vector<BaseVector<int>> newChunks;

            string layerName = "tsdf_values_" + std::to_string(m_options.voxelSizes[h]);

            for (int i = 0; i < partitionBoxes.size() - partitionBoxesSkipped[h]; i++)
            {
                auto& partitionBox = partitionBoxes[i];
                BoundingBox<BaseVecT> gridbb(partitionBox.getMin() - overlapVector, partitionBox.getMax() + overlapVector);

                // Receive chunk from client
                int len, dest, chunk;
                MPI_Status status;
                lvr2::logout::get() << lvr2::info << "[LargeScaleReconstruction] [Collector] Waiting for chunk " << i+1 << "/" << partitionBoxes.size() - partitionBoxesSkipped[h] << lvr2::endl;
                MPI_Recv(&len, 1, MPI_INT, MPI_ANY_SOURCE, 15, MPI_COMM_WORLD, &status);
                dest = status.MPI_SOURCE;
                lvr2::logout::get() << lvr2::info <<  "[LargeScaleReconstruction] [Collector] Got chunk from Client " << dest << lvr2::endl;
                char* ret = new char[len];
                MPI_Recv(ret, len, MPI_CHAR, dest, 16, MPI_COMM_WORLD, MPI_STATUS_IGNORE);

                MPI_Recv(&chunk, 1, MPI_INT, dest, 17, MPI_COMM_WORLD, MPI_STATUS_IGNORE);

                time_t now = time(0);
                tm *time = localtime(&now);
                stringstream largeScale;
                largeScale << 1900 + time->tm_year << "_" << 1+ time->tm_mon << "_" << time->tm_mday << "_" <<  time->tm_hour << "h_" << 1 + time->tm_min << "m_" << 1 + time->tm_sec << "s.dat";
                std::ofstream file(largeScale.str().c_str());
                file.write(ret, len);
                file.close();

                auto ps_grid = std::make_shared<HashGrid<BaseVecT, BoxT>>(largeScale.str(), gridbb, voxelSize);

                std::remove(largeScale.str().c_str());

                delete [] ret;


                unsigned long timeStart = lvr2::timestamp.getCurrentTimeInMs();
                int x = (int) floor(partitionBoxes[chunk].getCentroid().x / chunkSize);
                int y = (int) floor(partitionBoxes[chunk].getCentroid().y / chunkSize);
                int z = (int) floor(partitionBoxes[chunk].getCentroid().z / chunkSize);


                chunkManager->setChunk(layerName, x, y, z, ps_grid->toPointBuffer());
                BaseVector<int> chunkCoordinates(x, y, z);
                // also save the grid coordinates of the chunk added to the ChunkManager
                newChunks.push_back(chunkCoordinates);
                // also save the "real" bounding box without overlap
                filteredPartitionBoxes.push_back(partitionBoxes[chunk]);

                unsigned long timeEnd = lvr2::timestamp.getCurrentTimeInMs();

                timeSum += timeEnd - timeStart;
            }

            lvr2::logout::get() << lvr2::info << "[LargeScaleReconstruction] ChunkManagerIO Time: " <<(double) (timeSum / 1000.0) << " s" << lvr2::endl;
            lvr2::logout::get() << lvr2::info << "[LargeScaleReconstruction] Finished" << lvr2::endl;

            if(h == 0 && m_options.hasOutput(LSROutput::BigMesh))
            {
                //combine chunks
                auto vmax = cbb.getMax() - overlapVector;
                auto vmin = cbb.getMin() + overlapVector;
                cbb.expand(vmin);
                cbb.expand(vmax);

                // auto hg = std::make_shared<HashGrid<BaseVecT, BoxT>>(grid_files, cbb, m_voxelSize);
                // don't read from HDF5 - get the chunks from the ChunkManager
                // auto hg = std::make_shared<HashGrid<BaseVecT, BoxT>>(m_filePath, newChunks, cbb);
                // TODO: don't do the following reconstruction in ChunkingPipline-Workflow (put it in extra function for lsr_tool)
                std::vector<PointBufferPtr> tsdfChunks;
                for (BaseVector<int> coord : newChunks) {
                    boost::optional<shared_ptr<PointBuffer>> chunk = chunkManager->getChunk<PointBufferPtr>(layerName,
                                                                                                            coord.x,
                                                                                                            coord.y,
                                                                                                            coord.z);
                    if (chunk) 
                    {
                        tsdfChunks.push_back(chunk.get());
                    } 
                    else 
                    {
                        lvr2::logout::get() << lvr2::warning 
                            << "[LargeScaleReconstruction] Could not find chunk (" 
                            << coord.x << ", " << coord.y << ", " << coord.z
                            << ") in layer: " << "tsdf_values_" + std::to_string(voxelSize) << lvr2::endl;
                    }
                }
                auto hg = std::make_shared<HashGrid<BaseVecT, BoxT>>(tsdfChunks, filteredPartitionBoxes, cbb, voxelSize);
                tsdfChunks.clear();

                createAndSaveBigMesh(hg, h);
            }
            lvr2::logout::get() << lvr2::info << "[LargeScaleReconstruction] Added/changed " << newChunks.size() << " chunks in layer " << layerName << lvr2::endl;
        }
    }

    template<typename BaseVecT>
    int LargeScaleReconstruction<BaseVecT>::trueMpiAndReconstructSlave()
    {
        int rank;
        MPI_Comm_rank(MPI_COMM_WORLD, &rank);

        int chunk;
        std::list<int> chunks;

        lvr2::logout::get() << lvr2::info << "[LargeScaleReconstruction] [" << rank << "] Waiting for work." << lvr2::endl;
        MPI_Send(nullptr, 0, MPI_BYTE, 0, 1, MPI_COMM_WORLD);
        MPI_Recv(&chunk, 1, MPI_INT, 0, 2, MPI_COMM_WORLD, MPI_STATUS_IGNORE);


        while(chunk != -1)
        {
            chunks.push_back(chunk);
            float x_min, y_min, z_min, x_max, y_max, z_max;
            size_t numPoints;
            bool calcNorm;
            int h;


            // Receive chunk information
            MPI_Recv(&numPoints, 1, MPI_SIZE_T, 0, 3, MPI_COMM_WORLD, MPI_STATUS_IGNORE);
            floatArr points(new float[numPoints*3]);
            MPI_Recv(points.get(), numPoints*3, MPI_FLOAT, 0, 4, MPI_COMM_WORLD, MPI_STATUS_IGNORE);
            MPI_Recv(&x_min, 1, MPI_FLOAT, 0, 5, MPI_COMM_WORLD, MPI_STATUS_IGNORE);
            MPI_Recv(&y_min, 1, MPI_FLOAT, 0, 6, MPI_COMM_WORLD, MPI_STATUS_IGNORE);
            MPI_Recv(&z_min, 1, MPI_FLOAT, 0, 7, MPI_COMM_WORLD, MPI_STATUS_IGNORE);
            MPI_Recv(&x_max, 1, MPI_FLOAT, 0, 8, MPI_COMM_WORLD, MPI_STATUS_IGNORE);
            MPI_Recv(&y_max, 1, MPI_FLOAT, 0, 9, MPI_COMM_WORLD, MPI_STATUS_IGNORE);
            MPI_Recv(&z_max, 1, MPI_FLOAT, 0, 10, MPI_COMM_WORLD, MPI_STATUS_IGNORE);
            MPI_Recv(&h, 1, MPI_INT, 0, 11, MPI_COMM_WORLD, MPI_STATUS_IGNORE);
            MPI_Recv(&calcNorm, 1, MPI_CXX_BOOL, 0, 12, MPI_COMM_WORLD, MPI_STATUS_IGNORE);

            BoundingBox<BaseVecT> gridbb(BaseVecT(x_min, y_min, z_min), BaseVecT(x_max, y_max, z_max));


            lvr2::PointBufferPtr p_loader(new lvr2::PointBuffer);
            p_loader->setPointArray(points, numPoints);

            if (!calcNorm)
            {
              // receive normals if they are available
              size_t numNormals;
              MPI_Recv(&numNormals, 1, MPI_SIZE_T, 0, 13, MPI_COMM_WORLD, MPI_STATUS_IGNORE);
              floatArr normals(new float[numNormals]);
              MPI_Recv(normals.get(), numNormals, MPI_FLOAT, 0, 14, MPI_COMM_WORLD, MPI_STATUS_IGNORE);

              p_loader->setNormalArray(normals, numNormals);
            }

            // if(numPoints > (chunkSize*500000)) // reduction TODO add options
            // {
            //     OctreeReduction oct(p_loader, m_voxelSizes[h], 20);
            //     p_loader = oct.getReducedPoints();
            // }

            lvr2::PointsetSurfacePtr<BaseVecT> surface;
            surface = make_shared<lvr2::AdaptiveKSearchSurface<BaseVecT>>(p_loader,
                                                                     "FLANN",
                                                                     m_options.kn,
                                                                     m_options.ki,
                                                                     m_options.kd,
                                                                     m_options.useRansac);

            //calculate important stuff for reconstruction
            if (calcNorm)
            {
                surface->calculateSurfaceNormals();
            }
            auto ps_grid = std::make_shared<lvr2::PointsetGrid<BaseVecT, BoxT>>(
                    m_options.voxelSizes[h], surface, gridbb, true, m_options.extrude);

            ps_grid->calcDistanceValues();

            stringstream largeScale;
            largeScale << "/tmp/lvr2_lsr_mpi_" << rank << "_" << chunk;

            ps_grid->saveGrid(largeScale.str());


//            MPI_Send(&len, 1, MPI_INT, 0, 15 /*+ chunk * 2*/, MPI_COMM_WORLD);
//            MPI_Send(result, len, MPI_CHAR, 0, 16 /*+ chunk * 2*/, MPI_COMM_WORLD);
//            MPI_Send(&chunk, 1, MPI_INT, 0, 17, MPI_COMM_WORLD);



            lvr2::logout::get() << lvr2::info << "[LargeScaleReconstruction] [" << rank << "] Requesting chunk. " << lvr2::endl;
            // is something to do?

            MPI_Send(nullptr, 0, MPI_BYTE, 0, 1, MPI_COMM_WORLD);
            MPI_Recv(&chunk, 1, MPI_INT, 0, 2, MPI_COMM_WORLD, MPI_STATUS_IGNORE);
        }

        // Send result back to master
        for(auto chunk : chunks)
        {
            stringstream largeScale;
            largeScale << "/tmp/lvr2_lsr_mpi_" << rank << "_" << chunk;

            ifstream fl(largeScale.str());
            fl.seekg(0, ios::end);
            int len = fl.tellg();
            char* result = new char[len];
            fl.seekg(0, ios::beg);
            fl.read(result, len);
            fl.close();

            lvr2::logout::get() << lvr2::debug << "Sending " << len << " bytes." << lvr2::endl;
            MPI_Send(&len, 1, MPI_INT, 0, 15 , MPI_COMM_WORLD);
            lvr2::logout::get() << lvr2::debug << "Sending data." << lvr2::endl;
            MPI_Send(result, len, MPI_CHAR, 0, 16 , MPI_COMM_WORLD);
            lvr2::logout::get() << lvr2::debug << "Sending chunk " << chunk + 1 << lvr2::endl;
            MPI_Send(&chunk, 1, MPI_INT, 0, 17, MPI_COMM_WORLD);
            std::remove(largeScale.str().c_str());
            delete [] result;
        }
        lvr2::logout::get() << lvr2::debug << "[LargeScaleReconstruction][" << rank << "] finished. " << lvr2::endl;
        return 1;
    }

}<|MERGE_RESOLUTION|>--- conflicted
+++ resolved
@@ -757,11 +757,7 @@
             surfaceMesh.write((chunkDirPly / (name_id + ".ply")).string());
         }
 
-<<<<<<< HEAD
-#ifdef LVR2_USE_3DTILES
-=======
         #ifdef LVR2_USE_3DTILES
->>>>>>> d35220c2
         if (m_options.hasOutput(LSROutput::Tiles3d))
         {
             pmp::Point flipPoint(m_options.flipPoint[0], m_options.flipPoint[1], m_options.flipPoint[2]);
@@ -780,11 +776,7 @@
                 chunkMap.emplace(coord, HLODTree<BaseVecT>::leaf(LazyMesh(std::move(mesh), chunkFile3dTiles), bb));
             }
         }
-<<<<<<< HEAD
-#endif // LVR2_USE_3DTILES
-=======
         #endif 
->>>>>>> d35220c2
     }
 
     template<typename BaseVecT>
