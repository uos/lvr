/**
 * Copyright (c) 2018, University Osnabrück
 * All rights reserved.
 *
 * Redistribution and use in source and binary forms, with or without
 * modification, are permitted provided that the following conditions are met:
 *     * Redistributions of source code must retain the above copyright
 *       notice, this list of conditions and the following disclaimer.
 *     * Redistributions in binary form must reproduce the above copyright
 *       notice, this list of conditions and the following disclaimer in the
 *       documentation and/or other materials provided with the distribution.
 *     * Neither the name of the University Osnabrück nor the
 *       names of its contributors may be used to endorse or promote products
 *       derived from this software without specific prior written permission.
 *
 * THIS SOFTWARE IS PROVIDED BY THE COPYRIGHT HOLDERS AND CONTRIBUTORS "AS IS" AND
 * ANY EXPRESS OR IMPLIED WARRANTIES, INCLUDING, BUT NOT LIMITED TO, THE IMPLIED
 * WARRANTIES OF MERCHANTABILITY AND FITNESS FOR A PARTICULAR PURPOSE ARE
 * DISCLAIMED. IN NO EVENT SHALL University Osnabrück BE LIABLE FOR ANY
 * DIRECT, INDIRECT, INCIDENTAL, SPECIAL, EXEMPLARY, OR CONSEQUENTIAL DAMAGES
 * (INCLUDING, BUT NOT LIMITED TO, PROCUREMENT OF SUBSTITUTE GOODS OR SERVICES;
 * LOSS OF USE, DATA, OR PROFITS; OR BUSINESS INTERRUPTION) HOWEVER CAUSED AND
 * ON ANY THEORY OF LIABILITY, WHETHER IN CONTRACT, STRICT LIABILITY, OR TORT
 * (INCLUDING NEGLIGENCE OR OTHERWISE) ARISING IN ANY WAY OUT OF THE USE OF THIS
 * SOFTWARE, EVEN IF ADVISED OF THE POSSIBILITY OF SUCH DAMAGE.
 */

/*
 * HashGrid.hpp
 *
 *  Created on: Nov 27, 2014
 *      Author: twiemann
 */

#ifndef _LVR2_RECONSTRUCTION_HASHGRID_H_
#define _LVR2_RECONSTRUCTION_HASHGRID_H_

#include <unordered_map>
#include <vector>
#include <string>

#include "QueryPoint.hpp"

#include "lvr2/geometry/BoundingBox.hpp"
#include "lvr2/reconstruction/QueryPoint.hpp"

using std::string;
using std::vector;
using std::unordered_map;

namespace lvr2
{

class GridBase
{
public:

    GridBase(bool extrude = true) : m_extrude(extrude) {}

    virtual ~GridBase() {}

    /**
     *
     * @param i         Discrete x position within the grid.
     * @param j         Discrete y position within the grid.
     * @param k         Discrete z position within the grid.
     * @param distance  Signed distance to the represented surface
     *                  at the position within the grid.
     */
    virtual void addLatticePoint(int i, int j, int k, float distance = 0.0) = 0;

    /**
     * @brief   Saves a representation of the grid to the given file
     *
     * @param file      Output file name.
     */
    virtual void saveGrid(string file) = 0;

    /***
     * @brief   Is extrude is set to true, additional cells within the
     *          grid will be create to fill up holes consisting of single
     *          cells.
     *
     * @param extrude   If set to true, additional cells will be created.
     *                  Default value is true.
     */
    virtual void setExtrusion(bool extrude) { m_extrude = extrude; }

protected:
    bool m_extrude;
};

template<typename BaseVecT, typename BoxT>
class HashGrid : public GridBase
{
public:

    BoundingBox<BaseVecT> qp_bb;

    /// Typedef to alias box map
    typedef unordered_map<size_t, BoxT*> box_map;

    typedef unordered_map<size_t, size_t> qp_map;

    /// Typedef to alias iterators for box maps
    typedef typename unordered_map<size_t, BoxT*>::iterator  box_map_it;

    /// Typedef to alias iterators to query points
    typedef typename vector<QueryPoint<BaseVecT>>::iterator query_point_it;

    /***
     * @brief   Constructor
     *
     * If set to true, cell size is interpreted as
     * absolute voxel size (default). Otherwise \ref cellSize
     * is interpreted as number of intersections along the
     * longest size of the given bounding box to estimate a suitable
     * resolution.
     *
     * @param   cellSize        Voxel size of the grid cells
     * @param   isVoxelSize     Whether to interpret \ref cellSize as voxelsize or intersections
     */
    HashGrid(float cellSize, BoundingBox<BaseVecT> boundingBox, bool isVoxelSize = true, bool extrude = true);


    /***
     * @brief   Constructor
     *
     * Construcs a HashGrid from a file
     *
     * @param   file        File representing the HashGrid (See HashGrid::serialize(string file) )
     */
    HashGrid(string file);

    /***
     * @brief Construct a new Hash Grid object
     *
     * @param files
     * @param boundingBox
     * @param voxelsize
     */
    HashGrid(std::vector<string>& files, BoundingBox<BaseVecT>& boundingBox, float voxelsize);

    /***
     * Constructs a new Hash Grid object from a HDF5 file
     *
     * @param HDFfile path the the HDF5 file
     * @param chunkNames vector of groups for the chunks
     * @param boundingBox bounding box of the complete grid
     */
<<<<<<< HEAD
    HashGrid(string HDFfile,
           vector<string>& chunkNames,
           BoundingBox<BaseVecT>& boundingBox);
=======
    HashGrid(std::vector<PointBufferPtr> chunks,
           BoundingBox<BaseVecT>& boundingBox,
           float voxelSize);
>>>>>>> 868def49

    /**
     *
     * @param i         Discrete x position within the grid.
     * @param j         Discrete y position within the grid.
     * @param k         Discrete z position within the grid.
     * @param distance  Signed distance to the represented surface
     *                  at the position within the grid.
     */
    virtual void addLatticePoint(int i, int j, int k, float distance = 0.0);

    /**
     * @brief   Saves a representation of the grid to the given file
     *
     * @param file      Output file name.
     */
    virtual void saveGrid(string file);

    /**
     * @brief Saves a representation of the cells to the given file
     *
     * @param file Output file name.
     */
    void saveCells(string file);

    virtual void serialize(string file);

    /***
     * @brief   Returns the number of generated cells.
     */
    size_t getNumberOfCells() { return m_cells.size(); }

    /**
     * @return  Returns an iterator to the first box in the cell map.
     */
    box_map_it  firstCell() { return m_cells.begin(); }

    /**
     * @return  Returns an iterator to the last box in the cell map.
     */
    box_map_it  lastCell() { return m_cells.end(); }

    /**
     * @return  Returns an iterator to the first query point
     */
    query_point_it firstQueryPoint() { return m_queryPoints.begin(); }

    /***
     * @return  Returns an iterator to the last query point
     */
    query_point_it lastQueryPoint() { return m_queryPoints.end(); }

    vector<QueryPoint<BaseVecT>>& getQueryPoints() { return m_queryPoints; }

    box_map getCells() { return m_cells; }

    /***
     * @brief   Destructor
     */
    virtual ~HashGrid();

    /**
     * @brief   Set x, y, z values to scale the scene or use combinations
     *          of +/-1 to mapp different coordinate systems
     */
    void setCoordinateScaling(float x, float y, float z);

    size_t getMaxIndex() { return m_maxIndex; }

    size_t getMaxIndexX() { return m_maxIndexX; }

    size_t getMaxIndexY() { return m_maxIndexY; }

    size_t getMaxIndexZ() { return m_maxIndexZ; }

    void setBB(BoundingBox<BaseVecT>& bb);

    BoundingBox<BaseVecT> & getBoundingBox() { return m_boundingBox; }

    /**
     * @brief Calculates the hash value for the given index triple
     */
    inline size_t hashValue(int i, int j, int k) const
    {
        return i * m_maxIndexSquare + j * m_maxIndex + k;
    }

    /**
     * @brief   Searches for a existing shared lattice point in the grid.
     *
     * @param position  Number of a possible neighbor
     * @param x         x index within the grid
     * @param y         y index within the grid
     * @param z         z index within the grid
     * @return          Query point index of the found point, INVALID_INDEX otherwise
     */
    unsigned int findQueryPoint(
        int position,
        int x,
        int y,
        int z
    );

    /**
     * @brief   Calculates needed lattice parameters.
     */
    void calcIndices();

<<<<<<< HEAD
    /**
     * @brief Saves a representation of the cells to the given HDF5-file
     *
     * @param file Output file name.
     * @param groupName the group, where the cell representation will be saved
     */
    void saveCellsHDF5(string file, string groupName);
=======
>>>>>>> 868def49

protected:

    inline int calcIndex(float f)
    {
        return f < 0 ? f - .5 : f + .5;
    }

    /// Map to handle the boxes in the grid
    box_map         m_cells;

    qp_map          m_qpIndices;

    /// The voxelsize used for reconstruction
    float                       m_voxelsize;

    /// The absolute maximal index of the reconstruction grid
    size_t                      m_maxIndex;

    /// The squared maximal index of the reconstruction grid
    size_t                      m_maxIndexSquare;

    /// The maximal index in x direction
    size_t                      m_maxIndexX;

    /// The maximal index in y direction
    size_t                      m_maxIndexY;

    /// The maximal index in z direction
    size_t                      m_maxIndexZ;

    /// A vector containing the query points for the reconstruction
    vector<QueryPoint<BaseVecT>> m_queryPoints;

    /// True if a local tetraeder decomposition is used for reconstruction
    string                      m_boxType;

    /// Bounding box of the covered volume
    BoundingBox<BaseVecT>       m_boundingBox;

    /// The maximum used cell index within the grid
    unsigned int                m_globalIndex;

    /// Save scaling factors (i.e., -1 or +1) to mapp different coordinate systems
    BaseVecT                  m_coordinateScales;
};

} /* namespace lvr */

#include "HashGrid.tcc"

#endif /* _LVR2_RECONSTRUCTION_HASHGRID_H_ */<|MERGE_RESOLUTION|>--- conflicted
+++ resolved
@@ -148,15 +148,9 @@
      * @param chunkNames vector of groups for the chunks
      * @param boundingBox bounding box of the complete grid
      */
-<<<<<<< HEAD
-    HashGrid(string HDFfile,
-           vector<string>& chunkNames,
-           BoundingBox<BaseVecT>& boundingBox);
-=======
     HashGrid(std::vector<PointBufferPtr> chunks,
            BoundingBox<BaseVecT>& boundingBox,
            float voxelSize);
->>>>>>> 868def49
 
     /**
      *
@@ -265,16 +259,6 @@
      */
     void calcIndices();
 
-<<<<<<< HEAD
-    /**
-     * @brief Saves a representation of the cells to the given HDF5-file
-     *
-     * @param file Output file name.
-     * @param groupName the group, where the cell representation will be saved
-     */
-    void saveCellsHDF5(string file, string groupName);
-=======
->>>>>>> 868def49
 
 protected:
 
