--- conflicted
+++ resolved
@@ -56,15 +56,9 @@
      * @param voxelsize
      */
     VirtualGrid(BoundingBox<BaseVecT>& bb,
-<<<<<<< HEAD
                   size_t gridCellSize,
                   float voxelsize);
 
-=======
-                size_t maxNodePoints,
-                size_t gridCellSize,
-                float voxelsize);
->>>>>>> 33c710be
 
     /**
      * Destructor
@@ -114,16 +108,8 @@
     // size of the "virtual" GridCell aka size of the smaller BBoxes
     size_t m_gridCellSize;
 
-<<<<<<< HEAD
     float m_voxelsize; // check if this is even used
 
-
-
-
-=======
-    float m_voxelsize;    // check if this is even used
-    size_t maxNodePoints; // same
->>>>>>> 33c710be
 };
 
 } // namespace lvr2
