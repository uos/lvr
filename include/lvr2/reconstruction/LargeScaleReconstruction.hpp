/**
 * Copyright (c) 2018, University Osnabrück
 * All rights reserved.
 *
 * Redistribution and use in source and binary forms, with or without
 * modification, are permitted provided that the following conditions are met:
 *     * Redistributions of source code must retain the above copyright
 *       notice, this list of conditions and the following disclaimer.
 *     * Redistributions in binary form must reproduce the above copyright
 *       notice, this list of conditions and the following disclaimer in the
 *       documentation and/or other materials provided with the distribution.
 *     * Neither the name of the University Osnabrück nor the
 *       names of its contributors may be used to endorse or promote products
 *       derived from this software without specific prior written permission.
 *
 * THIS SOFTWARE IS PROVIDED BY THE COPYRIGHT HOLDERS AND CONTRIBUTORS "AS IS" AND
 * ANY EXPRESS OR IMPLIED WARRANTIES, INCLUDING, BUT NOT LIMITED TO, THE IMPLIED
 * WARRANTIES OF MERCHANTABILITY AND FITNESS FOR A PARTICULAR PURPOSE ARE
 * DISCLAIMED. IN NO EVENT SHALL University Osnabrück BE LIABLE FOR ANY
 * DIRECT, INDIRECT, INCIDENTAL, SPECIAL, EXEMPLARY, OR CONSEQUENTIAL DAMAGES
 * (INCLUDING, BUT NOT LIMITED TO, PROCUREMENT OF SUBSTITUTE GOODS OR SERVICES;
 * LOSS OF USE, DATA, OR PROFITS; OR BUSINESS INTERRUPTION) HOWEVER CAUSED AND
 * ON ANY THEORY OF LIABILITY, WHETHER IN CONTRACT, STRICT LIABILITY, OR TORT
 * (INCLUDING NEGLIGENCE OR OTHERWISE) ARISING IN ANY WAY OUT OF THE USE OF THIS
 * SOFTWARE, EVEN IF ADVISED OF THE POSSIBILITY OF SUCH DAMAGE.
 */

#ifndef LAS_VEGAS_LARGESCALERECONSTRUCTION_HPP
#define LAS_VEGAS_LARGESCALERECONSTRUCTION_HPP

#include "lvr2/types/ScanTypes.hpp"
<<<<<<< HEAD
#include "lvr2/reconstruction/PointsetGrid.hpp"
#include "lvr2/reconstruction/FastBox.hpp"
#include "lvr2/algorithm/ChunkManager.hpp"
#include "lvr2/geometry/HalfEdgeMesh.hpp"


namespace lvr2
{
    struct LSROptions
    {
        //flag to trigger .ply output of big Mesh
        bool bigMesh = true;

        // flag to trigger .ply output of chunks
        bool debug_chunks = false;

        // flag to trigger GPU usage
        bool useGPU = true;

        //filePath to HDF5 file
        string filePath = "";

        // voxelsize for reconstruction.
        float voxelSize = 0.1;

        // voxelsize for the BigGrid.
        float bgVoxelSize = 1;

        // scale factor.
        float scale = 1;

        //ChunkSize, should be constant through all processes .
        size_t chunkSize = 20;

        // Max. Number of Points in a leaf (used to devide pointcloud).
        uint nodeSize = 1000000;

        // int flag to trigger partition-method (0 = kd-Tree; 1 = VGrid)
        int partMethod = 1;

        //Number of normals used in the normal interpolation process.
        int Ki = 20;

        //Number of normals used for distance function evaluation.
        int Kd = 20;

        // Size of k-neighborhood used for normal estimation.
        int Kn = 20;

        //Set this flag for RANSAC based normal estimation.
        bool useRansac = false;

        // Do not extend grid. Can be used  to avoid artifacts in dense data sets but. Disabling
        // will possibly create additional holes in sparse data sets.
        bool extrude = false;

        /*
         * Definition from here on are for the combine-process of partial meshes
         */

        // flag to trigger the removal of dangling artifacts.
        int removeDanglingArtifacts = 0;

        //Remove noise artifacts from contours. Same values are between 2 and 4.
        int cleanContours = 0;

        //Maximum size for hole filling.
        int fillHoles = 0;

        // Shift all triangle vertices of a cluster onto their shared plane.
        bool optimizePlanes = false;

        // (Plane Normal Threshold) Normal threshold for plane optimization.
        float getNormalThreshold = 0.85;

        // Number of iterations for plane optimization.
        int planeIterations = 3;

        // Minimum value for plane optimization.
        int MinPlaneSize = 7;

        // Threshold for small region removal. If 0 nothing will be deleted.
        int SmallRegionThreshold = 0;

        // Retesselate regions that are in a regression plane. Implies --optimizePlanes.
        bool retesselate = false;

        // Threshold for fusing line segments while tesselating.
        float LineFusionThreshold =0.01;
    };

    template <typename BaseVecT>
    class LargeScaleReconstruction
    {


    public:
        /**
         * Constructor - uses default parameter for reconstruction)
         * @param h5File HDF5 file, which may or may not contain chunked and reconstructed scans
         */
        LargeScaleReconstruction(std::string h5File);


        /**
         * Constructor with parameters
         */
        LargeScaleReconstruction(std::string h5File, float voxelSize, float bgVoxelSize, float scale, size_t chunkSize,
                uint nodeSize, int partMethod,int ki, int kd, int kn, bool useRansac, bool extrude,
                int removeDanglingArtifacts, int cleanContours, int fillHoles, bool optimizePlanes,
                float getNormalThreshold, int planeIterations, int minPlaneSize, int smallRegionThreshold,
                bool retesselate, float lineFusionThreshold, bool bigMesh, bool debug_chunks, bool useGPU);

        /**
         * Constructor with parameters in a struct
         *
         */
         LargeScaleReconstruction(LSROptions options);

        /**
         * this method splits the given PointClouds in to Chunks and calculates all required values for a later reconstruction
         *
         * @tparam BaseVecT
         * @param scans vector of new scan to be added
         * @param layerName the name of the ChunkManager-Layer of the tsdf-values
         * @return
         */
        int mpiChunkAndReconstruct(ScanProjectEditMarkPtr project, BoundingBox<BaseVecT>& newChunksBB, std::shared_ptr<ChunkHashGrid> chunkManager, std::string layerName="tsdf_values");

        int mpiChunkAndReconstruct(ScanProjectEditMarkPtr project, std::shared_ptr<ChunkHashGrid> chunkManager, std::string layerName="tsdf_values");

        MeshBufferPtr partialReconstruct(BaseVector<int> coord, std::shared_ptr<ChunkHashGrid> chunkManager, std::string layerName, BoundingBox<BaseVecT> bb);

        HalfEdgeMesh<BaseVecT> getPartialReconstruct(BoundingBox<BaseVecT> newChunksBB, std::shared_ptr<ChunkHashGrid> chunkHashGrid, std::string layerName);

        int resetEditMark(ScanProjectEditMarkPtr project);



    private:

        /**
         * This method adds the tsdf-values of one chunk to the ChunkManager-Layer
         *
         * @params x, y, z grid-coordinates for the chunk
         * @param ps_grid HashGrid which contains the tsdf-values for the voxel
         * @param cm ChunkManager instance which manages the chunks
         * @param layerName the name of the chunkManager-layer
         */
        void addTSDFChunkManager(int x, int y, int z,
                shared_ptr<lvr2::PointsetGrid<BaseVector<float>, lvr2::FastBox<BaseVector<float>>>> ps_grid,
                shared_ptr<ChunkHashGrid> cm,
                std::string layerName);

        //flag to trigger .ply output of big Mesh
        bool m_bigMesh = true;

        // flag to trigger .ply output of chunks
        bool m_debug_chunks = false;

        // flag to trigger GPU usage
        bool m_useGPU = false;

        // path to hdf5 path containing previously reconstructed scans (or no scans) only
        string m_filePath;

        // voxelsize for reconstruction. Default: 10
        float m_voxelSize;

        // voxelsize for the BigGrid. Default: 10
        float m_bgVoxelSize;

        // scale factor. Default: 1
        float m_scale;

        //ChunkSize, should be constant through all processes . Default: 20
        size_t m_chunkSize;

        // Max. Number of Points in a leaf (used to devide pointcloud). Default: 1000000
        uint m_nodeSize;

        // int flag to trigger partition-method (0 = kd-Tree; 1 = VGrid)
        int m_partMethod;

        //Number of normals used in the normal interpolation process. Default: 10
        int m_Ki;

        //Number of normals used for distance function evaluation. Default: 5
        int m_Kd;

        // Size of k-neighborhood used for normal estimation. Default: 10
        int m_Kn;

        //Set this flag for RANSAC based normal estimation. Default: false
        bool m_useRansac;

        // Do not extend grid. Can be used  to avoid artifacts in dense data sets but. Disabling
        // will possibly create additional holes in sparse data sets. Default: false
        bool m_extrude;

        /*
         * Definition from here on are for the combine-process of partial meshes
         */

        // flag to trigger the removal of dangling artifacts. Default: 0
        int m_removeDanglingArtifacts;

        //Remove noise artifacts from contours. Same values are between 2 and 4. Default: 0
        int m_cleanContours;

        //Maximum size for hole filling. Default: 0
        int m_fillHoles;

        // Shift all triangle vertices of a cluster onto their shared plane. Default: false
        bool m_optimizePlanes;

        // (Plane Normal Threshold) Normal threshold for plane optimization. Default: 0.85
        float m_getNormalThreshold;

        // Number of iterations for plane optimization. Default: 3
        int m_planeIterations;

        // Minimum value for plane optimization. Default: 7
        int m_MinPlaneSize;

        // Threshold for small region removal. If 0 nothing will be deleted. Default: 0
        int m_SmallRegionThreshold;

        // Retesselate regions that are in a regression plane. Implies --optimizePlanes. Default: false
        bool m_retesselate;

        // Threshold for fusing line segments while tesselating. Default: 0.01
        float m_LineFusionThreshold;


    };
=======

namespace lvr2
{
template <typename BaseVecT>
class LargeScaleReconstruction
{

  public:
    /**
     * Constructor - uses default parameter for reconstruction)
     * @param h5File HDF5 file, which may or may not contain chunked and reconstructed scans
     */
    LargeScaleReconstruction(std::string h5File);

    /**
     * Constructor with parameters
     */
    LargeScaleReconstruction(std::string h5File,
                             float voxelSize,
                             float bgVoxelSize,
                             float scale,
                             size_t chunkSize,
                             uint nodeSize,
                             int partMethod,
                             int ki,
                             int kd,
                             int kn,
                             bool useRansac,
                             bool extrude,
                             int removeDanglingArtifacts,
                             int cleanContours,
                             int fillHoles,
                             bool optimizePlanes,
                             float getNormalThreshold,
                             int planeIterations,
                             int minPlaneSize,
                             int smallRegionThreshold,
                             bool retesselate,
                             float lineFusionThreshold);

    /**
     * Cnstructor with LargeScaleOption as parameters
     * @param options
     */
    LargeScaleReconstruction(LargeScaleOptions::Options options);

    /**
     * this method splits the given PointClouds in to Chunks and calculates all required values for
     * a later reconstruction
     *
     * @tparam BaseVecT
     * @param scans vector of new scan to be added
     * @return
     */
    int mpiChunkAndReconstruct(ScanProjectEditMarkPtr project);

    int resetEditMark(ScanProjectEditMarkPtr project);

  private:
    // TODO: add chunks vector somewhere

    // path to hdf5 path containing previously reconstructed scans (or no scans) only
    string m_filePath;

    // voxelsize for reconstruction. Default: 10
    float m_voxelSize;

    // voxelsize for the BigGrid. Default: 10
    float m_bgVoxelSize;

    // scale factor. Default: 1
    float m_scale;

    // ChunkSize, should be constant through all processes . Default: 20
    size_t m_chunkSize;

    // Max. Number of Points in a leaf (used to devide pointcloud). Default: 1000000
    uint m_nodeSize;

    // int flag to trigger partition-method (0 = kd-Tree; 1 = VGrid)
    int m_partMethod;

    // Number of normals used in the normal interpolation process. Default: 10
    int m_Ki;

    // Number of normals used for distance function evaluation. Default: 5
    int m_Kd;

    // Size of k-neighborhood used for normal estimation. Default: 10
    int m_Kn;

    // Set this flag for RANSAC based normal estimation. Default: false
    bool m_useRansac;

    // Do not extend grid. Can be used  to avoid artifacts in dense data sets but. Disabling
    // will possibly create additional holes in sparse data sets. Default: false
    bool m_extrude;

    /*
     * Definition from here on are for the combine-process of partial meshes
     */

    // flag to trigger the removal of dangling artifacts. Default: 0
    int m_removeDanglingArtifacts;

    // Remove noise artifacts from contours. Same values are between 2 and 4. Default: 0
    int m_cleanContours;

    // Maximum size for hole filling. Default: 0
    int m_fillHoles;

    // Shift all triangle vertices of a cluster onto their shared plane. Default: false
    bool m_optimizePlanes;

    // (Plane Normal Threshold) Normal threshold for plane optimization. Default: 0.85
    float m_getNormalThreshold;

    // Number of iterations for plane optimization. Default: 3
    int m_planeIterations;

    // Minimum value for plane optimization. Default: 7
    int m_MinPlaneSize;

    // Threshold for small region removal. If 0 nothing will be deleted. Default: 0
    int m_SmallRegionThreshold;

    // Retesselate regions that are in a regression plane. Implies --optimizePlanes. Default: false
    bool m_retesselate;

    // Threshold for fusing line segments while tesselating. Default: 0.01
    float m_LineFusionThreshold;
};
>>>>>>> 7e76e064
} // namespace lvr2

#include "lvr2/reconstruction/LargeScaleReconstruction.tcc"

#endif // LAS_VEGAS_LARGESCALERECONSTRUCTION_HPP<|MERGE_RESOLUTION|>--- conflicted
+++ resolved
@@ -29,7 +29,6 @@
 #define LAS_VEGAS_LARGESCALERECONSTRUCTION_HPP
 
 #include "lvr2/types/ScanTypes.hpp"
-<<<<<<< HEAD
 #include "lvr2/reconstruction/PointsetGrid.hpp"
 #include "lvr2/reconstruction/FastBox.hpp"
 #include "lvr2/algorithm/ChunkManager.hpp"
@@ -266,140 +265,6 @@
 
 
     };
-=======
-
-namespace lvr2
-{
-template <typename BaseVecT>
-class LargeScaleReconstruction
-{
-
-  public:
-    /**
-     * Constructor - uses default parameter for reconstruction)
-     * @param h5File HDF5 file, which may or may not contain chunked and reconstructed scans
-     */
-    LargeScaleReconstruction(std::string h5File);
-
-    /**
-     * Constructor with parameters
-     */
-    LargeScaleReconstruction(std::string h5File,
-                             float voxelSize,
-                             float bgVoxelSize,
-                             float scale,
-                             size_t chunkSize,
-                             uint nodeSize,
-                             int partMethod,
-                             int ki,
-                             int kd,
-                             int kn,
-                             bool useRansac,
-                             bool extrude,
-                             int removeDanglingArtifacts,
-                             int cleanContours,
-                             int fillHoles,
-                             bool optimizePlanes,
-                             float getNormalThreshold,
-                             int planeIterations,
-                             int minPlaneSize,
-                             int smallRegionThreshold,
-                             bool retesselate,
-                             float lineFusionThreshold);
-
-    /**
-     * Cnstructor with LargeScaleOption as parameters
-     * @param options
-     */
-    LargeScaleReconstruction(LargeScaleOptions::Options options);
-
-    /**
-     * this method splits the given PointClouds in to Chunks and calculates all required values for
-     * a later reconstruction
-     *
-     * @tparam BaseVecT
-     * @param scans vector of new scan to be added
-     * @return
-     */
-    int mpiChunkAndReconstruct(ScanProjectEditMarkPtr project);
-
-    int resetEditMark(ScanProjectEditMarkPtr project);
-
-  private:
-    // TODO: add chunks vector somewhere
-
-    // path to hdf5 path containing previously reconstructed scans (or no scans) only
-    string m_filePath;
-
-    // voxelsize for reconstruction. Default: 10
-    float m_voxelSize;
-
-    // voxelsize for the BigGrid. Default: 10
-    float m_bgVoxelSize;
-
-    // scale factor. Default: 1
-    float m_scale;
-
-    // ChunkSize, should be constant through all processes . Default: 20
-    size_t m_chunkSize;
-
-    // Max. Number of Points in a leaf (used to devide pointcloud). Default: 1000000
-    uint m_nodeSize;
-
-    // int flag to trigger partition-method (0 = kd-Tree; 1 = VGrid)
-    int m_partMethod;
-
-    // Number of normals used in the normal interpolation process. Default: 10
-    int m_Ki;
-
-    // Number of normals used for distance function evaluation. Default: 5
-    int m_Kd;
-
-    // Size of k-neighborhood used for normal estimation. Default: 10
-    int m_Kn;
-
-    // Set this flag for RANSAC based normal estimation. Default: false
-    bool m_useRansac;
-
-    // Do not extend grid. Can be used  to avoid artifacts in dense data sets but. Disabling
-    // will possibly create additional holes in sparse data sets. Default: false
-    bool m_extrude;
-
-    /*
-     * Definition from here on are for the combine-process of partial meshes
-     */
-
-    // flag to trigger the removal of dangling artifacts. Default: 0
-    int m_removeDanglingArtifacts;
-
-    // Remove noise artifacts from contours. Same values are between 2 and 4. Default: 0
-    int m_cleanContours;
-
-    // Maximum size for hole filling. Default: 0
-    int m_fillHoles;
-
-    // Shift all triangle vertices of a cluster onto their shared plane. Default: false
-    bool m_optimizePlanes;
-
-    // (Plane Normal Threshold) Normal threshold for plane optimization. Default: 0.85
-    float m_getNormalThreshold;
-
-    // Number of iterations for plane optimization. Default: 3
-    int m_planeIterations;
-
-    // Minimum value for plane optimization. Default: 7
-    int m_MinPlaneSize;
-
-    // Threshold for small region removal. If 0 nothing will be deleted. Default: 0
-    int m_SmallRegionThreshold;
-
-    // Retesselate regions that are in a regression plane. Implies --optimizePlanes. Default: false
-    bool m_retesselate;
-
-    // Threshold for fusing line segments while tesselating. Default: 0.01
-    float m_LineFusionThreshold;
-};
->>>>>>> 7e76e064
 } // namespace lvr2
 
 #include "lvr2/reconstruction/LargeScaleReconstruction.tcc"
