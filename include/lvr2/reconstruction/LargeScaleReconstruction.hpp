--- conflicted
+++ resolved
@@ -71,14 +71,10 @@
          * @param scans vector of new scan to be added
          * @return
          */
-<<<<<<< HEAD
-        int mpiChunkAndReconstruct(ScanProjectPtr project, std::vector<bool> diff, std::shared_ptr<ChunkManager> chunkManager);
-=======
-        int mpiChunkAndReconstruct(ScanProjectEditMarkPtr project);
-
+        int mpiChunkAndReconstruct(ScanProjectEditMarkPtr project, std::shared_ptr<ChunkManager> chunkManager);
 
         int resetEditMark(ScanProjectEditMarkPtr project);
->>>>>>> 3113837f
+
 
 
     private:
