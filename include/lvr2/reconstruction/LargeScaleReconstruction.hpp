--- conflicted
+++ resolved
@@ -28,15 +28,11 @@
 #ifndef LAS_VEGAS_LARGESCALERECONSTRUCTION_HPP
 #define LAS_VEGAS_LARGESCALERECONSTRUCTION_HPP
 
-<<<<<<< HEAD
-#include <lvr2/types/Scan.hpp>
+#include <lvr2/types/ScanTypes.hpp>
 #include <lvr2/reconstruction/PointsetGrid.hpp>
 #include <lvr2/reconstruction/FastBox.hpp>
 #include <lvr2/algorithm/ChunkManager.hpp>
 
-=======
-#include <lvr2/types/ScanTypes.hpp>
->>>>>>> 21f24826
 
 namespace lvr2
 {
@@ -67,7 +63,6 @@
          * @param options
          */
         LargeScaleReconstruction(LargeScaleOptions::Options options);
-
 
         /**
          * this method splits the given PointClouds in to Chunks and calculates all required values for a later reconstruction
