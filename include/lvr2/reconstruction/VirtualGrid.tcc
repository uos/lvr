--- conflicted
+++ resolved
@@ -113,11 +113,8 @@
                                  first.getMin().z + h * m_gridCellSize),
                         BaseVecT(first.getMax().x + i * m_gridCellSize,
                                  first.getMax().y + j * m_gridCellSize,
-<<<<<<< HEAD
                                  first.getMax().z + h * m_gridCellSize));
-=======
-                                 first.getMax().z + h * m_gridCellSize)));
->>>>>>> 736fedbe
+
                 m_boxes.push_back(next);
                 if(!timestamp.isQuiet())
                     ++progress;
