--- conflicted
+++ resolved
@@ -33,7 +33,6 @@
 
 template <typename BaseVecT>
 VirtualGrid<BaseVecT>::VirtualGrid(BoundingBox<BaseVecT>& bb,
-<<<<<<< HEAD
                                   size_t gridCellSize,
                                   float voxelSize)
 {
@@ -48,15 +47,6 @@
  }
 
  m_voxelsize = voxelSize;
-=======
-                                   size_t maxNodePoints,
-                                   size_t gridCellSize,
-                                   float voxelsize)
-{
-    m_pcbb = bb;
-    m_gridCellSize = gridCellSize;
-    m_voxelsize = voxelsize;
->>>>>>> 4db0ca0e
 }
 
 template <typename BaseVecT>
@@ -91,12 +81,6 @@
     m_initbox =
         lvr2::BoundingBox<BaseVecT>(BaseVecT(min_x, min_y, min_z), BaseVecT(max_x, max_y, max_z));
 
-<<<<<<< HEAD
-=======
-    std::cout << "DOES BOX 1 EVEN COLLIDE IF PC? " << m_initbox.overlap(m_pcbb) << std::endl;
-    std::cout << m_initbox << std::endl;
-    std::cout << m_pcbb << std::endl;
->>>>>>> 4db0ca0e
 }
 
 template <typename BaseVecT>
