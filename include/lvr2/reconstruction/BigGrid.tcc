/**
 * Copyright (c) 2018, University Osnabrück
 * All rights reserved.
 *
 * Redistribution and use in source and binary forms, with or without
 * modification, are permitted provided that the following conditions are met:
 *     * Redistributions of source code must retain the above copyright
 *       notice, this list of conditions and the following disclaimer.
 *     * Redistributions in binary form must reproduce the above copyright
 *       notice, this list of conditions and the following disclaimer in the
 *       documentation and/or other materials provided with the distribution.
 *     * Neither the name of the University Osnabrück nor the
 *       names of its contributors may be used to endorse or promote products
 *       derived from this software without specific prior written permission.
 *
 * THIS SOFTWARE IS PROVIDED BY THE COPYRIGHT HOLDERS AND CONTRIBUTORS "AS IS" AND
 * ANY EXPRESS OR IMPLIED WARRANTIES, INCLUDING, BUT NOT LIMITED TO, THE IMPLIED
 * WARRANTIES OF MERCHANTABILITY AND FITNESS FOR A PARTICULAR PURPOSE ARE
 * DISCLAIMED. IN NO EVENT SHALL University Osnabrück BE LIABLE FOR ANY
 * DIRECT, INDIRECT, INCIDENTAL, SPECIAL, EXEMPLARY, OR CONSEQUENTIAL DAMAGES
 * (INCLUDING, BUT NOT LIMITED TO, PROCUREMENT OF SUBSTITUTE GOODS OR SERVICES;
 * LOSS OF USE, DATA, OR PROFITS; OR BUSINESS INTERRUPTION) HOWEVER CAUSED AND
 * ON ANY THEORY OF LIABILITY, WHETHER IN CONTRACT, STRICT LIABILITY, OR TORT
 * (INCLUDING NEGLIGENCE OR OTHERWISE) ARISING IN ANY WAY OUT OF THE USE OF THIS
 * SOFTWARE, EVEN IF ADVISED OF THE POSSIBILITY OF SUCH DAMAGE.
 */

/*
 * BigGrid.cpp
 *
 *  Created on: Jul 17, 2017
 *      Author: Isaak Mitschke
 */

#include "lvr2/io/GHDF5IO.hpp"
#include "lvr2/io/LineReader.hpp"
#include "lvr2/io/Progress.hpp"
#include "lvr2/io/Timestamp.hpp"
#include "lvr2/io/hdf5/ArrayIO.hpp"
#include "lvr2/io/hdf5/ChannelIO.hpp"
#include "lvr2/io/hdf5/MatrixIO.hpp"
#include "lvr2/io/hdf5/PointCloudIO.hpp"
#include "lvr2/io/hdf5/VariantChannelIO.hpp"
#include "lvr2/reconstruction/FastReconstructionTables.hpp"

#include <boost/filesystem/path.hpp>
#include <boost/optional/optional_io.hpp>
#include <cstring>
#include <fstream>
#include <iostream>

using namespace std;

namespace lvr2
{
//TODO: BigGrid needs clean up, summarize the grid creation into 1 method instead of multiple constructor
template <typename BaseVecT>
BigGrid<BaseVecT>::BigGrid(std::vector<std::string> cloudPath,
                           float voxelsize,
                           float scale,
                           size_t bufferSize)
    : m_maxIndex(0), m_maxIndexSquare(0), m_maxIndexX(0), m_maxIndexY(0), m_maxIndexZ(0),
      m_numPoints(0), m_extrude(true), m_scale(scale), m_has_normal(false), m_has_color(false),
      m_pointBufferSize(1024)
{

    boost::filesystem::path selectedFile(cloudPath[0]);
    string extension = selectedFile.extension().string();
#ifndef __APPLE__
    omp_init_lock(&m_lock);
#endif
    m_voxelSize = voxelsize;

    // First, parse whole file to get BoundingBox and amount of points
    float ix, iy, iz;
    std::cout << lvr2::timestamp << "Computing Bounding Box..." << std::endl;
    m_numPoints = 0;
    size_t rsize = 0;
    LineReader lineReader(cloudPath);
    size_t lasti = 0;
    while (lineReader.ok())
    {
        if (lineReader.getFileType() == XYZNRGB)
        {
            boost::shared_ptr<xyznc> a = boost::static_pointer_cast<xyznc>(
                lineReader.getNextPoints(rsize, m_pointBufferSize));
            if (rsize <= 0 && !lineReader.ok())
            {
                break;
            }
            for (int i = 0; i < rsize; i++)
            {
                m_bb.expand(BaseVecT(a.get()[i].point.x * m_scale,
                                        a.get()[i].point.y * m_scale,
                                        a.get()[i].point.z * m_scale));
                m_numPoints++;
            }
        }
        else if (lineReader.getFileType() == XYZN)
        {
            boost::shared_ptr<xyzn> a = boost::static_pointer_cast<xyzn>(
                lineReader.getNextPoints(rsize, m_pointBufferSize));
            if (rsize <= 0 && !lineReader.ok())
            {
                break;
            }
            for (int i = 0; i < rsize; i++)
            {
                m_bb.expand(BaseVecT(a.get()[i].point.x * m_scale,
                                        a.get()[i].point.y * m_scale,
                                        a.get()[i].point.z * m_scale));
                m_numPoints++;
            }
        }
        else if (lineReader.getFileType() == XYZ)
        {
            boost::shared_ptr<xyz> a = boost::static_pointer_cast<xyz>(
                lineReader.getNextPoints(rsize, m_pointBufferSize));
            if (rsize <= 0 && !lineReader.ok())
            {
                break;
            }
            for (size_t i = 0; i < rsize; i++)
            {
                m_bb.expand(BaseVecT(a.get()[i].point.x * m_scale,
                                        a.get()[i].point.y * m_scale,
                                        a.get()[i].point.z * m_scale));
                m_numPoints++;
                lasti = i;
            }
        }
        else if (lineReader.getFileType() == XYZRGB)
        {
            boost::shared_ptr<xyzc> a = boost::static_pointer_cast<xyzc>(
                lineReader.getNextPoints(rsize, m_pointBufferSize));
            if (rsize <= 0 && !lineReader.ok())
            {
                break;
            }
            for (size_t i = 0; i < rsize; i++)
            {
                m_bb.expand(BaseVecT(a.get()[i].point.x * m_scale,
                                        a.get()[i].point.y * m_scale,
                                        a.get()[i].point.z * m_scale));
                m_numPoints++;
                lasti = i;
            }
        }
        else
        {
            exit(-1);
        }
    }

    // Make box side lenghts be divisible by voxel size
    float longestSide = m_bb.getLongestSide();

    BaseVecT center = m_bb.getCentroid();
    size_t xsize2 = calcIndex(m_bb.getXSize() / m_voxelSize);
    float xsize = ceil(m_bb.getXSize() / voxelsize) * voxelsize;
    float ysize = ceil(m_bb.getYSize() / voxelsize) * voxelsize;
    float zsize = ceil(m_bb.getZSize() / voxelsize) * voxelsize;
    m_bb.expand(BaseVecT(center.x + xsize / 2, center.y + ysize / 2, center.z + zsize / 2));
    m_bb.expand(BaseVecT(center.x - xsize / 2, center.y - ysize / 2, center.z - zsize / 2));
    longestSide = ceil(longestSide / voxelsize) * voxelsize;

    // calc max indices

    // m_maxIndex = (size_t)(longestSide/voxelsize);
    m_maxIndexX = (size_t)(xsize / voxelsize);
    m_maxIndexY = (size_t)(ysize / voxelsize);
    m_maxIndexZ = (size_t)(zsize / voxelsize);
    m_maxIndex = std::max(m_maxIndexX, std::max(m_maxIndexY, m_maxIndexZ)) + 5 * voxelsize;
    m_maxIndexX += 1;
    m_maxIndexY += 2;
    m_maxIndexZ += 3;
    m_maxIndexSquare = m_maxIndex * m_maxIndex;
    std::cout << "BG: " << m_maxIndexSquare << "|" << m_maxIndexX << "|" << m_maxIndexY << "|"
                << m_maxIndexZ << std::endl;

    string comment = lvr2::timestamp.getElapsedTime() + "Building grid... ";
    lvr2::ProgressBar progress(this->m_numPoints, comment);

    lineReader.rewind();

    size_t idx, idy, idz;
    while (lineReader.ok())
    {
        if (lineReader.getFileType() == XYZNRGB)
        {
            boost::shared_ptr<xyznc> a = boost::static_pointer_cast<xyznc>(
                lineReader.getNextPoints(rsize, m_pointBufferSize));
            if (rsize <= 0 && !lineReader.ok())
            {
                break;
            }
            int dx, dy, dz;
            for (int i = 0; i < rsize; i++)
            {
                ix = a.get()[i].point.x * m_scale;
                iy = a.get()[i].point.y * m_scale;
                iz = a.get()[i].point.z * m_scale;
                idx = calcIndex((ix - m_bb.getMin()[0]) / voxelsize);
                idy = calcIndex((iy - m_bb.getMin()[1]) / voxelsize);
                idz = calcIndex((iz - m_bb.getMin()[2]) / voxelsize);
                int e;
                this->m_extrude ? e = 8 : e = 1;
                for (int j = 0; j < e; j++)
                {
                    dx = HGCreateTable[j][0];
                    dy = HGCreateTable[j][1];
                    dz = HGCreateTable[j][2];
                    size_t h = hashValue(idx + dx, idy + dy, idz + dz);
                    if (j == 0)
                        m_gridNumPoints[h].size++;
                    else
                    {
                        auto it = m_gridNumPoints.find(h);
                        if (it == m_gridNumPoints.end())
                        {
                            m_gridNumPoints[h].size = 0;
                        }
                    }
                }
            }
        }
        else if (lineReader.getFileType() == XYZN)
        {
            boost::shared_ptr<xyzn> a = boost::static_pointer_cast<xyzn>(
                lineReader.getNextPoints(rsize, m_pointBufferSize));
            if (rsize <= 0 && !lineReader.ok())
            {
                break;
            }
            int dx, dy, dz;
            for (int i = 0; i < rsize; i++)
            {
                ix = a.get()[i].point.x * m_scale;
                iy = a.get()[i].point.y * m_scale;
                iz = a.get()[i].point.z * m_scale;
                idx = calcIndex((ix - m_bb.getMin()[0]) / voxelsize);
                idy = calcIndex((iy - m_bb.getMin()[1]) / voxelsize);
                idz = calcIndex((iz - m_bb.getMin()[2]) / voxelsize);

                int e;
                this->m_extrude ? e = 8 : e = 1;
                for (int j = 0; j < e; j++)
                {
                    dx = HGCreateTable[j][0];
                    dy = HGCreateTable[j][1];
                    dz = HGCreateTable[j][2];
                    size_t h = hashValue(idx + dx, idy + dy, idz + dz);
                    if (j == 0)
                        m_gridNumPoints[h].size++;
                    else
                    {
                        auto it = m_gridNumPoints.find(h);
                        if (it == m_gridNumPoints.end())
                        {
                            m_gridNumPoints[h].size = 0;
                        }
                    }
                }
            }
        }
        else if (lineReader.getFileType() == XYZ)
        {
            boost::shared_ptr<xyz> a = boost::static_pointer_cast<xyz>(
                lineReader.getNextPoints(rsize, m_pointBufferSize));
            if (rsize <= 0 && !lineReader.ok())
            {
                break;
            }
            int dx, dy, dz;
            for (int i = 0; i < rsize; i++)
            {
                ix = a.get()[i].point.x * m_scale;
                iy = a.get()[i].point.y * m_scale;
                iz = a.get()[i].point.z * m_scale;
                idx = calcIndex((ix - m_bb.getMin()[0]) / voxelsize);
                idy = calcIndex((iy - m_bb.getMin()[1]) / voxelsize);
                idz = calcIndex((iz - m_bb.getMin()[2]) / voxelsize);
                int e;
                this->m_extrude ? e = 8 : e = 1;
                for (int j = 0; j < e; j++)
                {
                    dx = HGCreateTable[j][0];
                    dy = HGCreateTable[j][1];
                    dz = HGCreateTable[j][2];
                    size_t h = hashValue(idx + dx, idy + dy, idz + dz);
                    if (j == 0)
                        m_gridNumPoints[h].size++;
                    else
                    {
                        auto it = m_gridNumPoints.find(h);
                        if (it == m_gridNumPoints.end())
                        {
                            m_gridNumPoints[h].size = 0;
                        }
                    }
                }
            }
        }
        else if (lineReader.getFileType() == XYZRGB)
        {
<<<<<<< HEAD
            if (lineReader.getFileType() == XYZNRGB)
            {
                boost::shared_ptr<xyznc> a = boost::static_pointer_cast<xyznc>(
                    lineReader.getNextPoints(rsize, m_pointBufferSize));
                if (rsize <= 0 && !lineReader.ok())
                {
                    break;
                }
                int dx, dy, dz;
                for (int i = 0; i < rsize; i++)
                {
                    ix = a.get()[i].point.x * m_scale;
                    iy = a.get()[i].point.y * m_scale;
                    iz = a.get()[i].point.z * m_scale;
                    idx = calcIndex((ix - m_bb.getMin()[0]) / voxelsize);
                    idy = calcIndex((iy - m_bb.getMin()[1]) / voxelsize);
                    idz = calcIndex((iz - m_bb.getMin()[2]) / voxelsize);
                    int e;
                    this->m_extrude ? e = 8 : e = 1;
                    for (int j = 0; j < e; j++)
                    {
                        dx = HGCreateTable[j][0];
                        dy = HGCreateTable[j][1];
                        dz = HGCreateTable[j][2];
                        size_t h = hashValue(idx + dx, idy + dy, idz + dz);
                        if (j == 0)
                            m_gridNumPoints[h].size++;
                        else
                        {
                            auto it = m_gridNumPoints.find(h);
                            if (it == m_gridNumPoints.end())
                            {
                                m_gridNumPoints[h].size = 0;
                            }
                        }
                    }
                }
            }
            else if (lineReader.getFileType() == XYZN)
            {
                boost::shared_ptr<xyzn> a = boost::static_pointer_cast<xyzn>(
                    lineReader.getNextPoints(rsize, m_pointBufferSize));
                if (rsize <= 0 && !lineReader.ok())
                {
                    break;
                }
                int dx, dy, dz;
                for (int i = 0; i < rsize; i++)
                {
                    ix = a.get()[i].point.x * m_scale;
                    iy = a.get()[i].point.y * m_scale;
                    iz = a.get()[i].point.z * m_scale;
                    idx = calcIndex((ix - m_bb.getMin()[0]) / voxelsize);
                    idy = calcIndex((iy - m_bb.getMin()[1]) / voxelsize);
                    idz = calcIndex((iz - m_bb.getMin()[2]) / voxelsize);

                    int e;
                    this->m_extrude ? e = 8 : e = 1;
                    for (int j = 0; j < e; j++)
                    {
                        dx = HGCreateTable[j][0];
                        dy = HGCreateTable[j][1];
                        dz = HGCreateTable[j][2];
                        size_t h = hashValue(idx + dx, idy + dy, idz + dz);
                        if (j == 0)
                            m_gridNumPoints[h].size++;
                        else
                        {
                            auto it = m_gridNumPoints.find(h);
                            if (it == m_gridNumPoints.end())
                            {
                                m_gridNumPoints[h].size = 0;
                            }
                        }
                    }
                }
            }
            else if (lineReader.getFileType() == XYZ)
            {
                boost::shared_ptr<xyz> a = boost::static_pointer_cast<xyz>(
                    lineReader.getNextPoints(rsize, m_pointBufferSize));
                if (rsize <= 0 && !lineReader.ok())
                {
                    break;
                }
                int dx, dy, dz;
                for (int i = 0; i < rsize; i++)
                {
                    ix = a.get()[i].point.x * m_scale;
                    iy = a.get()[i].point.y * m_scale;
                    iz = a.get()[i].point.z * m_scale;
                    idx = calcIndex((ix - m_bb.getMin()[0]) / voxelsize);
                    idy = calcIndex((iy - m_bb.getMin()[1]) / voxelsize);
                    idz = calcIndex((iz - m_bb.getMin()[2]) / voxelsize);
                    int e;
                    this->m_extrude ? e = 8 : e = 1;
                    for (int j = 0; j < e; j++)
                    {
                        dx = HGCreateTable[j][0];
                        dy = HGCreateTable[j][1];
                        dz = HGCreateTable[j][2];
                        size_t h = hashValue(idx + dx, idy + dy, idz + dz);
                        if (j == 0)
                            m_gridNumPoints[h].size++;
                        else
                        {
                            auto it = m_gridNumPoints.find(h);
                            if (it == m_gridNumPoints.end())
                            {
                                m_gridNumPoints[h].size = 0;
                            }
                        }
                    }
                }
            }
            else if (lineReader.getFileType() == XYZRGB)
            {
                boost::shared_ptr<xyzc> a = boost::static_pointer_cast<xyzc>(
                    lineReader.getNextPoints(rsize, m_pointBufferSize));
                if (rsize <= 0 && !lineReader.ok())
                {
                    break;
                }
                int dx, dy, dz;
                for (int i = 0; i < rsize; i++)
                {
                    ix = a.get()[i].point.x * m_scale;
                    iy = a.get()[i].point.y * m_scale;
                    iz = a.get()[i].point.z * m_scale;
                    idx = calcIndex((ix - m_bb.getMin()[0]) / voxelsize);
                    idy = calcIndex((iy - m_bb.getMin()[1]) / voxelsize);
                    idz = calcIndex((iz - m_bb.getMin()[2]) / voxelsize);
                    int e;
                    this->m_extrude ? e = 8 : e = 1;
                    for (int j = 0; j < e; j++)
                    {
                        dx = HGCreateTable[j][0];
                        dy = HGCreateTable[j][1];
                        dz = HGCreateTable[j][2];
                        size_t h = hashValue(idx + dx, idy + dy, idz + dz);
                        if (j == 0)
                            m_gridNumPoints[h].size++;
                        else
                        {
                            auto it = m_gridNumPoints.find(h);
                            if (it == m_gridNumPoints.end())
                            {
                                m_gridNumPoints[h].size = 0;
                            }
                        }
                    }
                }
            }
            else
            {
                exit(-1);
            }
            progress += rsize;
        }

        size_t num_cells = 0;
        size_t offset = 0;
        for (auto it = m_gridNumPoints.begin(); it != m_gridNumPoints.end(); ++it)
        {
            it->second.offset = offset;
            offset += it->second.size;
            it->second.dist_offset = num_cells++;
        }

        lineReader.rewind();

        boost::iostreams::mapped_file_params mmfparam;
        mmfparam.path = "points.mmf";
        mmfparam.mode = std::ios_base::in | std::ios_base::out | std::ios_base::trunc;
        mmfparam.new_file_size = sizeof(float) * m_numPoints * 3;

        boost::iostreams::mapped_file_params mmfparam_normal;
        mmfparam_normal.path = "normals.mmf";
        mmfparam_normal.mode = std::ios_base::in | std::ios_base::out | std::ios_base::trunc;
        mmfparam_normal.new_file_size = sizeof(float) * m_numPoints * 3;

        boost::iostreams::mapped_file_params mmfparam_color;
        mmfparam_color.path = "colors.mmf";
        mmfparam_color.mode = std::ios_base::in | std::ios_base::out | std::ios_base::trunc;
        mmfparam_color.new_file_size = sizeof(unsigned char) * m_numPoints * 3;

        m_PointFile.open(mmfparam);
        float* mmfdata_normal;
        unsigned char* mmfdata_color;
        if (lineReader.getFileType() == XYZNRGB || lineReader.getFileType() == XYZN)
        {
            m_NomralFile.open(mmfparam_normal);
            mmfdata_normal = (float*)m_NomralFile.data();
            m_has_normal = true;
        }
        if (lineReader.getFileType() == XYZNRGB || lineReader.getFileType() == XYZRGB)
        {
            m_ColorFile.open(mmfparam_color);
            mmfdata_color = (unsigned char*)m_ColorFile.data();
            m_has_color = true;
        }
        float* mmfdata = (float*)m_PointFile.data();

        while (lineReader.ok())
        {
            if (lineReader.getFileType() == XYZNRGB)
            {
                boost::shared_ptr<xyznc> a = boost::static_pointer_cast<xyznc>(
                    lineReader.getNextPoints(rsize, m_pointBufferSize));
                if (rsize <= 0 && !lineReader.ok())
                {
                    break;
                }
                for (int i = 0; i < rsize; i++)
                {
                    ix = a.get()[i].point.x * m_scale;
                    iy = a.get()[i].point.y * m_scale;
                    iz = a.get()[i].point.z * m_scale;
                    size_t idx = calcIndex((ix - m_bb.getMin()[0]) / voxelsize);
                    size_t idy = calcIndex((iy - m_bb.getMin()[1]) / voxelsize);
                    size_t idz = calcIndex((iz - m_bb.getMin()[2]) / voxelsize);
                    size_t h = hashValue(idx, idy, idz);
                    size_t ins = (m_gridNumPoints[h].inserted);
                    m_gridNumPoints[h].ix = idx;
                    m_gridNumPoints[h].iy = idy;
                    m_gridNumPoints[h].iz = idz;
                    m_gridNumPoints[h].inserted++;
                    size_t index = m_gridNumPoints[h].offset + ins;
                    mmfdata[index * 3] = ix;
                    mmfdata[index * 3 + 1] = iy;
                    mmfdata[index * 3 + 2] = iz;
                    mmfdata_normal[index * 3] = a.get()[i].normal.x;
                    mmfdata_normal[index * 3 + 1] = a.get()[i].normal.y;
                    mmfdata_normal[index * 3 + 2] = a.get()[i].normal.z;

                    mmfdata_color[index * 3] = a.get()[i].color.r;
                    mmfdata_color[index * 3 + 1] = a.get()[i].color.g;
                    mmfdata_color[index * 3 + 2] = a.get()[i].color.b;
                }
            }
            else if (lineReader.getFileType() == XYZN)
            {
                boost::shared_ptr<xyzn> a = boost::static_pointer_cast<xyzn>(
                    lineReader.getNextPoints(rsize, m_pointBufferSize));
                if (rsize <= 0 && !lineReader.ok())
                {
                    break;
                }
                for (int i = 0; i < rsize; i++)
                {
                    ix = a.get()[i].point.x * m_scale;
                    iy = a.get()[i].point.y * m_scale;
                    iz = a.get()[i].point.z * m_scale;
                    size_t idx = calcIndex((ix - m_bb.getMin()[0]) / voxelsize);
                    size_t idy = calcIndex((iy - m_bb.getMin()[1]) / voxelsize);
                    size_t idz = calcIndex((iz - m_bb.getMin()[2]) / voxelsize);
                    size_t h = hashValue(idx, idy, idz);
                    size_t ins = (m_gridNumPoints[h].inserted);
                    m_gridNumPoints[h].ix = idx;
                    m_gridNumPoints[h].iy = idy;
                    m_gridNumPoints[h].iz = idz;
                    m_gridNumPoints[h].inserted++;
                    size_t index = m_gridNumPoints[h].offset + ins;
                    mmfdata[index * 3] = ix;
                    mmfdata[index * 3 + 1] = iy;
                    mmfdata[index * 3 + 2] = iz;
                    mmfdata_normal[index * 3] = a.get()[i].normal.x;
                    mmfdata_normal[index * 3 + 1] = a.get()[i].normal.y;
                    mmfdata_normal[index * 3 + 2] = a.get()[i].normal.z;
                }
            }
            else if (lineReader.getFileType() == XYZ)
            {
                boost::shared_ptr<xyz> a = boost::static_pointer_cast<xyz>(
                    lineReader.getNextPoints(rsize, m_pointBufferSize));
                if (rsize <= 0 && !lineReader.ok())
                {
                    break;
                }
                for (int i = 0; i < rsize; i++)
                {
                    ix = a.get()[i].point.x * m_scale;
                    iy = a.get()[i].point.y * m_scale;
                    iz = a.get()[i].point.z * m_scale;
                    size_t idx = calcIndex((ix - m_bb.getMin()[0]) / voxelsize);
                    size_t idy = calcIndex((iy - m_bb.getMin()[1]) / voxelsize);
                    size_t idz = calcIndex((iz - m_bb.getMin()[2]) / voxelsize);
                    size_t h = hashValue(idx, idy, idz);
                    size_t ins = (m_gridNumPoints[h].inserted);
                    m_gridNumPoints[h].ix = idx;
                    m_gridNumPoints[h].iy = idy;
                    m_gridNumPoints[h].iz = idz;
                    m_gridNumPoints[h].inserted++;
                    size_t index = m_gridNumPoints[h].offset + ins;
                    mmfdata[index * 3] = ix;
                    mmfdata[index * 3 + 1] = iy;
                    mmfdata[index * 3 + 2] = iz;
                }
            }
            else if (lineReader.getFileType() == XYZRGB)
            {
                boost::shared_ptr<xyzc> a = boost::static_pointer_cast<xyzc>(
                    lineReader.getNextPoints(rsize, m_pointBufferSize));
                if (rsize <= 0 && !lineReader.ok())
                {
                    break;
                }
                for (int i = 0; i < rsize; i++)
                {
                    ix = a.get()[i].point.x * m_scale;
                    iy = a.get()[i].point.y * m_scale;
                    iz = a.get()[i].point.z * m_scale;
                    size_t idx = calcIndex((ix - m_bb.getMin()[0]) / voxelsize);
                    size_t idy = calcIndex((iy - m_bb.getMin()[1]) / voxelsize);
                    size_t idz = calcIndex((iz - m_bb.getMin()[2]) / voxelsize);
                    size_t h = hashValue(idx, idy, idz);
                    size_t ins = (m_gridNumPoints[h].inserted);
                    m_gridNumPoints[h].ix = idx;
                    m_gridNumPoints[h].iy = idy;
                    m_gridNumPoints[h].iz = idz;
                    m_gridNumPoints[h].inserted++;
                    size_t index = m_gridNumPoints[h].offset + ins;
                    mmfdata[index * 3] = ix;
                    mmfdata[index * 3 + 1] = iy;
                    mmfdata[index * 3 + 2] = iz;
                    mmfdata_color[index * 3] = a.get()[i].color.r;
                    mmfdata_color[index * 3 + 1] = a.get()[i].color.g;
                    mmfdata_color[index * 3 + 2] = a.get()[i].color.b;
                }
            }
        }

        //    for(auto it = m_gridNumPoints.begin(); it!= m_gridNumPoints.end() ; it++)
        //    {
        //        std::cout << "h : " << it->first << std::endl;
        //    }
        m_PointFile.close();
        m_NomralFile.close();
        mmfparam.path = "distances.mmf";
        mmfparam.new_file_size = sizeof(float) * size() * 8;

        m_PointFile.open(mmfparam);
        m_PointFile.close();
    }
}

template <typename BaseVecT>
BigGrid<BaseVecT>::BigGrid(std::string cloudPath, float voxelsize, float scale)
    : m_maxIndex(0), m_maxIndexSquare(0), m_maxIndexX(0), m_maxIndexY(0), m_maxIndexZ(0),
      m_numPoints(0), m_extrude(true), m_scale(scale), m_has_normal(false), m_has_color(false)
{
    boost::filesystem::path selectedFile(cloudPath);
    string extension = selectedFile.extension().string();

#ifndef __APPLE__
    omp_init_lock(&m_lock);
#endif
    m_voxelSize = voxelsize;

    // First, parse whole file to get BoundingBox and amount of points
    if (extension == ".h5")
    {
        float ix, iy, iz;
        using HDF5PCIO = lvr2::Hdf5IO<lvr2::hdf5features::ArrayIO,
                                      lvr2::hdf5features::ChannelIO,
                                      lvr2::hdf5features::VariantChannelIO,
                                      lvr2::hdf5features::PointCloudIO,
                                      lvr2::hdf5features::MatrixIO>;

        std::shared_ptr<HDF5PCIO> h5_ptr(new HDF5PCIO());
        h5_ptr->open(cloudPath);

        HighFive::Group hfscans = hdf5util::getGroup(h5_ptr->m_hdf5_file, "raw/scans");



        vector<string> scans = hfscans.listObjectNames();

        //TODO: check, which method is more efficient in the long run
        std::vector<BoundingBox<BaseVecT>> scan_boxes;

        /*
         *
        //iterate through boundingbox datasets of scans to calculate a transformed boundingbox, which is in most cases bigger when needed
       for(int i = 0; i < scans.size(); i++)
       {
           Transformd finalPose_n = h5_ptr->loadMatrix<Transformd>("raw/scans/" + scans[i], "finalPose").get();
           Transformd finalPose = finalPose_n.transpose();
           size_t six;
           boost::shared_array<double> bb_array = h5_ptr->loadArray<double>("raw/scans/" + scans[i],"boundingBox", six);

           Eigen::Vector4d corners[8];

           calculateCorners(corners, bb_array);

           Eigen::Vector4d bb_tmin = Eigen::Vector4d(1 * numeric_limits<double>::max(), 1 * numeric_limits<double>::max(), 1 * numeric_limits<double>::max(), 1);
           Eigen::Vector4d bb_tmax = Eigen::Vector4d(1 * numeric_limits<double>::min(), 1 * numeric_limits<double>::min(), 1 * numeric_limits<double>::min(), 1);

           // Transform all of the corners, and keep track of the biggest and smallest values
           for(int i = 0; i < 8; i++) {

               Eigen::Vector4d transformed = finalPose * corners[i];
               cout << transformed << endl;
               bb_tmin[0] = min(bb_tmin[0], transformed[0]);
               bb_tmin[1] = min(bb_tmin[1], transformed[1]);
               bb_tmin[2] = min(bb_tmin[2], transformed[2]);

               bb_tmax[0] = max(bb_tmax[0], transformed[0]);
               bb_tmax[1] = max(bb_tmax[1], transformed[1]);
               bb_tmax[2] = max(bb_tmax[2], transformed[2]);
           }
           BoundingBox<BaseVecT> scan_bb(BaseVecT(bb_tmin[0], bb_tmin[1], bb_tmin[2]),
                                         BaseVecT(bb_tmax[0], bb_tmax[1], bb_tmax[2]));
           cout << scan_bb << endl;
           m_bb.expand(scan_bb);

           scan_boxes.push_back(scan_bb);
       }*/


       //TODO: use this variation to calculate a new transformed boundingbox

        //iterate through ALL points to calculate transformed boundingboxes of scans
        for (int i = 0; i < scans.size(); i++)
        {
            size_t numPoints;
            BoundingBox<BaseVecT> box;
            boost::shared_array<float> points =
                h5_ptr->loadArray<float>("preview/" + scans[i], "points", numPoints);
            // m_numPoints += numPoints / 3;
            Transformd finalPose_n =
                h5_ptr->loadMatrix<Transformd>("raw/scans/" + scans[i], "finalPose").get();

            Transformd finalPose = finalPose_n.transpose();

            std::cout << finalPose << std::endl;
            for (int k = 0; k < numPoints / 3; k++)
            {
                Eigen::Vector4d point(
                    points.get()[k * 3], points.get()[k * 3 + 1], points.get()[k * 3 + 2], 1);
                Eigen::Vector4d transPoint = finalPose * point;

                BaseVecT temp(transPoint[0], transPoint[1], transPoint[2]);
                m_bb.expand(temp);
                box.expand(temp);
            }
            scan_boxes.push_back(box);
        }

        m_partialbb.expand(m_bb);
        std::cout << "Global BB: " << std::endl << m_bb << std::endl;

        // Make box side lenghts divisible by voxel size
        float longestSide = m_bb.getLongestSide();

        BaseVecT center = m_bb.getCentroid();
        size_t xsize2 = calcIndex(m_bb.getXSize() / m_voxelSize);
        float xsize = ceil(m_bb.getXSize() / voxelsize) * voxelsize;
        float ysize = ceil(m_bb.getYSize() / voxelsize) * voxelsize;
        float zsize = ceil(m_bb.getZSize() / voxelsize) * voxelsize;
        m_bb.expand(BaseVecT(center.x + xsize / 2, center.y + ysize / 2, center.z + zsize / 2));
        m_bb.expand(BaseVecT(center.x - xsize / 2, center.y - ysize / 2, center.z - zsize / 2));
        longestSide = ceil(longestSide / voxelsize) * voxelsize;

        // calculate max indices

        // m_maxIndex = (size_t)(longestSide/voxelsize);
        m_maxIndexX = (size_t)(xsize / voxelsize);
        m_maxIndexY = (size_t)(ysize / voxelsize);
        m_maxIndexZ = (size_t)(zsize / voxelsize);
        m_maxIndex = std::max(m_maxIndexX, std::max(m_maxIndexY, m_maxIndexZ)) + 5 * voxelsize;
        m_maxIndexX += 1;
        m_maxIndexY += 2;
        m_maxIndexZ += 3;
        m_maxIndexSquare = m_maxIndex * m_maxIndex;
        std::cout << "BG: " << m_maxIndexSquare << "|" << m_maxIndexX << "|" << m_maxIndexY << "|"
                  << m_maxIndexZ << std::endl;

        string comment = lvr2::timestamp.getElapsedTime() + "Building grid... ";
        lvr2::ProgressBar progress(this->m_numPoints, comment);

        size_t idx, idy, idz;
        for (int i = 0; i < scans.size(); i++)
        {
            cout << "Overlap " << i << ":" << m_partialbb.overlap(scan_boxes.at(i)) << endl;
            if (m_partialbb.overlap(scan_boxes.at(i))){
                size_t numPoints;
            boost::shared_array<float> points =
                    h5_ptr->loadArray<float>("preview/" + scans[i], "points", numPoints);
            m_numPoints += numPoints / 3;
            Transformd finalPose_n =
                    h5_ptr->loadMatrix<Transformd>("raw/scans/" + scans[i], "finalPose").get();
            Transformd finalPose = finalPose_n.transpose();
            int dx, dy, dz;
            for (int k = 0; k < numPoints / 3; k++) {
                Eigen::Vector4d point(
                        points.get()[k * 3], points.get()[k * 3 + 1], points.get()[k * 3 + 2], 1);
                Eigen::Vector4d transPoint = finalPose * point;
                BaseVecT temp(transPoint[0], transPoint[1], transPoint[2]);
                // m_bb.expand(temp);
                ix = transPoint[0] * m_scale;
                iy = transPoint[1] * m_scale;
                iz = transPoint[2] * m_scale;
                idx = calcIndex((ix - m_bb.getMin()[0]) / voxelsize);
                idy = calcIndex((iy - m_bb.getMin()[1]) / voxelsize);
                idz = calcIndex((iz - m_bb.getMin()[2]) / voxelsize);
                int e;
                this->m_extrude ? e = 8 : e = 1;
                for (int j = 0; j < e; j++) {
                    dx = HGCreateTable[j][0];
                    dy = HGCreateTable[j][1];
                    dz = HGCreateTable[j][2];
                    size_t h = hashValue(idx + dx, idy + dy, idz + dz);
                    if (j == 0)
                        m_gridNumPoints[h].size++;
                    else {
                        auto it = m_gridNumPoints.find(h);
                        if (it == m_gridNumPoints.end()) {
                            m_gridNumPoints[h].size = 0;
                        }
                    }
                }
            }
            progress += 3;
        }
        }

        size_t num_cells = 0;
        size_t offset = 0;
        for (auto it = m_gridNumPoints.begin(); it != m_gridNumPoints.end(); ++it)
        {
            it->second.offset = offset;
            offset += it->second.size;
            it->second.dist_offset = num_cells++;
        }

        boost::iostreams::mapped_file_params mmfparam;

        mmfparam.path = "points.mmf";
        mmfparam.mode = std::ios_base::in | std::ios_base::out | std::ios_base::trunc;
        mmfparam.new_file_size = sizeof(float) * m_numPoints * 3;

        boost::iostreams::mapped_file_params mmfparam_normal;
        mmfparam_normal.path = "normals.mmf";
        mmfparam_normal.mode = std::ios_base::in | std::ios_base::out | std::ios_base::trunc;
        mmfparam_normal.new_file_size = sizeof(float) * m_numPoints * 3;

        boost::iostreams::mapped_file_params mmfparam_color;
        mmfparam_color.path = "colors.mmf";
        mmfparam_color.mode = std::ios_base::in | std::ios_base::out | std::ios_base::trunc;
        mmfparam_color.new_file_size = sizeof(unsigned char) * m_numPoints * 3;

        m_PointFile.open(mmfparam);

        float* mmfdata = (float*)m_PointFile.data();

        for (int i = 0; i < scans.size(); i++)
        {
            if (m_partialbb.overlap(scan_boxes.at(i))) {
                size_t numPoints;
                boost::shared_array<float> points =
                        h5_ptr->loadArray<float>("preview/" + scans[i], "points", numPoints);
                Transformd finalPose_n =
                        h5_ptr->loadMatrix<Transformd>("raw/scans/" + scans[i], "finalPose").get();
                Transformd finalPose = finalPose_n.transpose();
                for (int k = 0; k < numPoints / 3; k++) {
                    Eigen::Vector4d point(
                            points.get()[k * 3], points.get()[k * 3 + 1], points.get()[k * 3 + 2], 1);
                    Eigen::Vector4d transPoint = finalPose * point;

                    ix = transPoint[0] * m_scale;
                    iy = transPoint[1] * m_scale;
                    iz = transPoint[2] * m_scale;
                    size_t idx = calcIndex((ix - m_bb.getMin()[0]) / voxelsize);
                    size_t idy = calcIndex((iy - m_bb.getMin()[1]) / voxelsize);
                    size_t idz = calcIndex((iz - m_bb.getMin()[2]) / voxelsize);
                    size_t h = hashValue(idx, idy, idz);
                    size_t ins = (m_gridNumPoints[h].inserted);
                    m_gridNumPoints[h].ix = idx;
                    m_gridNumPoints[h].iy = idy;
                    m_gridNumPoints[h].iz = idz;
                    m_gridNumPoints[h].inserted++;
                    size_t index = m_gridNumPoints[h].offset + ins;
                    mmfdata[index * 3] = ix;
                    mmfdata[index * 3 + 1] = iy;
                    mmfdata[index * 3 + 2] = iz;
                }
            }
        }

        m_PointFile.close();
        m_NomralFile.close();
        mmfparam.path = "distances.mmf";
        mmfparam.new_file_size = sizeof(float) * size() * 8;

        m_PointFile.open(mmfparam);
        m_PointFile.close();

    } // ############################ End of HDF5 version #################################
    else
    {
        std::cout << "opening: " << cloudPath << endl;
        float ix, iy, iz;
        std::cout << lvr2::timestamp << " Starting BB" << std::endl;
        m_numPoints = 0;
        size_t rsize = 0;
        LineReader lineReader(cloudPath);
        size_t lasti = 0;
        while (true)
        {
            if (lineReader.getFileType() == XYZNRGB)
            {
                boost::shared_ptr<xyznc> a =
                    boost::static_pointer_cast<xyznc>(lineReader.getNextPoints(rsize, 1024));
                if (rsize <= 0)
                {
                    break;
                }
                for (int i = 0; i < rsize; i++)
                {
                    m_bb.expand(BaseVecT(a.get()[i].point.x * m_scale,
                                         a.get()[i].point.y * m_scale,
                                         a.get()[i].point.z * m_scale));
                    m_numPoints++;
                }
            }
            else if (lineReader.getFileType() == XYZN)
            {
                boost::shared_ptr<xyzn> a =
                    boost::static_pointer_cast<xyzn>(lineReader.getNextPoints(rsize, 1024));
                if (rsize <= 0)
                {
                    break;
                }
                for (int i = 0; i < rsize; i++)
                {
                    m_bb.expand(BaseVecT(a.get()[i].point.x * m_scale,
                                         a.get()[i].point.y * m_scale,
                                         a.get()[i].point.z * m_scale));
                    m_numPoints++;
                }
            }
            else if (lineReader.getFileType() == XYZ)
            {
                boost::shared_ptr<xyz> a =
                    boost::static_pointer_cast<xyz>(lineReader.getNextPoints(rsize, 1024));
                if (rsize <= 0)
                {
                    break;
                }
                for (size_t i = 0; i < rsize; i++)
                {
                    m_bb.expand(BaseVecT(a.get()[i].point.x * m_scale,
                                         a.get()[i].point.y * m_scale,
                                         a.get()[i].point.z * m_scale));
                    m_numPoints++;
                    lasti = i;
                }
            }
            else if (lineReader.getFileType() == XYZRGB)
            {
                boost::shared_ptr<xyzc> a =
                    boost::static_pointer_cast<xyzc>(lineReader.getNextPoints(rsize, 1024));
                if (rsize <= 0)
                {
                    break;
                }
                for (size_t i = 0; i < rsize; i++)
                {
                    m_bb.expand(BaseVecT(a.get()[i].point.x * m_scale,
                                         a.get()[i].point.y * m_scale,
                                         a.get()[i].point.z * m_scale));
                    m_numPoints++;
                    lasti = i;
                }
            }
            else
            {
                exit(-1);
            }
        }

        // Make box side lenghts be divisible by voxel size
        float longestSide = m_bb.getLongestSide();

        BaseVecT center = m_bb.getCentroid();
        float xsize = ceil(m_bb.getXSize() / voxelsize) * voxelsize;
        float ysize = ceil(m_bb.getYSize() / voxelsize) * voxelsize;
        float zsize = ceil(m_bb.getZSize() / voxelsize) * voxelsize;
        m_bb.expand(BaseVecT(center.x + xsize / 2, center.y + ysize / 2, center.z + zsize / 2));
        m_bb.expand(BaseVecT(center.x - xsize / 2, center.y - ysize / 2, center.z - zsize / 2));
        longestSide = ceil(longestSide / voxelsize) * voxelsize;

        // calc max indices

        // m_maxIndex = (size_t)(longestSide/voxelsize);
        m_maxIndexX = (size_t)(xsize / voxelsize);
        m_maxIndexY = (size_t)(ysize / voxelsize);
        m_maxIndexZ = (size_t)(zsize / voxelsize);
        m_maxIndex = std::max(m_maxIndexX, std::max(m_maxIndexY, m_maxIndexZ)) + 5 * voxelsize;
        m_maxIndexX += 1;
        m_maxIndexY += 2;
        m_maxIndexZ += 3;
        m_maxIndexSquare = m_maxIndex * m_maxIndex;
        std::cout << "BG: " << m_maxIndexSquare << "|" << m_maxIndexX << "|" << m_maxIndexY << "|"
                  << m_maxIndexZ << std::endl;

        //
        lineReader.rewind();

        size_t idx, idy, idz;
        while (true)
        {
            if (lineReader.getFileType() == XYZNRGB)
            {
                boost::shared_ptr<xyznc> a =
                    boost::static_pointer_cast<xyznc>(lineReader.getNextPoints(rsize, 1024));
                if (rsize <= 0)
                {
                    break;
                }
                int dx, dy, dz;
                for (int i = 0; i < rsize; i++)
                {
                    ix = a.get()[i].point.x * m_scale;
                    iy = a.get()[i].point.y * m_scale;
                    iz = a.get()[i].point.z * m_scale;
                    idx = calcIndex((ix - m_bb.getMin()[0]) / voxelsize);
                    idy = calcIndex((iy - m_bb.getMin()[1]) / voxelsize);
                    idz = calcIndex((iz - m_bb.getMin()[2]) / voxelsize);
                    int e;
                    this->m_extrude ? e = 8 : e = 1;
                    for (int j = 0; j < e; j++)
                    {
                        dx = HGCreateTable[j][0];
                        dy = HGCreateTable[j][1];
                        dz = HGCreateTable[j][2];
                        size_t h = hashValue(idx + dx, idy + dy, idz + dz);
                        if (j == 0)
                            m_gridNumPoints[h].size++;
                        else
                        {
                            auto it = m_gridNumPoints.find(h);
                            if (it == m_gridNumPoints.end())
                            {
                                m_gridNumPoints[h].size = 0;
                            }
                        }
                    }
                }
            }
            else if (lineReader.getFileType() == XYZN)
            {
                boost::shared_ptr<xyzn> a =
                    boost::static_pointer_cast<xyzn>(lineReader.getNextPoints(rsize, 1024));
                if (rsize <= 0)
                {
                    break;
                }
                int dx, dy, dz;
                for (int i = 0; i < rsize; i++)
                {
                    ix = a.get()[i].point.x * m_scale;
                    iy = a.get()[i].point.y * m_scale;
                    iz = a.get()[i].point.z * m_scale;
                    idx = calcIndex((ix - m_bb.getMin()[0]) / voxelsize);
                    idy = calcIndex((iy - m_bb.getMin()[1]) / voxelsize);
                    idz = calcIndex((iz - m_bb.getMin()[2]) / voxelsize);

                    int e;
                    this->m_extrude ? e = 8 : e = 1;
                    for (int j = 0; j < e; j++)
                    {
                        dx = HGCreateTable[j][0];
                        dy = HGCreateTable[j][1];
                        dz = HGCreateTable[j][2];
                        size_t h = hashValue(idx + dx, idy + dy, idz + dz);
                        if (j == 0)
                            m_gridNumPoints[h].size++;
                        else
                        {
                            auto it = m_gridNumPoints.find(h);
                            if (it == m_gridNumPoints.end())
                            {
                                m_gridNumPoints[h].size = 0;
                            }
                        }
                    }
                }
            }
            else if (lineReader.getFileType() == XYZ)
            {
                boost::shared_ptr<xyz> a =
                    boost::static_pointer_cast<xyz>(lineReader.getNextPoints(rsize, 1024));
                if (rsize <= 0)
                {
                    break;
                }
                int dx, dy, dz;
                for (int i = 0; i < rsize; i++)
                {
                    ix = a.get()[i].point.x * m_scale;
                    iy = a.get()[i].point.y * m_scale;
                    iz = a.get()[i].point.z * m_scale;
                    idx = calcIndex((ix - m_bb.getMin()[0]) / voxelsize);
                    idy = calcIndex((iy - m_bb.getMin()[1]) / voxelsize);
                    idz = calcIndex((iz - m_bb.getMin()[2]) / voxelsize);
                    int e;
                    this->m_extrude ? e = 8 : e = 1;
                    for (int j = 0; j < e; j++)
                    {
                        dx = HGCreateTable[j][0];
                        dy = HGCreateTable[j][1];
                        dz = HGCreateTable[j][2];
                        size_t h = hashValue(idx + dx, idy + dy, idz + dz);
                        if (j == 0)
                            m_gridNumPoints[h].size++;
                        else
                        {
                            auto it = m_gridNumPoints.find(h);
                            if (it == m_gridNumPoints.end())
                            {
                                m_gridNumPoints[h].size = 0;
                            }
                        }
                    }
                }
=======
            boost::shared_ptr<xyzc> a = boost::static_pointer_cast<xyzc>(
                lineReader.getNextPoints(rsize, m_pointBufferSize));
            if (rsize <= 0 && !lineReader.ok())
            {
                break;
>>>>>>> 6ac24879
            }
            int dx, dy, dz;
            for (int i = 0; i < rsize; i++)
            {
                ix = a.get()[i].point.x * m_scale;
                iy = a.get()[i].point.y * m_scale;
                iz = a.get()[i].point.z * m_scale;
                idx = calcIndex((ix - m_bb.getMin()[0]) / voxelsize);
                idy = calcIndex((iy - m_bb.getMin()[1]) / voxelsize);
                idz = calcIndex((iz - m_bb.getMin()[2]) / voxelsize);
                int e;
                this->m_extrude ? e = 8 : e = 1;
                for (int j = 0; j < e; j++)
                {
                    dx = HGCreateTable[j][0];
                    dy = HGCreateTable[j][1];
                    dz = HGCreateTable[j][2];
                    size_t h = hashValue(idx + dx, idy + dy, idz + dz);
                    if (j == 0)
                        m_gridNumPoints[h].size++;
                    else
                    {
                        auto it = m_gridNumPoints.find(h);
                        if (it == m_gridNumPoints.end())
                        {
                            m_gridNumPoints[h].size = 0;
                        }
                    }
                }
            }
        }
        else
        {
            exit(-1);
        }
        progress += rsize;
    }

    size_t num_cells = 0;
    size_t offset = 0;
    for (auto it = m_gridNumPoints.begin(); it != m_gridNumPoints.end(); ++it)
    {
        it->second.offset = offset;
        offset += it->second.size;
        it->second.dist_offset = num_cells++;
    }

    lineReader.rewind();

    boost::iostreams::mapped_file_params mmfparam;
    mmfparam.path = "points.mmf";
    mmfparam.mode = std::ios_base::in | std::ios_base::out | std::ios_base::trunc;
    mmfparam.new_file_size = sizeof(float) * m_numPoints * 3;

    boost::iostreams::mapped_file_params mmfparam_normal;
    mmfparam_normal.path = "normals.mmf";
    mmfparam_normal.mode = std::ios_base::in | std::ios_base::out | std::ios_base::trunc;
    mmfparam_normal.new_file_size = sizeof(float) * m_numPoints * 3;

    boost::iostreams::mapped_file_params mmfparam_color;
    mmfparam_color.path = "colors.mmf";
    mmfparam_color.mode = std::ios_base::in | std::ios_base::out | std::ios_base::trunc;
    mmfparam_color.new_file_size = sizeof(unsigned char) * m_numPoints * 3;

    m_PointFile.open(mmfparam);
    float* mmfdata_normal;
    unsigned char* mmfdata_color;
    if (lineReader.getFileType() == XYZNRGB || lineReader.getFileType() == XYZN)
    {
        m_NomralFile.open(mmfparam_normal);
        mmfdata_normal = (float*)m_NomralFile.data();
        m_has_normal = true;
    }
    if (lineReader.getFileType() == XYZNRGB || lineReader.getFileType() == XYZRGB)
    {
        m_ColorFile.open(mmfparam_color);
        mmfdata_color = (unsigned char*)m_ColorFile.data();
        m_has_color = true;
    }
    float* mmfdata = (float*)m_PointFile.data();

    while (lineReader.ok())
    {
        if (lineReader.getFileType() == XYZNRGB)
        {
            boost::shared_ptr<xyznc> a = boost::static_pointer_cast<xyznc>(
                lineReader.getNextPoints(rsize, m_pointBufferSize));
            if (rsize <= 0 && !lineReader.ok())
            {
                break;
            }
            for (int i = 0; i < rsize; i++)
            {
                ix = a.get()[i].point.x * m_scale;
                iy = a.get()[i].point.y * m_scale;
                iz = a.get()[i].point.z * m_scale;
                size_t idx = calcIndex((ix - m_bb.getMin()[0]) / voxelsize);
                size_t idy = calcIndex((iy - m_bb.getMin()[1]) / voxelsize);
                size_t idz = calcIndex((iz - m_bb.getMin()[2]) / voxelsize);
                size_t h = hashValue(idx, idy, idz);
                size_t ins = (m_gridNumPoints[h].inserted);
                m_gridNumPoints[h].ix = idx;
                m_gridNumPoints[h].iy = idy;
                m_gridNumPoints[h].iz = idz;
                m_gridNumPoints[h].inserted++;
                size_t index = m_gridNumPoints[h].offset + ins;
                mmfdata[index * 3] = ix;
                mmfdata[index * 3 + 1] = iy;
                mmfdata[index * 3 + 2] = iz;
                mmfdata_normal[index * 3] = a.get()[i].normal.x;
                mmfdata_normal[index * 3 + 1] = a.get()[i].normal.y;
                mmfdata_normal[index * 3 + 2] = a.get()[i].normal.z;

                mmfdata_color[index * 3] = a.get()[i].color.r;
                mmfdata_color[index * 3 + 1] = a.get()[i].color.g;
                mmfdata_color[index * 3 + 2] = a.get()[i].color.b;
            }
        }
        else if (lineReader.getFileType() == XYZN)
        {
            boost::shared_ptr<xyzn> a = boost::static_pointer_cast<xyzn>(
                lineReader.getNextPoints(rsize, m_pointBufferSize));
            if (rsize <= 0 && !lineReader.ok())
            {
                break;
            }
            for (int i = 0; i < rsize; i++)
            {
                ix = a.get()[i].point.x * m_scale;
                iy = a.get()[i].point.y * m_scale;
                iz = a.get()[i].point.z * m_scale;
                size_t idx = calcIndex((ix - m_bb.getMin()[0]) / voxelsize);
                size_t idy = calcIndex((iy - m_bb.getMin()[1]) / voxelsize);
                size_t idz = calcIndex((iz - m_bb.getMin()[2]) / voxelsize);
                size_t h = hashValue(idx, idy, idz);
                size_t ins = (m_gridNumPoints[h].inserted);
                m_gridNumPoints[h].ix = idx;
                m_gridNumPoints[h].iy = idy;
                m_gridNumPoints[h].iz = idz;
                m_gridNumPoints[h].inserted++;
                size_t index = m_gridNumPoints[h].offset + ins;
                mmfdata[index * 3] = ix;
                mmfdata[index * 3 + 1] = iy;
                mmfdata[index * 3 + 2] = iz;
                mmfdata_normal[index * 3] = a.get()[i].normal.x;
                mmfdata_normal[index * 3 + 1] = a.get()[i].normal.y;
                mmfdata_normal[index * 3 + 2] = a.get()[i].normal.z;
            }
        }
        else if (lineReader.getFileType() == XYZ)
        {
            boost::shared_ptr<xyz> a = boost::static_pointer_cast<xyz>(
                lineReader.getNextPoints(rsize, m_pointBufferSize));
            if (rsize <= 0 && !lineReader.ok())
            {
                break;
            }
            for (int i = 0; i < rsize; i++)
            {
                ix = a.get()[i].point.x * m_scale;
                iy = a.get()[i].point.y * m_scale;
                iz = a.get()[i].point.z * m_scale;
                size_t idx = calcIndex((ix - m_bb.getMin()[0]) / voxelsize);
                size_t idy = calcIndex((iy - m_bb.getMin()[1]) / voxelsize);
                size_t idz = calcIndex((iz - m_bb.getMin()[2]) / voxelsize);
                size_t h = hashValue(idx, idy, idz);
                size_t ins = (m_gridNumPoints[h].inserted);
                m_gridNumPoints[h].ix = idx;
                m_gridNumPoints[h].iy = idy;
                m_gridNumPoints[h].iz = idz;
                m_gridNumPoints[h].inserted++;
                size_t index = m_gridNumPoints[h].offset + ins;
                mmfdata[index * 3] = ix;
                mmfdata[index * 3 + 1] = iy;
                mmfdata[index * 3 + 2] = iz;
            }
        }
        else if (lineReader.getFileType() == XYZRGB)
        {
            boost::shared_ptr<xyzc> a = boost::static_pointer_cast<xyzc>(
                lineReader.getNextPoints(rsize, m_pointBufferSize));
            if (rsize <= 0 && !lineReader.ok())
            {
                break;
            }
            for (int i = 0; i < rsize; i++)
            {
                ix = a.get()[i].point.x * m_scale;
                iy = a.get()[i].point.y * m_scale;
                iz = a.get()[i].point.z * m_scale;
                size_t idx = calcIndex((ix - m_bb.getMin()[0]) / voxelsize);
                size_t idy = calcIndex((iy - m_bb.getMin()[1]) / voxelsize);
                size_t idz = calcIndex((iz - m_bb.getMin()[2]) / voxelsize);
                size_t h = hashValue(idx, idy, idz);
                size_t ins = (m_gridNumPoints[h].inserted);
                m_gridNumPoints[h].ix = idx;
                m_gridNumPoints[h].iy = idy;
                m_gridNumPoints[h].iz = idz;
                m_gridNumPoints[h].inserted++;
                size_t index = m_gridNumPoints[h].offset + ins;
                mmfdata[index * 3] = ix;
                mmfdata[index * 3 + 1] = iy;
                mmfdata[index * 3 + 2] = iz;
                mmfdata_color[index * 3] = a.get()[i].color.r;
                mmfdata_color[index * 3 + 1] = a.get()[i].color.g;
                mmfdata_color[index * 3 + 2] = a.get()[i].color.b;
            }
        }
    }

    //    for(auto it = m_gridNumPoints.begin(); it!= m_gridNumPoints.end() ; it++)
    //    {
    //        std::cout << "h : " << it->first << std::endl;
    //    }
    m_PointFile.close();
    m_NomralFile.close();
    mmfparam.path = "distances.mmf";
    mmfparam.new_file_size = sizeof(float) * size() * 8;

    m_PointFile.open(mmfparam);
    m_PointFile.close();
}


template <typename BaseVecT>
BigGrid<BaseVecT>::BigGrid(float voxelsize, ScanProjectEditMarkPtr project, float scale)
        : m_maxIndex(0), m_maxIndexSquare(0), m_maxIndexX(0), m_maxIndexY(0), m_maxIndexZ(0),
          m_numPoints(0), m_extrude(true), m_scale(scale), m_has_normal(false), m_has_color(false)
{
    /// 
#ifdef LVR2_USE_OPEN_MP
    omp_init_lock(&m_lock);
#endif
    m_voxelSize = voxelsize;

    if (project->changed.size() <= 0)
    {
        std::cerr << "no new scans to be added!" << std::endl;
        return;
    }
    else
    {
        float ix, iy, iz;

        string comment = lvr2::timestamp.getElapsedTime() + "Building grid... ";
        lvr2::ProgressBar progress(project->changed.size() * 3, comment);
        // bounding box of all scans in .h5
        std::vector<BoundingBox<BaseVecT>> scan_boxes;

        //iterate through ALL points to calculate transformed boundingboxes of scans
        for (int i = 0; i < project->changed.size(); i++)
        {
            ScanPositionPtr pos = project->project->positions.at(i); // moegl. Weise project->project ?
            assert(pos->scans.size() > 0);
            size_t numPoints = pos->scans[0]->points->numPoints();
            BoundingBox<BaseVecT> box;

            boost::shared_array<float> points = pos->scans[0]->points->getPointArray();
            Transformd finalPose_n = pos->scans[0]->registration;

            Transformd finalPose = finalPose_n;

            for (int k = 0; k < numPoints; k++)
            {
                Eigen::Vector4d point(
                    points.get()[k * 3], points.get()[k * 3 + 1], points.get()[k * 3 + 2], 1);
                Eigen::Vector4d transPoint = finalPose * point;

                BaseVecT temp(transPoint[0], transPoint[1], transPoint[2]);
                m_bb.expand(temp);
                box.expand(temp);
            }
            // filter the new scans to calculate new reconstruction area
            if(project->changed.at(i))
            {
                m_partialbb.expand(box);
            }
            scan_boxes.push_back(box);

            if(!timestamp.isQuiet())
                ++progress;
        }


        // Make box side lenghts divisible by voxel size
        float longestSide = m_bb.getLongestSide();

        BaseVecT center = m_bb.getCentroid();
        size_t xsize2 = calcIndex(m_bb.getXSize() / m_voxelSize);
        float xsize = ceil(m_bb.getXSize() / voxelsize) * voxelsize;
        float ysize = ceil(m_bb.getYSize() / voxelsize) * voxelsize;
        float zsize = ceil(m_bb.getZSize() / voxelsize) * voxelsize;
        m_bb.expand(BaseVecT(center.x + xsize / 2, center.y + ysize / 2, center.z + zsize / 2));
        m_bb.expand(BaseVecT(center.x - xsize / 2, center.y - ysize / 2, center.z - zsize / 2));
        longestSide = ceil(longestSide / voxelsize) * voxelsize;

        // calculate max indices

        // m_maxIndex = (size_t)(longestSide/voxelsize);
        m_maxIndexX = (size_t)(xsize / voxelsize);
        m_maxIndexY = (size_t)(ysize / voxelsize);
        m_maxIndexZ = (size_t)(zsize / voxelsize);
        m_maxIndex = std::max(m_maxIndexX, std::max(m_maxIndexY, m_maxIndexZ)) + 5 * voxelsize;
        m_maxIndexX += 1;
        m_maxIndexY += 2;
        m_maxIndexZ += 3;
        m_maxIndexSquare = m_maxIndex * m_maxIndex;

        size_t idx, idy, idz;

        for (int i = 0; i < project->changed.size(); i++)
        {
            if ((!project->changed.at(i)) && m_partialbb.isValid() && !m_partialbb.overlap(scan_boxes.at(i)))
            {
                cout << "Scan No. " << i << " ignored!" << endl;
            }
            else
            {

                ScanPositionPtr pos = project->project->positions.at(i);
                size_t numPoints = pos->scans[0]->points->numPoints();
                boost::shared_array<float> points = pos->scans[0]->points->getPointArray();
                m_numPoints += numPoints;
                Transformd finalPose_n = pos->scans[0]->registration;
                Transformd finalPose = finalPose_n;
                int dx, dy, dz;
                for (int k = 0; k < numPoints; k++)
                {
                    Eigen::Vector4d point(
                            points.get()[k * 3], points.get()[k * 3 + 1], points.get()[k * 3 + 2], 1);
                    Eigen::Vector4d transPoint = finalPose * point;
                    BaseVecT temp(transPoint[0], transPoint[1], transPoint[2]);
                    // m_bb.expand(temp);
                    ix = transPoint[0] * m_scale;
                    iy = transPoint[1] * m_scale;
                    iz = transPoint[2] * m_scale;
                    idx = calcIndex((ix - m_bb.getMin()[0]) / voxelsize);
                    idy = calcIndex((iy - m_bb.getMin()[1]) / voxelsize);
                    idz = calcIndex((iz - m_bb.getMin()[2]) / voxelsize);
                    int e;
                    this->m_extrude ? e = 8 : e = 1;
                    for (int j = 0; j < e; j++)
                    {
                        dx = HGCreateTable[j][0];
                        dy = HGCreateTable[j][1];
                        dz = HGCreateTable[j][2];
                        size_t h = hashValue(idx + dx, idy + dy, idz + dz);
                        if (j == 0)
                            m_gridNumPoints[h].size++;
                        else
                        {
                            auto it = m_gridNumPoints.find(h);
                            if (it == m_gridNumPoints.end())
                            {
                                m_gridNumPoints[h].size = 0;

                            }
                        }
                    }
                }
            }
            if(!timestamp.isQuiet())
                ++progress;
        }


        size_t num_cells = 0;
        size_t offset = 0;
        for (auto it = m_gridNumPoints.begin(); it != m_gridNumPoints.end(); ++it)
        {
            it->second.offset = offset;
            offset += it->second.size;
            it->second.dist_offset = num_cells++;
        }

        boost::iostreams::mapped_file_params mmfparam;

        mmfparam.path = "points.mmf";
        mmfparam.mode = std::ios_base::in | std::ios_base::out | std::ios_base::trunc;
        mmfparam.new_file_size = sizeof(float) * m_numPoints * 3;

        boost::iostreams::mapped_file_params mmfparam_normal;
        mmfparam_normal.path = "normals.mmf";
        mmfparam_normal.mode = std::ios_base::in | std::ios_base::out | std::ios_base::trunc;
        mmfparam_normal.new_file_size = sizeof(float) * m_numPoints * 3;

        boost::iostreams::mapped_file_params mmfparam_color;
        mmfparam_color.path = "colors.mmf";
        mmfparam_color.mode = std::ios_base::in | std::ios_base::out | std::ios_base::trunc;
        mmfparam_color.new_file_size = sizeof(unsigned char) * m_numPoints * 3;

        m_PointFile.open(mmfparam);

        float* mmfdata = (float*)m_PointFile.data();



        for (int i = 0; i < project->changed.size(); i++)
        {
            if ((project->changed.at(i) != true) && m_partialbb.isValid() && !m_partialbb.overlap(scan_boxes.at(i)))
            {
                cout << "Scan No. " << i << " ignored!" << endl;
            }
            else{
                ScanPositionPtr pos = project->project->positions.at(i);
                size_t numPoints = pos->scans[0]->points->numPoints();


                boost::shared_array<float> points = pos->scans[0]->points->getPointArray();
                Transformd finalPose_n = pos->scans[0]->registration;
                Transformd finalPose = finalPose_n;
                for (int k = 0; k < numPoints; k++) {
                    Eigen::Vector4d point(
                            points.get()[k * 3], points.get()[k * 3 + 1], points.get()[k * 3 + 2], 1);
                    Eigen::Vector4d transPoint = finalPose * point;

                    ix = transPoint[0] * m_scale;
                    iy = transPoint[1] * m_scale;
                    iz = transPoint[2] * m_scale;
                    size_t idx = calcIndex((ix - m_bb.getMin()[0]) / voxelsize);
                    size_t idy = calcIndex((iy - m_bb.getMin()[1]) / voxelsize);
                    size_t idz = calcIndex((iz - m_bb.getMin()[2]) / voxelsize);
                    size_t h = hashValue(idx, idy, idz);
                    size_t ins = (m_gridNumPoints[h].inserted);
                    m_gridNumPoints[h].ix = idx;
                    m_gridNumPoints[h].iy = idy;
                    m_gridNumPoints[h].iz = idz;
                    m_gridNumPoints[h].inserted++;
                    size_t index = m_gridNumPoints[h].offset + ins;
                    mmfdata[index * 3] = ix;
                    mmfdata[index * 3 + 1] = iy;
                    mmfdata[index * 3 + 2] = iz;
                }
            }
            if(!timestamp.isQuiet())
                ++progress;
        }

        if(!timestamp.isQuiet())
            cout << endl;
        
        m_PointFile.close();
        m_NomralFile.close();
        mmfparam.path = "distances.mmf";
        mmfparam.new_file_size = sizeof(float) * size() * 8;

        m_PointFile.open(mmfparam);
        m_PointFile.close();

    }
}

template <typename BaseVecT>
BigGrid<BaseVecT>::~BigGrid()
{
#ifndef __APPLE__
    omp_destroy_lock(&m_lock);
#endif
}

template <typename BaseVecT>
BigGrid<BaseVecT>::BigGrid(std::string path)
{
    ifstream ifs(path, ios::binary);

    ifs.read((char*)&m_maxIndexSquare, sizeof(m_maxIndexSquare));
    ifs.read((char*)&m_maxIndex, sizeof(m_maxIndex));
    ifs.read((char*)&m_maxIndexX, sizeof(m_maxIndexX));
    ifs.read((char*)&m_maxIndexY, sizeof(m_maxIndexY));
    ifs.read((char*)&m_maxIndexZ, sizeof(m_maxIndexZ));
    ifs.read((char*)&m_numPoints, sizeof(m_numPoints));
    ifs.read((char*)&m_pointBufferSize, sizeof(m_pointBufferSize));
    ifs.read((char*)&m_voxelSize, sizeof(m_voxelSize));
    ifs.read((char*)&m_extrude, sizeof(m_extrude));
    ifs.read((char*)&m_has_normal, sizeof(m_has_normal));
    ifs.read((char*)&m_has_color, sizeof(m_has_color));
    ifs.read((char*)&m_scale, sizeof(m_scale));
    float mx, my, mz, n1, n2, n3;
    ifs.read((char*)&mx, sizeof(float));
    ifs.read((char*)&my, sizeof(float));
    ifs.read((char*)&mz, sizeof(float));
    ifs.read((char*)&n1, sizeof(float));
    ifs.read((char*)&n2, sizeof(float));
    ifs.read((char*)&n3, sizeof(float));
    m_bb.expand(BaseVecT(mx, my, mz));
    m_bb.expand(BaseVecT(n1, n2, n3));

    size_t gridSize;
    ifs.read((char*)&gridSize, sizeof(gridSize));

    std::cout << "LOADING OLD GRID: " << std::endl;
    std::cout << "m_maxIndexSquare: \t\t\t" << m_maxIndexSquare << std::endl;
    std::cout << "m_maxIndex: \t\t\t" << m_maxIndex << std::endl;
    std::cout << "m_maxIndexX: \t\t\t" << m_maxIndexX << std::endl;
    std::cout << "m_maxIndexY: \t\t\t" << m_maxIndexY << std::endl;
    std::cout << "m_maxIndexZ: \t\t\t" << m_maxIndexZ << std::endl;
    std::cout << "m_numPoints: \t\t\t" << m_numPoints << std::endl;
    std::cout << "m_pointBufferSize: \t\t\t" << m_pointBufferSize << std::endl;
    std::cout << "m_voxelSize: \t\t\t" << m_voxelSize << std::endl;
    std::cout << "m_extrude: \t\t\t" << m_extrude << std::endl;
    std::cout << "m_has_normal: \t\t\t" << m_has_normal << std::endl;
    std::cout << "m_scale: \t\t\t" << m_scale << std::endl;
    std::cout << "m_bb: \t\t\t" << m_bb << std::endl;
    std::cout << "gridSize: \t\t\t" << gridSize << std::endl;

    for (size_t i = 0; i < gridSize; i++)
    {
        CellInfo c;
        size_t hash;
        ifs.read((char*)&hash, sizeof(size_t));
        ifs.read((char*)&c.size, sizeof(size_t));
        ifs.read((char*)&c.offset, sizeof(size_t));
        ifs.read((char*)&c.inserted, sizeof(size_t));
        ifs.read((char*)&c.dist_offset, sizeof(size_t));
        ifs.read((char*)&c.ix, sizeof(size_t));
        ifs.read((char*)&c.iy, sizeof(size_t));
        ifs.read((char*)&c.iz, sizeof(size_t));
        m_gridNumPoints[hash] = c;
    }
}

template <typename BaseVecT>
void BigGrid<BaseVecT>::serialize(std::string path)
{
    ofstream ofs(path, ios::binary);
    //    size_t data_size =      sizeof(m_maxIndexSquare) + sizeof(m_maxIndex) +
    //    sizeof(m_maxIndexX) + sizeof(m_maxIndexY) +
    //                            sizeof(m_maxIndexZ) + sizeof(m_numPoints) +
    //                            sizeof(m_pointBufferSize) + sizeof(m_voxelSize) +
    //                            sizeof(m_extrude) + sizeof(m_has_normal) + sizeof(m_has_color) +
    //                            sizeof(m_scale) + (m_gridNumPoints.size() * (sizeof(size_t)*7)) +
    //                            (m_gridNumPoints.size() *(sizeof(size_t)));

    ofs.write((char*)&m_maxIndexSquare, sizeof(m_maxIndexSquare));
    ofs.write((char*)&m_maxIndex, sizeof(m_maxIndex));
    ofs.write((char*)&m_maxIndexX, sizeof(m_maxIndexX));
    ofs.write((char*)&m_maxIndexY, sizeof(m_maxIndexY));
    ofs.write((char*)&m_maxIndexZ, sizeof(m_maxIndexZ));
    ofs.write((char*)&m_numPoints, sizeof(m_numPoints));
    ofs.write((char*)&m_pointBufferSize, sizeof(m_pointBufferSize));
    ofs.write((char*)&m_voxelSize, sizeof(m_voxelSize));
    ofs.write((char*)&m_extrude, sizeof(m_extrude));
    ofs.write((char*)&m_has_normal, sizeof(m_has_normal));
    ofs.write((char*)&m_has_color, sizeof(m_has_color));
    ofs.write((char*)&m_scale, sizeof(m_scale));

    ofs.write((char*)&m_bb.getMin()[0], sizeof(float));
    ofs.write((char*)&m_bb.getMin()[1], sizeof(float));
    ofs.write((char*)&m_bb.getMin()[2], sizeof(float));
    ofs.write((char*)&m_bb.getMax()[0], sizeof(float));
    ofs.write((char*)&m_bb.getMax()[1], sizeof(float));
    ofs.write((char*)&m_bb.getMax()[2], sizeof(float));
    size_t gridSize = m_gridNumPoints.size();
    ofs.write((char*)&gridSize, sizeof(gridSize));
    for (auto it = m_gridNumPoints.begin(); it != m_gridNumPoints.end(); ++it)
    {
        ofs.write((char*)&it->first, sizeof(size_t));
        ofs.write((char*)&it->second.size, sizeof(size_t));
        ofs.write((char*)&it->second.offset, sizeof(size_t));
        ofs.write((char*)&it->second.inserted, sizeof(size_t));
        ofs.write((char*)&it->second.dist_offset, sizeof(size_t));
        ofs.write((char*)&it->second.ix, sizeof(size_t));
        ofs.write((char*)&it->second.iy, sizeof(size_t));
        ofs.write((char*)&it->second.iz, sizeof(size_t));
    }
    ofs.close();
}

template <typename BaseVecT>
size_t BigGrid<BaseVecT>::size()
{
    return m_gridNumPoints.size();
}

template <typename BaseVecT>
size_t BigGrid<BaseVecT>::pointSize()
{
    return m_numPoints;
}

template <typename BaseVecT>
size_t BigGrid<BaseVecT>::pointSize(int i, int j, int k)
{
    size_t h = hashValue(i, j, k);
    auto it = m_gridNumPoints.find(h);
    if (it == m_gridNumPoints.end())
    {
        return 0;
    }
    else
    {
        return m_gridNumPoints[h].size;
    }
}

template <typename BaseVecT>
lvr2::floatArr BigGrid<BaseVecT>::points(int i, int j, int k, size_t& numPoints)
{
    lvr2::floatArr points;
    size_t h = hashValue(i, j, k);
    auto it = m_gridNumPoints.find(h);
    if (it != m_gridNumPoints.end())
    {
        size_t cellSize = m_gridNumPoints[h].size;

        points = lvr2::floatArr(new float[3 * cellSize]);
        boost::iostreams::mapped_file_params mmfparam;
        mmfparam.path = "points.mmf";
        mmfparam.mode = std::ios_base::in | std::ios_base::out | std::ios_base::trunc;

        m_PointFile.open(mmfparam);
        float* mmfdata = (float*)m_PointFile.data();

        memcpy(points.get(), mmfdata, 3 * pointSize() * sizeof(float));

        numPoints = pointSize();
    }
    return points;
}

template <typename BaseVecT>
lvr2::floatArr BigGrid<BaseVecT>::points(
    float minx, float miny, float minz, float maxx, float maxy, float maxz, size_t& numPoints)
{
    minx = (minx > m_bb.getMin()[0]) ? minx : m_bb.getMin()[0];
    miny = (miny > m_bb.getMin()[1]) ? miny : m_bb.getMin()[1];
    minz = (minz > m_bb.getMin()[2]) ? minz : m_bb.getMin()[2];
    maxx = (maxx < m_bb.getMax()[0]) ? maxx : m_bb.getMax()[0];
    maxy = (maxy < m_bb.getMax()[1]) ? maxy : m_bb.getMax()[1];
    maxz = (maxz < m_bb.getMax()[2]) ? maxz : m_bb.getMax()[2];

    size_t idxmin = calcIndex((minx - m_bb.getMin()[0]) / m_voxelSize);
    size_t idymin = calcIndex((miny - m_bb.getMin()[1]) / m_voxelSize);
    size_t idzmin = calcIndex((minz - m_bb.getMin()[2]) / m_voxelSize);
    size_t idxmax = calcIndex((maxx - m_bb.getMin()[0]) / m_voxelSize);
    size_t idymax = calcIndex((maxy - m_bb.getMin()[1]) / m_voxelSize);
    size_t idzmax = calcIndex((maxz - m_bb.getMin()[2]) / m_voxelSize);

    numPoints = getSizeofBox(minx, miny, minz, maxx, maxy, maxz);


    lvr2::floatArr points(new float[numPoints * 3]);
    size_t p_index = 0;

    boost::iostreams::mapped_file_source mmfs("points.mmf");
    float* mmfdata = (float*)mmfs.data();

    for (auto it = m_gridNumPoints.begin(); it != m_gridNumPoints.end(); it++)
    {
        if (it->second.ix >= idxmin && it->second.iy >= idymin && it->second.iz >= idzmin &&
            it->second.ix <= idxmax && it->second.iy <= idymax && it->second.iz <= idzmax)
        {
            size_t cSize = it->second.size;
            for (size_t x = 0; x < cSize; x++)
            {
                points.get()[p_index] = mmfdata[(it->second.offset + x) * 3];
                points.get()[p_index + 1] = mmfdata[(it->second.offset + x) * 3 + 1];
                points.get()[p_index + 2] = mmfdata[(it->second.offset + x) * 3 + 2];
                p_index += 3;
            }
        }
    }
    return points;
}

template <typename BaseVecT>
lvr2::floatArr BigGrid<BaseVecT>::normals(
    float minx, float miny, float minz, float maxx, float maxy, float maxz, size_t& numPoints)
{
    std::ifstream ifs("normals.mmf");
    if (!ifs.good())
    {
        numPoints = 0;
        lvr2::floatArr arr;
        return arr;
    }
    minx = (minx > m_bb.getMin()[0]) ? minx : m_bb.getMin()[0];
    miny = (miny > m_bb.getMin()[1]) ? miny : m_bb.getMin()[1];
    minz = (minz > m_bb.getMin()[2]) ? minz : m_bb.getMin()[2];
    maxx = (maxx < m_bb.getMax()[0]) ? maxx : m_bb.getMax()[0];
    maxy = (maxy < m_bb.getMax()[1]) ? maxy : m_bb.getMax()[1];
    maxz = (maxz < m_bb.getMax()[2]) ? maxz : m_bb.getMax()[2];

    size_t idxmin = calcIndex((minx - m_bb.getMin()[0]) / m_voxelSize);
    size_t idymin = calcIndex((miny - m_bb.getMin()[1]) / m_voxelSize);
    size_t idzmin = calcIndex((minz - m_bb.getMin()[2]) / m_voxelSize);
    size_t idxmax = calcIndex((maxx - m_bb.getMin()[0]) / m_voxelSize);
    size_t idymax = calcIndex((maxy - m_bb.getMin()[1]) / m_voxelSize);
    size_t idzmax = calcIndex((maxz - m_bb.getMin()[2]) / m_voxelSize);

    numPoints = getSizeofBox(minx, miny, minz, maxx, maxy, maxz);

    lvr2::floatArr points(new float[numPoints * 3]);
    size_t p_index = 0;

    boost::iostreams::mapped_file_source mmfs("normals.mmf");
    float* mmfdata = (float*)mmfs.data();

    for (auto it = m_gridNumPoints.begin(); it != m_gridNumPoints.end(); it++)
    {
        if (it->second.ix >= idxmin && it->second.iy >= idymin && it->second.iz >= idzmin &&
            it->second.ix <= idxmax && it->second.iy <= idymax && it->second.iz <= idzmax)
        {
            size_t cSize = it->second.size;
            for (size_t x = 0; x < cSize; x++)
            {
                points.get()[p_index] = mmfdata[(it->second.offset + x) * 3];
                points.get()[p_index + 1] = mmfdata[(it->second.offset + x) * 3 + 1];
                points.get()[p_index + 2] = mmfdata[(it->second.offset + x) * 3 + 2];
                p_index += 3;
            }
        }
    }

    return points;
}

template <typename BaseVecT>
lvr2::ucharArr BigGrid<BaseVecT>::colors(
    float minx, float miny, float minz, float maxx, float maxy, float maxz, size_t& numPoints)
{
    std::ifstream ifs("colors.mmf");
    if (!ifs.good())
    {
        numPoints = 0;
        lvr2::ucharArr arr;
        return arr;
    }
    minx = (minx > m_bb.getMin()[0]) ? minx : m_bb.getMin()[0];
    miny = (miny > m_bb.getMin()[1]) ? miny : m_bb.getMin()[1];
    minz = (minz > m_bb.getMin()[2]) ? minz : m_bb.getMin()[2];
    maxx = (maxx < m_bb.getMax()[0]) ? maxx : m_bb.getMax()[0];
    maxy = (maxy < m_bb.getMax()[1]) ? maxy : m_bb.getMax()[1];
    maxz = (maxz < m_bb.getMax()[2]) ? maxz : m_bb.getMax()[2];

    size_t idxmin = calcIndex((minx - m_bb.getMin()[0]) / m_voxelSize);
    size_t idymin = calcIndex((miny - m_bb.getMin()[1]) / m_voxelSize);
    size_t idzmin = calcIndex((minz - m_bb.getMin()[2]) / m_voxelSize);
    size_t idxmax = calcIndex((maxx - m_bb.getMin()[0]) / m_voxelSize);
    size_t idymax = calcIndex((maxy - m_bb.getMin()[1]) / m_voxelSize);
    size_t idzmax = calcIndex((maxz - m_bb.getMin()[2]) / m_voxelSize);

    numPoints = getSizeofBox(minx, miny, minz, maxx, maxy, maxz);

    lvr2::ucharArr points(new unsigned char[numPoints * 3]);
    size_t p_index = 0;

    boost::iostreams::mapped_file_source mmfs("colors.mmf");
    unsigned char* mmfdata = (unsigned char*)mmfs.data();

    for (auto it = m_gridNumPoints.begin(); it != m_gridNumPoints.end(); it++)
    {
        if (it->second.ix >= idxmin && it->second.iy >= idymin && it->second.iz >= idzmin &&
            it->second.ix <= idxmax && it->second.iy <= idymax && it->second.iz <= idzmax)
        {
            size_t cSize = it->second.size;
            for (size_t x = 0; x < cSize; x++)
            {
                points.get()[p_index] = mmfdata[(it->second.offset + x) * 3];
                points.get()[p_index + 1] = mmfdata[(it->second.offset + x) * 3 + 1];
                points.get()[p_index + 2] = mmfdata[(it->second.offset + x) * 3 + 2];
                p_index += 3;
            }
        }
    }

    return points;
}

template <typename BaseVecT>
bool BigGrid<BaseVecT>::exists(int i, int j, int k)
{
    size_t h = hashValue(i, j, k);
    auto it = m_gridNumPoints.find(h);
    return it != m_gridNumPoints.end();
}

template <typename BaseVecT>
void BigGrid<BaseVecT>::insert(float x, float y, float z)
{
}

template <typename BaseVecT>
lvr2::floatArr BigGrid<BaseVecT>::getPointCloud(size_t& numPoints)
{
    lvr2::floatArr points(new float[3 * pointSize()]);
    boost::iostreams::mapped_file_params mmfparam;
    mmfparam.path = "points.mmf";
    mmfparam.mode = std::ios_base::in | std::ios_base::out | std::ios_base::trunc;

    m_PointFile.open(mmfparam);
    float* mmfdata = (float*)m_PointFile.data();
    memcpy(points.get(), mmfdata, 3 * pointSize() * sizeof(float));

    numPoints = pointSize();
    return points;
}

    template <typename BaseVecT>
size_t BigGrid<BaseVecT>::getSizeofBox(
    float minx, float miny, float minz, float maxx, float maxy, float maxz)
{
    size_t idxmin = calcIndex((minx - m_bb.getMin()[0]) / m_voxelSize);
    size_t idymin = calcIndex((miny - m_bb.getMin()[1]) / m_voxelSize);
    size_t idzmin = calcIndex((minz - m_bb.getMin()[2]) / m_voxelSize);
    size_t idxmax = calcIndex((maxx - m_bb.getMin()[0]) / m_voxelSize);
    size_t idymax = calcIndex((maxy - m_bb.getMin()[1]) / m_voxelSize);
    size_t idzmax = calcIndex((maxz - m_bb.getMin()[2]) / m_voxelSize);

    size_t numPoints = 0;

    // Overhead of saving indices needed to speedup size lookup
    for (auto it = m_gridNumPoints.begin(); it != m_gridNumPoints.end(); it++)
    {
        if (it->second.ix >= idxmin && it->second.iy >= idymin && it->second.iz >= idzmin &&
            it->second.ix <= idxmax && it->second.iy <= idymax && it->second.iz <= idzmax)
        {
            numPoints += it->second.size;
        }
    }

    //    #pragma omp parallel for schedule(dynamic,1) collapse(3)
    //    for(size_t i = idxmin ; i<=idxmax ; i++)
    //    {
    //        for(size_t j = idymin ; j<=idymax ; j++)
    //        {
    //            for(size_t k = idzmin ; k<=idzmax ; k++)
    //            {
    //
    //                size_t h = hashValue(i,j,k);
    //                auto it = m_gridNumPoints.find(h);
    //                if(it != m_gridNumPoints.end())
    //                {
    //                    omp_set_lock(&m_lock);
    //                    numPoints+=it->second.size;
    //                    omp_unset_lock(&m_lock);
    //                }
    //
    //            }
    //        }
    //    }
    return numPoints;
}

} // namespace lvr2<|MERGE_RESOLUTION|>--- conflicted
+++ resolved
@@ -303,841 +303,11 @@
         }
         else if (lineReader.getFileType() == XYZRGB)
         {
-<<<<<<< HEAD
-            if (lineReader.getFileType() == XYZNRGB)
-            {
-                boost::shared_ptr<xyznc> a = boost::static_pointer_cast<xyznc>(
-                    lineReader.getNextPoints(rsize, m_pointBufferSize));
-                if (rsize <= 0 && !lineReader.ok())
-                {
-                    break;
-                }
-                int dx, dy, dz;
-                for (int i = 0; i < rsize; i++)
-                {
-                    ix = a.get()[i].point.x * m_scale;
-                    iy = a.get()[i].point.y * m_scale;
-                    iz = a.get()[i].point.z * m_scale;
-                    idx = calcIndex((ix - m_bb.getMin()[0]) / voxelsize);
-                    idy = calcIndex((iy - m_bb.getMin()[1]) / voxelsize);
-                    idz = calcIndex((iz - m_bb.getMin()[2]) / voxelsize);
-                    int e;
-                    this->m_extrude ? e = 8 : e = 1;
-                    for (int j = 0; j < e; j++)
-                    {
-                        dx = HGCreateTable[j][0];
-                        dy = HGCreateTable[j][1];
-                        dz = HGCreateTable[j][2];
-                        size_t h = hashValue(idx + dx, idy + dy, idz + dz);
-                        if (j == 0)
-                            m_gridNumPoints[h].size++;
-                        else
-                        {
-                            auto it = m_gridNumPoints.find(h);
-                            if (it == m_gridNumPoints.end())
-                            {
-                                m_gridNumPoints[h].size = 0;
-                            }
-                        }
-                    }
-                }
-            }
-            else if (lineReader.getFileType() == XYZN)
-            {
-                boost::shared_ptr<xyzn> a = boost::static_pointer_cast<xyzn>(
-                    lineReader.getNextPoints(rsize, m_pointBufferSize));
-                if (rsize <= 0 && !lineReader.ok())
-                {
-                    break;
-                }
-                int dx, dy, dz;
-                for (int i = 0; i < rsize; i++)
-                {
-                    ix = a.get()[i].point.x * m_scale;
-                    iy = a.get()[i].point.y * m_scale;
-                    iz = a.get()[i].point.z * m_scale;
-                    idx = calcIndex((ix - m_bb.getMin()[0]) / voxelsize);
-                    idy = calcIndex((iy - m_bb.getMin()[1]) / voxelsize);
-                    idz = calcIndex((iz - m_bb.getMin()[2]) / voxelsize);
-
-                    int e;
-                    this->m_extrude ? e = 8 : e = 1;
-                    for (int j = 0; j < e; j++)
-                    {
-                        dx = HGCreateTable[j][0];
-                        dy = HGCreateTable[j][1];
-                        dz = HGCreateTable[j][2];
-                        size_t h = hashValue(idx + dx, idy + dy, idz + dz);
-                        if (j == 0)
-                            m_gridNumPoints[h].size++;
-                        else
-                        {
-                            auto it = m_gridNumPoints.find(h);
-                            if (it == m_gridNumPoints.end())
-                            {
-                                m_gridNumPoints[h].size = 0;
-                            }
-                        }
-                    }
-                }
-            }
-            else if (lineReader.getFileType() == XYZ)
-            {
-                boost::shared_ptr<xyz> a = boost::static_pointer_cast<xyz>(
-                    lineReader.getNextPoints(rsize, m_pointBufferSize));
-                if (rsize <= 0 && !lineReader.ok())
-                {
-                    break;
-                }
-                int dx, dy, dz;
-                for (int i = 0; i < rsize; i++)
-                {
-                    ix = a.get()[i].point.x * m_scale;
-                    iy = a.get()[i].point.y * m_scale;
-                    iz = a.get()[i].point.z * m_scale;
-                    idx = calcIndex((ix - m_bb.getMin()[0]) / voxelsize);
-                    idy = calcIndex((iy - m_bb.getMin()[1]) / voxelsize);
-                    idz = calcIndex((iz - m_bb.getMin()[2]) / voxelsize);
-                    int e;
-                    this->m_extrude ? e = 8 : e = 1;
-                    for (int j = 0; j < e; j++)
-                    {
-                        dx = HGCreateTable[j][0];
-                        dy = HGCreateTable[j][1];
-                        dz = HGCreateTable[j][2];
-                        size_t h = hashValue(idx + dx, idy + dy, idz + dz);
-                        if (j == 0)
-                            m_gridNumPoints[h].size++;
-                        else
-                        {
-                            auto it = m_gridNumPoints.find(h);
-                            if (it == m_gridNumPoints.end())
-                            {
-                                m_gridNumPoints[h].size = 0;
-                            }
-                        }
-                    }
-                }
-            }
-            else if (lineReader.getFileType() == XYZRGB)
-            {
-                boost::shared_ptr<xyzc> a = boost::static_pointer_cast<xyzc>(
-                    lineReader.getNextPoints(rsize, m_pointBufferSize));
-                if (rsize <= 0 && !lineReader.ok())
-                {
-                    break;
-                }
-                int dx, dy, dz;
-                for (int i = 0; i < rsize; i++)
-                {
-                    ix = a.get()[i].point.x * m_scale;
-                    iy = a.get()[i].point.y * m_scale;
-                    iz = a.get()[i].point.z * m_scale;
-                    idx = calcIndex((ix - m_bb.getMin()[0]) / voxelsize);
-                    idy = calcIndex((iy - m_bb.getMin()[1]) / voxelsize);
-                    idz = calcIndex((iz - m_bb.getMin()[2]) / voxelsize);
-                    int e;
-                    this->m_extrude ? e = 8 : e = 1;
-                    for (int j = 0; j < e; j++)
-                    {
-                        dx = HGCreateTable[j][0];
-                        dy = HGCreateTable[j][1];
-                        dz = HGCreateTable[j][2];
-                        size_t h = hashValue(idx + dx, idy + dy, idz + dz);
-                        if (j == 0)
-                            m_gridNumPoints[h].size++;
-                        else
-                        {
-                            auto it = m_gridNumPoints.find(h);
-                            if (it == m_gridNumPoints.end())
-                            {
-                                m_gridNumPoints[h].size = 0;
-                            }
-                        }
-                    }
-                }
-            }
-            else
-            {
-                exit(-1);
-            }
-            progress += rsize;
-        }
-
-        size_t num_cells = 0;
-        size_t offset = 0;
-        for (auto it = m_gridNumPoints.begin(); it != m_gridNumPoints.end(); ++it)
-        {
-            it->second.offset = offset;
-            offset += it->second.size;
-            it->second.dist_offset = num_cells++;
-        }
-
-        lineReader.rewind();
-
-        boost::iostreams::mapped_file_params mmfparam;
-        mmfparam.path = "points.mmf";
-        mmfparam.mode = std::ios_base::in | std::ios_base::out | std::ios_base::trunc;
-        mmfparam.new_file_size = sizeof(float) * m_numPoints * 3;
-
-        boost::iostreams::mapped_file_params mmfparam_normal;
-        mmfparam_normal.path = "normals.mmf";
-        mmfparam_normal.mode = std::ios_base::in | std::ios_base::out | std::ios_base::trunc;
-        mmfparam_normal.new_file_size = sizeof(float) * m_numPoints * 3;
-
-        boost::iostreams::mapped_file_params mmfparam_color;
-        mmfparam_color.path = "colors.mmf";
-        mmfparam_color.mode = std::ios_base::in | std::ios_base::out | std::ios_base::trunc;
-        mmfparam_color.new_file_size = sizeof(unsigned char) * m_numPoints * 3;
-
-        m_PointFile.open(mmfparam);
-        float* mmfdata_normal;
-        unsigned char* mmfdata_color;
-        if (lineReader.getFileType() == XYZNRGB || lineReader.getFileType() == XYZN)
-        {
-            m_NomralFile.open(mmfparam_normal);
-            mmfdata_normal = (float*)m_NomralFile.data();
-            m_has_normal = true;
-        }
-        if (lineReader.getFileType() == XYZNRGB || lineReader.getFileType() == XYZRGB)
-        {
-            m_ColorFile.open(mmfparam_color);
-            mmfdata_color = (unsigned char*)m_ColorFile.data();
-            m_has_color = true;
-        }
-        float* mmfdata = (float*)m_PointFile.data();
-
-        while (lineReader.ok())
-        {
-            if (lineReader.getFileType() == XYZNRGB)
-            {
-                boost::shared_ptr<xyznc> a = boost::static_pointer_cast<xyznc>(
-                    lineReader.getNextPoints(rsize, m_pointBufferSize));
-                if (rsize <= 0 && !lineReader.ok())
-                {
-                    break;
-                }
-                for (int i = 0; i < rsize; i++)
-                {
-                    ix = a.get()[i].point.x * m_scale;
-                    iy = a.get()[i].point.y * m_scale;
-                    iz = a.get()[i].point.z * m_scale;
-                    size_t idx = calcIndex((ix - m_bb.getMin()[0]) / voxelsize);
-                    size_t idy = calcIndex((iy - m_bb.getMin()[1]) / voxelsize);
-                    size_t idz = calcIndex((iz - m_bb.getMin()[2]) / voxelsize);
-                    size_t h = hashValue(idx, idy, idz);
-                    size_t ins = (m_gridNumPoints[h].inserted);
-                    m_gridNumPoints[h].ix = idx;
-                    m_gridNumPoints[h].iy = idy;
-                    m_gridNumPoints[h].iz = idz;
-                    m_gridNumPoints[h].inserted++;
-                    size_t index = m_gridNumPoints[h].offset + ins;
-                    mmfdata[index * 3] = ix;
-                    mmfdata[index * 3 + 1] = iy;
-                    mmfdata[index * 3 + 2] = iz;
-                    mmfdata_normal[index * 3] = a.get()[i].normal.x;
-                    mmfdata_normal[index * 3 + 1] = a.get()[i].normal.y;
-                    mmfdata_normal[index * 3 + 2] = a.get()[i].normal.z;
-
-                    mmfdata_color[index * 3] = a.get()[i].color.r;
-                    mmfdata_color[index * 3 + 1] = a.get()[i].color.g;
-                    mmfdata_color[index * 3 + 2] = a.get()[i].color.b;
-                }
-            }
-            else if (lineReader.getFileType() == XYZN)
-            {
-                boost::shared_ptr<xyzn> a = boost::static_pointer_cast<xyzn>(
-                    lineReader.getNextPoints(rsize, m_pointBufferSize));
-                if (rsize <= 0 && !lineReader.ok())
-                {
-                    break;
-                }
-                for (int i = 0; i < rsize; i++)
-                {
-                    ix = a.get()[i].point.x * m_scale;
-                    iy = a.get()[i].point.y * m_scale;
-                    iz = a.get()[i].point.z * m_scale;
-                    size_t idx = calcIndex((ix - m_bb.getMin()[0]) / voxelsize);
-                    size_t idy = calcIndex((iy - m_bb.getMin()[1]) / voxelsize);
-                    size_t idz = calcIndex((iz - m_bb.getMin()[2]) / voxelsize);
-                    size_t h = hashValue(idx, idy, idz);
-                    size_t ins = (m_gridNumPoints[h].inserted);
-                    m_gridNumPoints[h].ix = idx;
-                    m_gridNumPoints[h].iy = idy;
-                    m_gridNumPoints[h].iz = idz;
-                    m_gridNumPoints[h].inserted++;
-                    size_t index = m_gridNumPoints[h].offset + ins;
-                    mmfdata[index * 3] = ix;
-                    mmfdata[index * 3 + 1] = iy;
-                    mmfdata[index * 3 + 2] = iz;
-                    mmfdata_normal[index * 3] = a.get()[i].normal.x;
-                    mmfdata_normal[index * 3 + 1] = a.get()[i].normal.y;
-                    mmfdata_normal[index * 3 + 2] = a.get()[i].normal.z;
-                }
-            }
-            else if (lineReader.getFileType() == XYZ)
-            {
-                boost::shared_ptr<xyz> a = boost::static_pointer_cast<xyz>(
-                    lineReader.getNextPoints(rsize, m_pointBufferSize));
-                if (rsize <= 0 && !lineReader.ok())
-                {
-                    break;
-                }
-                for (int i = 0; i < rsize; i++)
-                {
-                    ix = a.get()[i].point.x * m_scale;
-                    iy = a.get()[i].point.y * m_scale;
-                    iz = a.get()[i].point.z * m_scale;
-                    size_t idx = calcIndex((ix - m_bb.getMin()[0]) / voxelsize);
-                    size_t idy = calcIndex((iy - m_bb.getMin()[1]) / voxelsize);
-                    size_t idz = calcIndex((iz - m_bb.getMin()[2]) / voxelsize);
-                    size_t h = hashValue(idx, idy, idz);
-                    size_t ins = (m_gridNumPoints[h].inserted);
-                    m_gridNumPoints[h].ix = idx;
-                    m_gridNumPoints[h].iy = idy;
-                    m_gridNumPoints[h].iz = idz;
-                    m_gridNumPoints[h].inserted++;
-                    size_t index = m_gridNumPoints[h].offset + ins;
-                    mmfdata[index * 3] = ix;
-                    mmfdata[index * 3 + 1] = iy;
-                    mmfdata[index * 3 + 2] = iz;
-                }
-            }
-            else if (lineReader.getFileType() == XYZRGB)
-            {
-                boost::shared_ptr<xyzc> a = boost::static_pointer_cast<xyzc>(
-                    lineReader.getNextPoints(rsize, m_pointBufferSize));
-                if (rsize <= 0 && !lineReader.ok())
-                {
-                    break;
-                }
-                for (int i = 0; i < rsize; i++)
-                {
-                    ix = a.get()[i].point.x * m_scale;
-                    iy = a.get()[i].point.y * m_scale;
-                    iz = a.get()[i].point.z * m_scale;
-                    size_t idx = calcIndex((ix - m_bb.getMin()[0]) / voxelsize);
-                    size_t idy = calcIndex((iy - m_bb.getMin()[1]) / voxelsize);
-                    size_t idz = calcIndex((iz - m_bb.getMin()[2]) / voxelsize);
-                    size_t h = hashValue(idx, idy, idz);
-                    size_t ins = (m_gridNumPoints[h].inserted);
-                    m_gridNumPoints[h].ix = idx;
-                    m_gridNumPoints[h].iy = idy;
-                    m_gridNumPoints[h].iz = idz;
-                    m_gridNumPoints[h].inserted++;
-                    size_t index = m_gridNumPoints[h].offset + ins;
-                    mmfdata[index * 3] = ix;
-                    mmfdata[index * 3 + 1] = iy;
-                    mmfdata[index * 3 + 2] = iz;
-                    mmfdata_color[index * 3] = a.get()[i].color.r;
-                    mmfdata_color[index * 3 + 1] = a.get()[i].color.g;
-                    mmfdata_color[index * 3 + 2] = a.get()[i].color.b;
-                }
-            }
-        }
-
-        //    for(auto it = m_gridNumPoints.begin(); it!= m_gridNumPoints.end() ; it++)
-        //    {
-        //        std::cout << "h : " << it->first << std::endl;
-        //    }
-        m_PointFile.close();
-        m_NomralFile.close();
-        mmfparam.path = "distances.mmf";
-        mmfparam.new_file_size = sizeof(float) * size() * 8;
-
-        m_PointFile.open(mmfparam);
-        m_PointFile.close();
-    }
-}
-
-template <typename BaseVecT>
-BigGrid<BaseVecT>::BigGrid(std::string cloudPath, float voxelsize, float scale)
-    : m_maxIndex(0), m_maxIndexSquare(0), m_maxIndexX(0), m_maxIndexY(0), m_maxIndexZ(0),
-      m_numPoints(0), m_extrude(true), m_scale(scale), m_has_normal(false), m_has_color(false)
-{
-    boost::filesystem::path selectedFile(cloudPath);
-    string extension = selectedFile.extension().string();
-
-#ifndef __APPLE__
-    omp_init_lock(&m_lock);
-#endif
-    m_voxelSize = voxelsize;
-
-    // First, parse whole file to get BoundingBox and amount of points
-    if (extension == ".h5")
-    {
-        float ix, iy, iz;
-        using HDF5PCIO = lvr2::Hdf5IO<lvr2::hdf5features::ArrayIO,
-                                      lvr2::hdf5features::ChannelIO,
-                                      lvr2::hdf5features::VariantChannelIO,
-                                      lvr2::hdf5features::PointCloudIO,
-                                      lvr2::hdf5features::MatrixIO>;
-
-        std::shared_ptr<HDF5PCIO> h5_ptr(new HDF5PCIO());
-        h5_ptr->open(cloudPath);
-
-        HighFive::Group hfscans = hdf5util::getGroup(h5_ptr->m_hdf5_file, "raw/scans");
-
-
-
-        vector<string> scans = hfscans.listObjectNames();
-
-        //TODO: check, which method is more efficient in the long run
-        std::vector<BoundingBox<BaseVecT>> scan_boxes;
-
-        /*
-         *
-        //iterate through boundingbox datasets of scans to calculate a transformed boundingbox, which is in most cases bigger when needed
-       for(int i = 0; i < scans.size(); i++)
-       {
-           Transformd finalPose_n = h5_ptr->loadMatrix<Transformd>("raw/scans/" + scans[i], "finalPose").get();
-           Transformd finalPose = finalPose_n.transpose();
-           size_t six;
-           boost::shared_array<double> bb_array = h5_ptr->loadArray<double>("raw/scans/" + scans[i],"boundingBox", six);
-
-           Eigen::Vector4d corners[8];
-
-           calculateCorners(corners, bb_array);
-
-           Eigen::Vector4d bb_tmin = Eigen::Vector4d(1 * numeric_limits<double>::max(), 1 * numeric_limits<double>::max(), 1 * numeric_limits<double>::max(), 1);
-           Eigen::Vector4d bb_tmax = Eigen::Vector4d(1 * numeric_limits<double>::min(), 1 * numeric_limits<double>::min(), 1 * numeric_limits<double>::min(), 1);
-
-           // Transform all of the corners, and keep track of the biggest and smallest values
-           for(int i = 0; i < 8; i++) {
-
-               Eigen::Vector4d transformed = finalPose * corners[i];
-               cout << transformed << endl;
-               bb_tmin[0] = min(bb_tmin[0], transformed[0]);
-               bb_tmin[1] = min(bb_tmin[1], transformed[1]);
-               bb_tmin[2] = min(bb_tmin[2], transformed[2]);
-
-               bb_tmax[0] = max(bb_tmax[0], transformed[0]);
-               bb_tmax[1] = max(bb_tmax[1], transformed[1]);
-               bb_tmax[2] = max(bb_tmax[2], transformed[2]);
-           }
-           BoundingBox<BaseVecT> scan_bb(BaseVecT(bb_tmin[0], bb_tmin[1], bb_tmin[2]),
-                                         BaseVecT(bb_tmax[0], bb_tmax[1], bb_tmax[2]));
-           cout << scan_bb << endl;
-           m_bb.expand(scan_bb);
-
-           scan_boxes.push_back(scan_bb);
-       }*/
-
-
-       //TODO: use this variation to calculate a new transformed boundingbox
-
-        //iterate through ALL points to calculate transformed boundingboxes of scans
-        for (int i = 0; i < scans.size(); i++)
-        {
-            size_t numPoints;
-            BoundingBox<BaseVecT> box;
-            boost::shared_array<float> points =
-                h5_ptr->loadArray<float>("preview/" + scans[i], "points", numPoints);
-            // m_numPoints += numPoints / 3;
-            Transformd finalPose_n =
-                h5_ptr->loadMatrix<Transformd>("raw/scans/" + scans[i], "finalPose").get();
-
-            Transformd finalPose = finalPose_n.transpose();
-
-            std::cout << finalPose << std::endl;
-            for (int k = 0; k < numPoints / 3; k++)
-            {
-                Eigen::Vector4d point(
-                    points.get()[k * 3], points.get()[k * 3 + 1], points.get()[k * 3 + 2], 1);
-                Eigen::Vector4d transPoint = finalPose * point;
-
-                BaseVecT temp(transPoint[0], transPoint[1], transPoint[2]);
-                m_bb.expand(temp);
-                box.expand(temp);
-            }
-            scan_boxes.push_back(box);
-        }
-
-        m_partialbb.expand(m_bb);
-        std::cout << "Global BB: " << std::endl << m_bb << std::endl;
-
-        // Make box side lenghts divisible by voxel size
-        float longestSide = m_bb.getLongestSide();
-
-        BaseVecT center = m_bb.getCentroid();
-        size_t xsize2 = calcIndex(m_bb.getXSize() / m_voxelSize);
-        float xsize = ceil(m_bb.getXSize() / voxelsize) * voxelsize;
-        float ysize = ceil(m_bb.getYSize() / voxelsize) * voxelsize;
-        float zsize = ceil(m_bb.getZSize() / voxelsize) * voxelsize;
-        m_bb.expand(BaseVecT(center.x + xsize / 2, center.y + ysize / 2, center.z + zsize / 2));
-        m_bb.expand(BaseVecT(center.x - xsize / 2, center.y - ysize / 2, center.z - zsize / 2));
-        longestSide = ceil(longestSide / voxelsize) * voxelsize;
-
-        // calculate max indices
-
-        // m_maxIndex = (size_t)(longestSide/voxelsize);
-        m_maxIndexX = (size_t)(xsize / voxelsize);
-        m_maxIndexY = (size_t)(ysize / voxelsize);
-        m_maxIndexZ = (size_t)(zsize / voxelsize);
-        m_maxIndex = std::max(m_maxIndexX, std::max(m_maxIndexY, m_maxIndexZ)) + 5 * voxelsize;
-        m_maxIndexX += 1;
-        m_maxIndexY += 2;
-        m_maxIndexZ += 3;
-        m_maxIndexSquare = m_maxIndex * m_maxIndex;
-        std::cout << "BG: " << m_maxIndexSquare << "|" << m_maxIndexX << "|" << m_maxIndexY << "|"
-                  << m_maxIndexZ << std::endl;
-
-        string comment = lvr2::timestamp.getElapsedTime() + "Building grid... ";
-        lvr2::ProgressBar progress(this->m_numPoints, comment);
-
-        size_t idx, idy, idz;
-        for (int i = 0; i < scans.size(); i++)
-        {
-            cout << "Overlap " << i << ":" << m_partialbb.overlap(scan_boxes.at(i)) << endl;
-            if (m_partialbb.overlap(scan_boxes.at(i))){
-                size_t numPoints;
-            boost::shared_array<float> points =
-                    h5_ptr->loadArray<float>("preview/" + scans[i], "points", numPoints);
-            m_numPoints += numPoints / 3;
-            Transformd finalPose_n =
-                    h5_ptr->loadMatrix<Transformd>("raw/scans/" + scans[i], "finalPose").get();
-            Transformd finalPose = finalPose_n.transpose();
-            int dx, dy, dz;
-            for (int k = 0; k < numPoints / 3; k++) {
-                Eigen::Vector4d point(
-                        points.get()[k * 3], points.get()[k * 3 + 1], points.get()[k * 3 + 2], 1);
-                Eigen::Vector4d transPoint = finalPose * point;
-                BaseVecT temp(transPoint[0], transPoint[1], transPoint[2]);
-                // m_bb.expand(temp);
-                ix = transPoint[0] * m_scale;
-                iy = transPoint[1] * m_scale;
-                iz = transPoint[2] * m_scale;
-                idx = calcIndex((ix - m_bb.getMin()[0]) / voxelsize);
-                idy = calcIndex((iy - m_bb.getMin()[1]) / voxelsize);
-                idz = calcIndex((iz - m_bb.getMin()[2]) / voxelsize);
-                int e;
-                this->m_extrude ? e = 8 : e = 1;
-                for (int j = 0; j < e; j++) {
-                    dx = HGCreateTable[j][0];
-                    dy = HGCreateTable[j][1];
-                    dz = HGCreateTable[j][2];
-                    size_t h = hashValue(idx + dx, idy + dy, idz + dz);
-                    if (j == 0)
-                        m_gridNumPoints[h].size++;
-                    else {
-                        auto it = m_gridNumPoints.find(h);
-                        if (it == m_gridNumPoints.end()) {
-                            m_gridNumPoints[h].size = 0;
-                        }
-                    }
-                }
-            }
-            progress += 3;
-        }
-        }
-
-        size_t num_cells = 0;
-        size_t offset = 0;
-        for (auto it = m_gridNumPoints.begin(); it != m_gridNumPoints.end(); ++it)
-        {
-            it->second.offset = offset;
-            offset += it->second.size;
-            it->second.dist_offset = num_cells++;
-        }
-
-        boost::iostreams::mapped_file_params mmfparam;
-
-        mmfparam.path = "points.mmf";
-        mmfparam.mode = std::ios_base::in | std::ios_base::out | std::ios_base::trunc;
-        mmfparam.new_file_size = sizeof(float) * m_numPoints * 3;
-
-        boost::iostreams::mapped_file_params mmfparam_normal;
-        mmfparam_normal.path = "normals.mmf";
-        mmfparam_normal.mode = std::ios_base::in | std::ios_base::out | std::ios_base::trunc;
-        mmfparam_normal.new_file_size = sizeof(float) * m_numPoints * 3;
-
-        boost::iostreams::mapped_file_params mmfparam_color;
-        mmfparam_color.path = "colors.mmf";
-        mmfparam_color.mode = std::ios_base::in | std::ios_base::out | std::ios_base::trunc;
-        mmfparam_color.new_file_size = sizeof(unsigned char) * m_numPoints * 3;
-
-        m_PointFile.open(mmfparam);
-
-        float* mmfdata = (float*)m_PointFile.data();
-
-        for (int i = 0; i < scans.size(); i++)
-        {
-            if (m_partialbb.overlap(scan_boxes.at(i))) {
-                size_t numPoints;
-                boost::shared_array<float> points =
-                        h5_ptr->loadArray<float>("preview/" + scans[i], "points", numPoints);
-                Transformd finalPose_n =
-                        h5_ptr->loadMatrix<Transformd>("raw/scans/" + scans[i], "finalPose").get();
-                Transformd finalPose = finalPose_n.transpose();
-                for (int k = 0; k < numPoints / 3; k++) {
-                    Eigen::Vector4d point(
-                            points.get()[k * 3], points.get()[k * 3 + 1], points.get()[k * 3 + 2], 1);
-                    Eigen::Vector4d transPoint = finalPose * point;
-
-                    ix = transPoint[0] * m_scale;
-                    iy = transPoint[1] * m_scale;
-                    iz = transPoint[2] * m_scale;
-                    size_t idx = calcIndex((ix - m_bb.getMin()[0]) / voxelsize);
-                    size_t idy = calcIndex((iy - m_bb.getMin()[1]) / voxelsize);
-                    size_t idz = calcIndex((iz - m_bb.getMin()[2]) / voxelsize);
-                    size_t h = hashValue(idx, idy, idz);
-                    size_t ins = (m_gridNumPoints[h].inserted);
-                    m_gridNumPoints[h].ix = idx;
-                    m_gridNumPoints[h].iy = idy;
-                    m_gridNumPoints[h].iz = idz;
-                    m_gridNumPoints[h].inserted++;
-                    size_t index = m_gridNumPoints[h].offset + ins;
-                    mmfdata[index * 3] = ix;
-                    mmfdata[index * 3 + 1] = iy;
-                    mmfdata[index * 3 + 2] = iz;
-                }
-            }
-        }
-
-        m_PointFile.close();
-        m_NomralFile.close();
-        mmfparam.path = "distances.mmf";
-        mmfparam.new_file_size = sizeof(float) * size() * 8;
-
-        m_PointFile.open(mmfparam);
-        m_PointFile.close();
-
-    } // ############################ End of HDF5 version #################################
-    else
-    {
-        std::cout << "opening: " << cloudPath << endl;
-        float ix, iy, iz;
-        std::cout << lvr2::timestamp << " Starting BB" << std::endl;
-        m_numPoints = 0;
-        size_t rsize = 0;
-        LineReader lineReader(cloudPath);
-        size_t lasti = 0;
-        while (true)
-        {
-            if (lineReader.getFileType() == XYZNRGB)
-            {
-                boost::shared_ptr<xyznc> a =
-                    boost::static_pointer_cast<xyznc>(lineReader.getNextPoints(rsize, 1024));
-                if (rsize <= 0)
-                {
-                    break;
-                }
-                for (int i = 0; i < rsize; i++)
-                {
-                    m_bb.expand(BaseVecT(a.get()[i].point.x * m_scale,
-                                         a.get()[i].point.y * m_scale,
-                                         a.get()[i].point.z * m_scale));
-                    m_numPoints++;
-                }
-            }
-            else if (lineReader.getFileType() == XYZN)
-            {
-                boost::shared_ptr<xyzn> a =
-                    boost::static_pointer_cast<xyzn>(lineReader.getNextPoints(rsize, 1024));
-                if (rsize <= 0)
-                {
-                    break;
-                }
-                for (int i = 0; i < rsize; i++)
-                {
-                    m_bb.expand(BaseVecT(a.get()[i].point.x * m_scale,
-                                         a.get()[i].point.y * m_scale,
-                                         a.get()[i].point.z * m_scale));
-                    m_numPoints++;
-                }
-            }
-            else if (lineReader.getFileType() == XYZ)
-            {
-                boost::shared_ptr<xyz> a =
-                    boost::static_pointer_cast<xyz>(lineReader.getNextPoints(rsize, 1024));
-                if (rsize <= 0)
-                {
-                    break;
-                }
-                for (size_t i = 0; i < rsize; i++)
-                {
-                    m_bb.expand(BaseVecT(a.get()[i].point.x * m_scale,
-                                         a.get()[i].point.y * m_scale,
-                                         a.get()[i].point.z * m_scale));
-                    m_numPoints++;
-                    lasti = i;
-                }
-            }
-            else if (lineReader.getFileType() == XYZRGB)
-            {
-                boost::shared_ptr<xyzc> a =
-                    boost::static_pointer_cast<xyzc>(lineReader.getNextPoints(rsize, 1024));
-                if (rsize <= 0)
-                {
-                    break;
-                }
-                for (size_t i = 0; i < rsize; i++)
-                {
-                    m_bb.expand(BaseVecT(a.get()[i].point.x * m_scale,
-                                         a.get()[i].point.y * m_scale,
-                                         a.get()[i].point.z * m_scale));
-                    m_numPoints++;
-                    lasti = i;
-                }
-            }
-            else
-            {
-                exit(-1);
-            }
-        }
-
-        // Make box side lenghts be divisible by voxel size
-        float longestSide = m_bb.getLongestSide();
-
-        BaseVecT center = m_bb.getCentroid();
-        float xsize = ceil(m_bb.getXSize() / voxelsize) * voxelsize;
-        float ysize = ceil(m_bb.getYSize() / voxelsize) * voxelsize;
-        float zsize = ceil(m_bb.getZSize() / voxelsize) * voxelsize;
-        m_bb.expand(BaseVecT(center.x + xsize / 2, center.y + ysize / 2, center.z + zsize / 2));
-        m_bb.expand(BaseVecT(center.x - xsize / 2, center.y - ysize / 2, center.z - zsize / 2));
-        longestSide = ceil(longestSide / voxelsize) * voxelsize;
-
-        // calc max indices
-
-        // m_maxIndex = (size_t)(longestSide/voxelsize);
-        m_maxIndexX = (size_t)(xsize / voxelsize);
-        m_maxIndexY = (size_t)(ysize / voxelsize);
-        m_maxIndexZ = (size_t)(zsize / voxelsize);
-        m_maxIndex = std::max(m_maxIndexX, std::max(m_maxIndexY, m_maxIndexZ)) + 5 * voxelsize;
-        m_maxIndexX += 1;
-        m_maxIndexY += 2;
-        m_maxIndexZ += 3;
-        m_maxIndexSquare = m_maxIndex * m_maxIndex;
-        std::cout << "BG: " << m_maxIndexSquare << "|" << m_maxIndexX << "|" << m_maxIndexY << "|"
-                  << m_maxIndexZ << std::endl;
-
-        //
-        lineReader.rewind();
-
-        size_t idx, idy, idz;
-        while (true)
-        {
-            if (lineReader.getFileType() == XYZNRGB)
-            {
-                boost::shared_ptr<xyznc> a =
-                    boost::static_pointer_cast<xyznc>(lineReader.getNextPoints(rsize, 1024));
-                if (rsize <= 0)
-                {
-                    break;
-                }
-                int dx, dy, dz;
-                for (int i = 0; i < rsize; i++)
-                {
-                    ix = a.get()[i].point.x * m_scale;
-                    iy = a.get()[i].point.y * m_scale;
-                    iz = a.get()[i].point.z * m_scale;
-                    idx = calcIndex((ix - m_bb.getMin()[0]) / voxelsize);
-                    idy = calcIndex((iy - m_bb.getMin()[1]) / voxelsize);
-                    idz = calcIndex((iz - m_bb.getMin()[2]) / voxelsize);
-                    int e;
-                    this->m_extrude ? e = 8 : e = 1;
-                    for (int j = 0; j < e; j++)
-                    {
-                        dx = HGCreateTable[j][0];
-                        dy = HGCreateTable[j][1];
-                        dz = HGCreateTable[j][2];
-                        size_t h = hashValue(idx + dx, idy + dy, idz + dz);
-                        if (j == 0)
-                            m_gridNumPoints[h].size++;
-                        else
-                        {
-                            auto it = m_gridNumPoints.find(h);
-                            if (it == m_gridNumPoints.end())
-                            {
-                                m_gridNumPoints[h].size = 0;
-                            }
-                        }
-                    }
-                }
-            }
-            else if (lineReader.getFileType() == XYZN)
-            {
-                boost::shared_ptr<xyzn> a =
-                    boost::static_pointer_cast<xyzn>(lineReader.getNextPoints(rsize, 1024));
-                if (rsize <= 0)
-                {
-                    break;
-                }
-                int dx, dy, dz;
-                for (int i = 0; i < rsize; i++)
-                {
-                    ix = a.get()[i].point.x * m_scale;
-                    iy = a.get()[i].point.y * m_scale;
-                    iz = a.get()[i].point.z * m_scale;
-                    idx = calcIndex((ix - m_bb.getMin()[0]) / voxelsize);
-                    idy = calcIndex((iy - m_bb.getMin()[1]) / voxelsize);
-                    idz = calcIndex((iz - m_bb.getMin()[2]) / voxelsize);
-
-                    int e;
-                    this->m_extrude ? e = 8 : e = 1;
-                    for (int j = 0; j < e; j++)
-                    {
-                        dx = HGCreateTable[j][0];
-                        dy = HGCreateTable[j][1];
-                        dz = HGCreateTable[j][2];
-                        size_t h = hashValue(idx + dx, idy + dy, idz + dz);
-                        if (j == 0)
-                            m_gridNumPoints[h].size++;
-                        else
-                        {
-                            auto it = m_gridNumPoints.find(h);
-                            if (it == m_gridNumPoints.end())
-                            {
-                                m_gridNumPoints[h].size = 0;
-                            }
-                        }
-                    }
-                }
-            }
-            else if (lineReader.getFileType() == XYZ)
-            {
-                boost::shared_ptr<xyz> a =
-                    boost::static_pointer_cast<xyz>(lineReader.getNextPoints(rsize, 1024));
-                if (rsize <= 0)
-                {
-                    break;
-                }
-                int dx, dy, dz;
-                for (int i = 0; i < rsize; i++)
-                {
-                    ix = a.get()[i].point.x * m_scale;
-                    iy = a.get()[i].point.y * m_scale;
-                    iz = a.get()[i].point.z * m_scale;
-                    idx = calcIndex((ix - m_bb.getMin()[0]) / voxelsize);
-                    idy = calcIndex((iy - m_bb.getMin()[1]) / voxelsize);
-                    idz = calcIndex((iz - m_bb.getMin()[2]) / voxelsize);
-                    int e;
-                    this->m_extrude ? e = 8 : e = 1;
-                    for (int j = 0; j < e; j++)
-                    {
-                        dx = HGCreateTable[j][0];
-                        dy = HGCreateTable[j][1];
-                        dz = HGCreateTable[j][2];
-                        size_t h = hashValue(idx + dx, idy + dy, idz + dz);
-                        if (j == 0)
-                            m_gridNumPoints[h].size++;
-                        else
-                        {
-                            auto it = m_gridNumPoints.find(h);
-                            if (it == m_gridNumPoints.end())
-                            {
-                                m_gridNumPoints[h].size = 0;
-                            }
-                        }
-                    }
-                }
-=======
             boost::shared_ptr<xyzc> a = boost::static_pointer_cast<xyzc>(
                 lineReader.getNextPoints(rsize, m_pointBufferSize));
             if (rsize <= 0 && !lineReader.ok())
             {
                 break;
->>>>>>> 6ac24879
             }
             int dx, dy, dz;
             for (int i = 0; i < rsize; i++)
