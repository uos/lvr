--- conflicted
+++ resolved
@@ -1484,14 +1484,9 @@
         //iterate through ALL points to calculate transformed boundingboxes of scans
         for (int i = 0; i < project->changed.size(); i++)
         {
-<<<<<<< HEAD
-            ScanPositionPtr pos = project->project->positions.at(i);
-            size_t numPoints = pos->scan->m_points->numPoints();
-=======
-            ScanPositionPtr pos = project->positions.at(i);
+            ScanPositionPtr pos = project->project->positions.at(i); // moegl. Weise project->project ?
             assert(pos->scans.size() > 0);
             size_t numPoints = pos->scans[0]->points->numPoints();
->>>>>>> 7e76e064
             BoundingBox<BaseVecT> box;
             boost::shared_array<float> points = pos->scans[0]->points->getPointArray();
             Transformd finalPose_n = pos->scans[0]->registration;
@@ -1558,63 +1553,24 @@
 
         for (int i = 0; i < project->changed.size(); i++)
         {
-<<<<<<< HEAD
 
             if ((project->changed.at(i) != true) && m_partialbb.isValid() && !m_partialbb.overlap(scan_boxes.at(i)))
             {
                 cout << "Scan No. " << i << " ignored!" << endl;
             }
             else
-                {
+            {
 
 
                 ScanPositionPtr pos = project->project->positions.at(i);
-            size_t numPoints = pos->scan->m_points->numPoints();
-            boost::shared_array<float> points = pos->scan->m_points->getPointArray();
-            m_numPoints += numPoints;
-            Transformd finalPose_n = pos->scan->m_registration;
-            Transformd finalPose = finalPose_n.transpose();
-            int dx, dy, dz;
-            for (int k = 0; k < numPoints; k++)
-            {
-                Eigen::Vector4d point(
-                        points.get()[k * 3], points.get()[k * 3 + 1], points.get()[k * 3 + 2], 1);
-                Eigen::Vector4d transPoint = finalPose * point;
-                BaseVecT temp(transPoint[0], transPoint[1], transPoint[2]);
-                // m_bb.expand(temp);
-                ix = transPoint[0] * m_scale;
-                iy = transPoint[1] * m_scale;
-                iz = transPoint[2] * m_scale;
-                idx = calcIndex((ix - m_bb.getMin()[0]) / voxelsize);
-                idy = calcIndex((iy - m_bb.getMin()[1]) / voxelsize);
-                idz = calcIndex((iz - m_bb.getMin()[2]) / voxelsize);
-                int e;
-                this->m_extrude ? e = 8 : e = 1;
-                for (int j = 0; j < e; j++)
-                {
-                    dx = HGCreateTable[j][0];
-                    dy = HGCreateTable[j][1];
-                    dz = HGCreateTable[j][2];
-                    size_t h = hashValue(idx + dx, idy + dy, idz + dz);
-                    if (j == 0)
-                        m_gridNumPoints[h].size++;
-                    else
-                    {
-                        auto it = m_gridNumPoints.find(h);
-                        if (it == m_gridNumPoints.end())
-                        {
-                            m_gridNumPoints[h].size = 0;
-=======
-            cout << "Overlap " << i << ":" << m_partialbb.overlap(scan_boxes.at(i)) << endl;
-            if ((project->changed.at(i) != true) && m_partialbb.isValid() && m_partialbb.overlap(scan_boxes.at(i))){
-                ScanPositionPtr pos = project->positions.at(i);
                 size_t numPoints = pos->scans[0]->points->numPoints();
                 boost::shared_array<float> points = pos->scans[0]->points->getPointArray();
                 m_numPoints += numPoints;
                 Transformd finalPose_n = pos->scans[0]->registration;
                 Transformd finalPose = finalPose_n.transpose();
                 int dx, dy, dz;
-                for (int k = 0; k < numPoints; k++) {
+                for (int k = 0; k < numPoints; k++)
+                {
                     Eigen::Vector4d point(
                             points.get()[k * 3], points.get()[k * 3 + 1], points.get()[k * 3 + 2], 1);
                     Eigen::Vector4d transPoint = finalPose * point;
@@ -1628,24 +1584,26 @@
                     idz = calcIndex((iz - m_bb.getMin()[2]) / voxelsize);
                     int e;
                     this->m_extrude ? e = 8 : e = 1;
-                    for (int j = 0; j < e; j++) {
+                    for (int j = 0; j < e; j++)
+                    {
                         dx = HGCreateTable[j][0];
                         dy = HGCreateTable[j][1];
                         dz = HGCreateTable[j][2];
                         size_t h = hashValue(idx + dx, idy + dy, idz + dz);
                         if (j == 0)
                             m_gridNumPoints[h].size++;
-                        else {
+                        else
+                        {
                             auto it = m_gridNumPoints.find(h);
-                            if (it == m_gridNumPoints.end()) {
+                            if (it == m_gridNumPoints.end())
+                            {
                                 m_gridNumPoints[h].size = 0;
+
                             }
->>>>>>> 7e76e064
                         }
                     }
                 }
             }
-        }
             progress += 3;
         }
 
@@ -1681,19 +1639,14 @@
 
         for (int i = 0; i < project->changed.size(); i++)
         {
-<<<<<<< HEAD
             if ((project->changed.at(i) != true) && m_partialbb.isValid() && !m_partialbb.overlap(scan_boxes.at(i)))
             {
                 cout << "Scan No. " << i << " ignored!" << endl;
             }
             else{
                 ScanPositionPtr pos = project->project->positions.at(i);
-                size_t numPoints = pos->scan->m_points->numPoints();
-=======
-            if ((project->changed.at(i) != true) && m_partialbb.isValid() && m_partialbb.overlap(scan_boxes.at(i))) {
-                ScanPositionPtr pos = project->positions.at(i);
                 size_t numPoints = pos->scans[0]->points->numPoints();
->>>>>>> 7e76e064
+
 
                 boost::shared_array<float> points = pos->scans[0]->points->getPointArray();
                 m_numPoints += numPoints;
