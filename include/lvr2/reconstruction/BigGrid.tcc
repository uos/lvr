--- conflicted
+++ resolved
@@ -1493,11 +1493,7 @@
             Transformd finalPose = finalPose_n.transpose();
 
             std::cout << finalPose << std::endl;
-<<<<<<< HEAD
-            for (int k = 0; k < numPoints / 3; k++)
-=======
             for (int k = 0; k < numPoints; k++)
->>>>>>> 86274a11
             {
                 Eigen::Vector4d point(
                     points.get()[k * 3], points.get()[k * 3 + 1], points.get()[k * 3 + 2], 1);
@@ -1555,49 +1551,6 @@
 
         for (int i = 0; i < project->changed.size(); i++)
         {
-<<<<<<< HEAD
-            cout << "Overlap " << i << ":" << m_partialbb.overlap(scan_boxes.at(i)) << endl;
-            if ((project->changed.at(i) != true) && m_partialbb.isValid() && m_partialbb.overlap(scan_boxes.at(i))){
-                ScanPositionPtr pos = project->positions.at(i);
-                size_t numPoints = pos->scan->m_points->numPoints();
-                boost::shared_array<float> points = pos->scan->m_points->getPointArray();
-                m_numPoints += numPoints;
-                Transformd finalPose_n = pos->scan->m_registration;
-                Transformd finalPose = finalPose_n.transpose();
-                int dx, dy, dz;
-                for (int k = 0; k < numPoints; k++) {
-                    Eigen::Vector4d point(
-                            points.get()[k * 3], points.get()[k * 3 + 1], points.get()[k * 3 + 2], 1);
-                    Eigen::Vector4d transPoint = finalPose * point;
-                    BaseVecT temp(transPoint[0], transPoint[1], transPoint[2]);
-                    // m_bb.expand(temp);
-                    ix = transPoint[0] * m_scale;
-                    iy = transPoint[1] * m_scale;
-                    iz = transPoint[2] * m_scale;
-                    idx = calcIndex((ix - m_bb.getMin()[0]) / voxelsize);
-                    idy = calcIndex((iy - m_bb.getMin()[1]) / voxelsize);
-                    idz = calcIndex((iz - m_bb.getMin()[2]) / voxelsize);
-                    int e;
-                    this->m_extrude ? e = 8 : e = 1;
-                    for (int j = 0; j < e; j++) {
-                        dx = HGCreateTable[j][0];
-                        dy = HGCreateTable[j][1];
-                        dz = HGCreateTable[j][2];
-                        size_t h = hashValue(idx + dx, idy + dy, idz + dz);
-                        if (j == 0)
-                            m_gridNumPoints[h].size++;
-                        else {
-                            auto it = m_gridNumPoints.find(h);
-                            if (it == m_gridNumPoints.end()) {
-                                m_gridNumPoints[h].size = 0;
-                            }
-                        }
-                    }
-                }
-                progress += 3;
-            }
-        }
-=======
 
             if ((project->changed.at(i) != true) && m_partialbb.isValid() && !m_partialbb.overlap(scan_boxes.at(i)))
             {
@@ -1650,7 +1603,6 @@
         }
             progress += 3;
         }
->>>>>>> 86274a11
 
 
         size_t num_cells = 0;
@@ -1684,15 +1636,11 @@
 
         for (int i = 0; i < project->changed.size(); i++)
         {
-<<<<<<< HEAD
-            if ((project->changed.at(i) != true) && m_partialbb.isValid() && m_partialbb.overlap(scan_boxes.at(i))) {
-=======
             if ((project->changed.at(i) != true) && m_partialbb.isValid() && !m_partialbb.overlap(scan_boxes.at(i)))
             {
                 cout << "Scan No. " << i << " ignored!" << endl;
             }
             else{
->>>>>>> 86274a11
                 ScanPositionPtr pos = project->positions.at(i);
                 size_t numPoints = pos->scan->m_points->numPoints();
 
