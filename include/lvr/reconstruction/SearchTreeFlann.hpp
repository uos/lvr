--- conflicted
+++ resolved
@@ -87,11 +87,6 @@
     vector<int>														m_ind;
     vector<float>													m_dst;
 
-<<<<<<< HEAD
-    ucharArr														m_colors;
-    size_t															m_numColors;
-=======
->>>>>>> 63f47075
 
 }; // SearchTreeFlann
 
