--- conflicted
+++ resolved
@@ -240,10 +240,6 @@
         sprintf (impl_->strError, "Frame grab failed: %s\n", openni::OpenNI::getExtendedError() );
         REPORT_ERROR (impl_->strError);
       }
-<<<<<<< HEAD
-=======
-	  frame = impl_->depthFrame.getFrameIndex();
->>>>>>> d91f20ac
 
       const void* pDepth = impl_->depthFrame.getData();
       int x = impl_->depthFrame.getWidth();
@@ -266,10 +262,8 @@
       }
 
       const void* pColor = impl_->colorFrame.getData();
-
       int x = impl_->colorFrame.getWidth();
       int y = impl_->colorFrame.getHeight();
-
       cv::Mat(y, x, CV_8UC3, (void*)pColor).copyTo(color);
       cv::cvtColor(color, color, cv::COLOR_RGB2BGR);
     }
@@ -278,9 +272,6 @@
         color.release();
         printf ("no color\n");
     }
-    if(frame > maxFrameIndex_)
-        return 2;
-
 
     int frame = impl_->depthFrame.getFrameIndex();
     if(frame > maxFrameIndex_)
