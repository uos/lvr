#include <kfusion/OptimizeStage.hpp>

// default constructor
OptimizeStage::OptimizeStage() : AbstractStage()
	,mesh_count_(0)
{
	timestamp.setQuiet(true);
}

void OptimizeStage::firstStep() { optiMesh_ = NULL; }

void OptimizeStage::step()
{
<<<<<<< HEAD
	auto mesh_work = boost::any_cast<pair<pair<MeshPtr, bool>, vector<kfusion::ImgPose*> > >(getInQueue()->Take());
	bool last_shift = mesh_work.first.second;
	MeshPtr act_mesh = mesh_work.first.first;
    	transformMeshBack(act_mesh);
	//if(optiMesh_ == NULL)
		optiMesh_ = act_mesh;
	//else
		//optiMesh_->addMesh(act_mesh);
	
	optiMesh_->optimizePlanes(3, 0.85, 7, 0);
	//act_mesh->optimizePlaneIntersections();
	MeshPtr tmp_pointer = optiMesh_->retesselateInHalfEdge();
	std::cout << "            ####     3 Finished optimisation number: " << mesh_count_ << "   ####" << std::endl;
	mesh_count_++;
	getOutQueue()->Add(pair<pair<MeshPtr, bool>, vector<kfusion::ImgPose*> >(
				pair<MeshPtr, bool>(tmp_pointer, last_shift), mesh_work.second));
	//delete act_mesh;
=======
	auto mesh_work = boost::any_cast<pair<MeshPtr, bool> >(getInQueue()->Take());
	bool last_shift = mesh_work.second;
	MeshPtr act_mesh = mesh_work.first;
	string mesh_notice = ("#### C:            Mesh Optimization " +  to_string(mesh_count_) + "    ####");
	ScopeTime* opti_time = new ScopeTime(mesh_notice.c_str());
	ScopeTime* opo_time = new ScopeTime("All without retesselation");
	if(optiMesh_ == NULL)
		optiMesh_ = act_mesh;
	else
		optiMesh_->addMesh(act_mesh);
	timestamp.setQuiet(true);
	//optiMesh_->optimizePlanes(3, 0.8, 7, 0);
	optiMesh_->optimizePlanes(3, 0.8, 7, 10, true);
	optiMesh_->fillHoles(40);
	optiMesh_->optimizePlaneIntersections();
	delete opo_time;
	MeshPtr tmp_pointer = optiMesh_->retesselateInHalfEdge();
	delete opti_time;
	mesh_count_++;
	getOutQueue()->Add(pair<MeshPtr, bool>(tmp_pointer, last_shift));
>>>>>>> df33c8dd
	if(last_shift)
		done(true);
}
void OptimizeStage::lastStep()	
{  
	 
}
<|MERGE_RESOLUTION|>--- conflicted
+++ resolved
@@ -1,60 +1,41 @@
-#include <kfusion/OptimizeStage.hpp>
-
-// default constructor
-OptimizeStage::OptimizeStage() : AbstractStage()
-	,mesh_count_(0)
-{
-	timestamp.setQuiet(true);
-}
-
-void OptimizeStage::firstStep() { optiMesh_ = NULL; }
-
-void OptimizeStage::step()
-{
-<<<<<<< HEAD
-	auto mesh_work = boost::any_cast<pair<pair<MeshPtr, bool>, vector<kfusion::ImgPose*> > >(getInQueue()->Take());
-	bool last_shift = mesh_work.first.second;
-	MeshPtr act_mesh = mesh_work.first.first;
-    	transformMeshBack(act_mesh);
-	//if(optiMesh_ == NULL)
-		optiMesh_ = act_mesh;
-	//else
-		//optiMesh_->addMesh(act_mesh);
-	
-	optiMesh_->optimizePlanes(3, 0.85, 7, 0);
-	//act_mesh->optimizePlaneIntersections();
-	MeshPtr tmp_pointer = optiMesh_->retesselateInHalfEdge();
-	std::cout << "            ####     3 Finished optimisation number: " << mesh_count_ << "   ####" << std::endl;
-	mesh_count_++;
-	getOutQueue()->Add(pair<pair<MeshPtr, bool>, vector<kfusion::ImgPose*> >(
-				pair<MeshPtr, bool>(tmp_pointer, last_shift), mesh_work.second));
-	//delete act_mesh;
-=======
-	auto mesh_work = boost::any_cast<pair<MeshPtr, bool> >(getInQueue()->Take());
-	bool last_shift = mesh_work.second;
-	MeshPtr act_mesh = mesh_work.first;
-	string mesh_notice = ("#### C:            Mesh Optimization " +  to_string(mesh_count_) + "    ####");
-	ScopeTime* opti_time = new ScopeTime(mesh_notice.c_str());
-	ScopeTime* opo_time = new ScopeTime("All without retesselation");
-	if(optiMesh_ == NULL)
-		optiMesh_ = act_mesh;
-	else
-		optiMesh_->addMesh(act_mesh);
-	timestamp.setQuiet(true);
-	//optiMesh_->optimizePlanes(3, 0.8, 7, 0);
-	optiMesh_->optimizePlanes(3, 0.8, 7, 10, true);
-	optiMesh_->fillHoles(40);
-	optiMesh_->optimizePlaneIntersections();
-	delete opo_time;
-	MeshPtr tmp_pointer = optiMesh_->retesselateInHalfEdge();
-	delete opti_time;
-	mesh_count_++;
-	getOutQueue()->Add(pair<MeshPtr, bool>(tmp_pointer, last_shift));
->>>>>>> df33c8dd
-	if(last_shift)
-		done(true);
-}
-void OptimizeStage::lastStep()	
-{  
-	 
-}
+#include <kfusion/OptimizeStage.hpp>
+
+// default constructor
+OptimizeStage::OptimizeStage() : AbstractStage()
+	,mesh_count_(0)
+{
+	timestamp.setQuiet(true);
+}
+
+void OptimizeStage::firstStep() { optiMesh_ = NULL; }
+
+void OptimizeStage::step()
+{
+	auto mesh_work = boost::any_cast<pair<pair<MeshPtr, bool>, vector<kfusion::ImgPose*> > >(getInQueue()->Take());
+	bool last_shift = mesh_work.first.second;
+	MeshPtr act_mesh = mesh_work.first.first;
+	string mesh_notice = ("#### C:            Mesh Optimization " +  to_string(mesh_count_) + "    ####");
+	ScopeTime* opti_time = new ScopeTime(mesh_notice.c_str());
+	ScopeTime* opo_time = new ScopeTime("All without retesselation");
+	if(optiMesh_ == NULL)
+		optiMesh_ = act_mesh;
+	else
+		optiMesh_->addMesh(act_mesh);
+	timestamp.setQuiet(true);
+	//optiMesh_->optimizePlanes(3, 0.8, 7, 0);
+	optiMesh_->optimizePlanes(3, 0.8, 7, 10, true);
+	optiMesh_->fillHoles(40);
+	optiMesh_->optimizePlaneIntersections();
+	delete opo_time;
+	MeshPtr tmp_pointer = optiMesh_->retesselateInHalfEdge();
+	delete opti_time;
+	mesh_count_++;
+	getOutQueue()->Add(pair<pair<MeshPtr, bool>, vector<ImgPose*> >(
+				pair<MeshPtr, bool>(tmp_pointer, last_shift), mesh_work.second));
+	if(last_shift)
+		done(true);
+}
+void OptimizeStage::lastStep()	
+{  
+	 
+}