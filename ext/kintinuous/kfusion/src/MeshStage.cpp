#include <kfusion/MeshStage.hpp>

// default constructor
MeshStage::MeshStage() : AbstractStage()
{
	mesh_count_ = 0;
	timestamp.setQuiet(true);
}

void MeshStage::firstStep() { /* skip */ };

void MeshStage::step()
{
	auto grid_work = boost::any_cast<pair<TGrid*, bool> >(getInQueue()->Take());
	unordered_map<size_t, size_t> verts_map;
	TGrid* act_grid = grid_work.first;
	bool last_shift = grid_work.second;
	MeshPtr meshPtr = new HMesh();
	string mesh_notice = ("#### B:        Mesh Creation " +  to_string(mesh_count_) + "    ####");
	ScopeTime* cube_time = new ScopeTime(mesh_notice.c_str());
	
	cFastReconstruction* fast_recon =  new cFastReconstruction(act_grid);
	timestamp.setQuiet(true);
	// Create an empty mesh
	fast_recon->getMesh(*meshPtr);
	// mark all fusion vertices in the mesh
	for(auto cellPair : act_grid->getFusionCells())
	{
		cFastBox* box = cellPair.second;
		for( int i = 0; i < 12; i++)
		{
			uint inter = box->m_intersections[i];
			if(inter != cFastBox::INVALID_INDEX)
			{
				meshPtr->setFusionVertex(inter);
			}
		}
	}
	for(auto cellPair : act_grid->m_old_fusion_cells)
	{
		cFastBox* box = cellPair.second;
		for( int edge_index = 0; edge_index < 12; edge_index++)
		{
			uint inter = box->m_intersections[edge_index];
			uint inter2  = -1;
			if(inter != cFastBox::INVALID_INDEX)
			{
				for(int i = 0; i < 3; i++)
				{
					auto current_neighbor = box->m_neighbors[neighbor_table[edge_index][i]];
					if(current_neighbor != 0)
					{
						uint in2 = current_neighbor->m_intersections[neighbor_vertex_table[edge_index][i]];
						auto vert_it = verts_map.find(in2);
						if(vert_it == verts_map.end() && in2 != cFastBox::INVALID_INDEX && in2 != 0 && in2 != inter && current_neighbor->m_fusionNeighborBox)
						{
							inter2 = in2;
							
							verts_map.insert(pair<size_t, size_t>(inter, inter2));
							meshPtr->setOldFusionVertex(inter2);
							break;
						}
					}
				}
			}
			
		}
	}
	meshPtr->m_fusion_verts = verts_map;
	delete cube_time;
	delete fast_recon;
<<<<<<< HEAD
	mesh_count_++;
	std::cout << "        ####     2 Finished reconstruction number: " << mesh_count_ << "   ####" << std::endl;
=======
>>>>>>> 3ec3b550
	getOutQueue()->Add(pair<MeshPtr, bool>(meshPtr, grid_work.second));
	if(last_shift)
		done(true);
}
void MeshStage::lastStep()	{ /* skip */ };
<|MERGE_RESOLUTION|>--- conflicted
+++ resolved
@@ -1,81 +1,77 @@
-#include <kfusion/MeshStage.hpp>
-
-// default constructor
-MeshStage::MeshStage() : AbstractStage()
-{
-	mesh_count_ = 0;
-	timestamp.setQuiet(true);
-}
-
-void MeshStage::firstStep() { /* skip */ };
-
-void MeshStage::step()
-{
-	auto grid_work = boost::any_cast<pair<TGrid*, bool> >(getInQueue()->Take());
-	unordered_map<size_t, size_t> verts_map;
-	TGrid* act_grid = grid_work.first;
-	bool last_shift = grid_work.second;
-	MeshPtr meshPtr = new HMesh();
-	string mesh_notice = ("#### B:        Mesh Creation " +  to_string(mesh_count_) + "    ####");
-	ScopeTime* cube_time = new ScopeTime(mesh_notice.c_str());
-	
-	cFastReconstruction* fast_recon =  new cFastReconstruction(act_grid);
-	timestamp.setQuiet(true);
-	// Create an empty mesh
-	fast_recon->getMesh(*meshPtr);
-	// mark all fusion vertices in the mesh
-	for(auto cellPair : act_grid->getFusionCells())
-	{
-		cFastBox* box = cellPair.second;
-		for( int i = 0; i < 12; i++)
-		{
-			uint inter = box->m_intersections[i];
-			if(inter != cFastBox::INVALID_INDEX)
-			{
-				meshPtr->setFusionVertex(inter);
-			}
-		}
-	}
-	for(auto cellPair : act_grid->m_old_fusion_cells)
-	{
-		cFastBox* box = cellPair.second;
-		for( int edge_index = 0; edge_index < 12; edge_index++)
-		{
-			uint inter = box->m_intersections[edge_index];
-			uint inter2  = -1;
-			if(inter != cFastBox::INVALID_INDEX)
-			{
-				for(int i = 0; i < 3; i++)
-				{
-					auto current_neighbor = box->m_neighbors[neighbor_table[edge_index][i]];
-					if(current_neighbor != 0)
-					{
-						uint in2 = current_neighbor->m_intersections[neighbor_vertex_table[edge_index][i]];
-						auto vert_it = verts_map.find(in2);
-						if(vert_it == verts_map.end() && in2 != cFastBox::INVALID_INDEX && in2 != 0 && in2 != inter && current_neighbor->m_fusionNeighborBox)
-						{
-							inter2 = in2;
-							
-							verts_map.insert(pair<size_t, size_t>(inter, inter2));
-							meshPtr->setOldFusionVertex(inter2);
-							break;
-						}
-					}
-				}
-			}
-			
-		}
-	}
-	meshPtr->m_fusion_verts = verts_map;
-	delete cube_time;
-	delete fast_recon;
-<<<<<<< HEAD
-	mesh_count_++;
-	std::cout << "        ####     2 Finished reconstruction number: " << mesh_count_ << "   ####" << std::endl;
-=======
->>>>>>> 3ec3b550
-	getOutQueue()->Add(pair<MeshPtr, bool>(meshPtr, grid_work.second));
-	if(last_shift)
-		done(true);
-}
-void MeshStage::lastStep()	{ /* skip */ };
+#include <kfusion/MeshStage.hpp>
+
+// default constructor
+MeshStage::MeshStage() : AbstractStage()
+{
+	mesh_count_ = 0;
+	timestamp.setQuiet(true);
+}
+
+void MeshStage::firstStep() { /* skip */ };
+
+void MeshStage::step()
+{
+	auto grid_work = boost::any_cast<pair<TGrid*, bool> >(getInQueue()->Take());
+	unordered_map<size_t, size_t> verts_map;
+	TGrid* act_grid = grid_work.first;
+	bool last_shift = grid_work.second;
+	MeshPtr meshPtr = new HMesh();
+	string mesh_notice = ("#### B:        Mesh Creation " +  to_string(mesh_count_) + "    ####");
+	ScopeTime* cube_time = new ScopeTime(mesh_notice.c_str());
+	
+	cFastReconstruction* fast_recon =  new cFastReconstruction(act_grid);
+	timestamp.setQuiet(true);
+	// Create an empty mesh
+	fast_recon->getMesh(*meshPtr);
+	// mark all fusion vertices in the mesh
+	for(auto cellPair : act_grid->getFusionCells())
+	{
+		cFastBox* box = cellPair.second;
+		for( int i = 0; i < 12; i++)
+		{
+			uint inter = box->m_intersections[i];
+			if(inter != cFastBox::INVALID_INDEX)
+			{
+				meshPtr->setFusionVertex(inter);
+			}
+		}
+	}
+	for(auto cellPair : act_grid->m_old_fusion_cells)
+	{
+		cFastBox* box = cellPair.second;
+		for( int edge_index = 0; edge_index < 12; edge_index++)
+		{
+			uint inter = box->m_intersections[edge_index];
+			uint inter2  = -1;
+			if(inter != cFastBox::INVALID_INDEX)
+			{
+				for(int i = 0; i < 3; i++)
+				{
+					auto current_neighbor = box->m_neighbors[neighbor_table[edge_index][i]];
+					if(current_neighbor != 0)
+					{
+						uint in2 = current_neighbor->m_intersections[neighbor_vertex_table[edge_index][i]];
+						auto vert_it = verts_map.find(in2);
+						if(vert_it == verts_map.end() && in2 != cFastBox::INVALID_INDEX && in2 != 0 && in2 != inter && current_neighbor->m_fusionNeighborBox)
+						{
+							inter2 = in2;
+							
+							verts_map.insert(pair<size_t, size_t>(inter, inter2));
+							meshPtr->setOldFusionVertex(inter2);
+							break;
+						}
+					}
+				}
+			}
+			
+		}
+	}
+	meshPtr->m_fusion_verts = verts_map;
+	mesh_count_++;
+	delete cube_time;
+	delete fast_recon;
+	getOutQueue()->Add(pair<MeshPtr, bool>(meshPtr, grid_work.second));
+	if(last_shift)
+		done(true);
+}
+void MeshStage::lastStep()	{ /* skip */ };