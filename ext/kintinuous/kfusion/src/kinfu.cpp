#include "precomp.hpp"
#include "internal.hpp"
#include <kfusion/kinfu.hpp>

using namespace std;
using namespace kfusion;
using namespace kfusion::cuda;

static inline float deg2rad (float alpha) { return alpha * 0.017453293f; }

kfusion::KinFuParams kfusion::KinFuParams::default_params()
{
    const int iters[] = {10, 5, 4, 0};
    const int levels = sizeof(iters)/sizeof(iters[0]);

    KinFuParams p;

    p.cols = 640;  //pixels
    p.rows = 480;  //pixels
    p.intr = Intr(525.f, 525.f, p.cols/2 - 0.5f, p.rows/2 - 0.5f);
<<<<<<< HEAD
    p.shifting_distance = 0.4f; //meters to go before shifting the volume
    p.distance_camera_target = 0.8;
=======
    p.shifting_distance = 0.45f; //meters to go before shifting the volume
    p.distance_camera_target = 0.7;
>>>>>>> 97acebd4

    p.volume_dims = Vec3i::all(512);  //number of voxels
    p.volume_size = Vec3f::all(3.f);  //meters
    p.volume_pose = Affine3f().translate(Vec3f(-p.volume_size[0]/2, -p.volume_size[1]/2,  -p.volume_size[2]/2 + p.distance_camera_target));

    p.bilateral_sigma_depth = 0.04f;  //meter
    p.bilateral_sigma_spatial = 4.5; //pixels
    p.bilateral_kernel_size = 7;     //pixels

    p.icp_truncate_depth_dist = 0.f;        //meters, disabled
    p.icp_dist_thres = 0.1f;                //meters
    p.icp_angle_thres = deg2rad(30.f); //radians
    p.icp_iter_num.assign(iters, iters + levels);

    p.tsdf_min_camera_movement = 0.f; //meters, disabled
    p.tsdf_trunc_dist = 0.04f; //meters;
    p.tsdf_max_weight = 64;   //frames

    p.raycast_step_factor = 0.75f;  //in voxel sizes
    p.gradient_delta_factor = 0.5f; //in voxel sizes

    //p.light_pose = p.volume_pose.translation()/4; //meters
    p.light_pose = Vec3f::all(0.f); //meters
    p.optimize = false;

    return p;
}

kfusion::KinFu::KinFu(const KinFuParams& params) : frame_counter_(0), params_(params), has_shifted_(false), perform_last_scan_(false), perform_shift_(false)
                                                   , cyclical_(params_.shifting_distance, params.volume_size, params.volume_dims, params.optimize)
                                                   
{
    CV_Assert(params.volume_dims[0] % 32 == 0);

    volume_ = cv::Ptr<cuda::TsdfVolume>(new cuda::TsdfVolume(params_.volume_dims));

    volume_->setTruncDist(params_.tsdf_trunc_dist);
    volume_->setMaxWeight(params_.tsdf_max_weight);
    volume_->setSize(params_.volume_size);
    volume_->setPose(params_.volume_pose);
    volume_->setRaycastStepFactor(params_.raycast_step_factor);
    volume_->setGradientDeltaFactor(params_.gradient_delta_factor);

    // initialize cyclical buffer
    cyclical_.initBuffer(volume_);
	
    icp_ = cv::Ptr<cuda::ProjectiveICP>(new cuda::ProjectiveICP());
    icp_->setDistThreshold(params_.icp_dist_thres);
    icp_->setAngleThreshold(params_.icp_angle_thres);
    icp_->setIterationsNum(params_.icp_iter_num);
    allocate_buffers();
    reset();
}

const kfusion::KinFuParams& kfusion::KinFu::params() const
{ return params_; }

kfusion::KinFuParams& kfusion::KinFu::params()
{ return params_; }

void kfusion::KinFu::performLastScan()
{
	perform_last_scan_ = true;
}

const kfusion::cuda::TsdfVolume& kfusion::KinFu::tsdf() const
{ return *volume_; }

kfusion::cuda::TsdfVolume& kfusion::KinFu::tsdf()
{ return *volume_; }

const kfusion::cuda::CyclicalBuffer& kfusion::KinFu::cyclical() const
{ return cyclical_; }

kfusion::cuda::CyclicalBuffer& kfusion::KinFu::cyclical()
{ return cyclical_; }

const kfusion::cuda::ProjectiveICP& kfusion::KinFu::icp() const
{ return *icp_; }

kfusion::cuda::ProjectiveICP& kfusion::KinFu::icp()
{ return *icp_; }

void kfusion::KinFu::allocate_buffers()
{
    const int LEVELS = cuda::ProjectiveICP::MAX_PYRAMID_LEVELS;

    int cols = params_.cols;
    int rows = params_.rows;

    dists_.create(rows, cols);

    curr_.depth_pyr.resize(LEVELS);
    curr_.normals_pyr.resize(LEVELS);
    prev_.depth_pyr.resize(LEVELS);
    prev_.normals_pyr.resize(LEVELS);

    curr_.points_pyr.resize(LEVELS);
    prev_.points_pyr.resize(LEVELS);

    for(int i = 0; i < LEVELS; ++i)
    {
        curr_.depth_pyr[i].create(rows, cols);
        curr_.normals_pyr[i].create(rows, cols);

        prev_.depth_pyr[i].create(rows, cols);
        prev_.normals_pyr[i].create(rows, cols);

        curr_.points_pyr[i].create(rows, cols);
        prev_.points_pyr[i].create(rows, cols);

        cols /= 2;
        rows /= 2;
    }

    depths_.create(params_.rows, params_.cols);
    normals_.create(params_.rows, params_.cols);
    points_.create(params_.rows, params_.cols);
}

void kfusion::KinFu::reset(Affine3f initialPose)
{
    if (frame_counter_)
        cout << "Reset" << endl;
    //initialPose.translate(Vec3f(0, 0, params_.distance_camera_target));
    frame_counter_ = 0;
    poses_.clear();
    //poses_.reserve(60000);
    poses_.push_back(initialPose);
    volume_->clear();
    volume_->setPose(params_.volume_pose);
    cyclical_.resetBuffer (volume_);
    cyclical_.resetMesh();
    has_shifted_=false;
}

kfusion::Affine3f kfusion::KinFu::getCameraPose (int time) const
{
    if (time > (int)poses_.size () || time < 0)
        time = (int)poses_.size () - 1;
    return poses_[time];
}

bool kfusion::KinFu::operator()(const kfusion::cuda::Depth& depth, const kfusion::cuda::Image& /*image*/)
{
    const KinFuParams& p = params_;
    const int LEVELS = icp_->getUsedLevelsNum();

    cuda::computeDists(depth, dists_, p.intr);
    cuda::depthBilateralFilter(depth, curr_.depth_pyr[0], p.bilateral_kernel_size, p.bilateral_sigma_spatial, p.bilateral_sigma_depth);

    if (p.icp_truncate_depth_dist > 0)
        kfusion::cuda::depthTruncation(curr_.depth_pyr[0], p.icp_truncate_depth_dist);

    for (int i = 1; i < LEVELS; ++i)
        cuda::depthBuildPyramid(curr_.depth_pyr[i-1], curr_.depth_pyr[i], p.bilateral_sigma_depth);

    for (int i = 0; i < LEVELS; ++i)
#if defined USE_DEPTH
        cuda::computeNormalsAndMaskDepth(p.intr, curr_.depth_pyr[i], curr_.normals_pyr[i]);
#else
        cuda::computePointNormals(p.intr(i), curr_.depth_pyr[i], curr_.points_pyr[i], curr_.normals_pyr[i]);
#endif

    cuda::waitAllDefaultStream();

    //can't perform more on first frame
    if (frame_counter_ == 0)
    {
        volume_->integrate(dists_, cyclical_.getBuffer(), poses_.back(), p.intr);
#if defined USE_DEPTH
        curr_.depth_pyr.swap(prev_.depth_pyr);
#else
        curr_.points_pyr.swap(prev_.points_pyr);
#endif
        curr_.normals_pyr.swap(prev_.normals_pyr);
        return ++frame_counter_, false;
    }

    ///////////////////////////////////////////////////////////////////////////////////////////
    // ICP
    Affine3f affine; // cuur -> prev
    {
        //ScopeTime time("icp");
#if defined USE_DEPTH
        bool ok = icp_->estimateTransform(affine, p.intr, curr_.depth_pyr, curr_.normals_pyr, prev_.depth_pyr, prev_.normals_pyr);
#else
        bool ok = icp_->estimateTransform(affine, p.intr, curr_.points_pyr, curr_.normals_pyr, prev_.points_pyr, prev_.normals_pyr);
#endif
        if (!ok)
            return reset(), false;
    }
    poses_.push_back(poses_.back() * affine); // curr -> global
    
    // check if we need to shift
    has_shifted_ = cyclical_.checkForShift(volume_, getCameraPose(), params_.distance_camera_target , perform_shift_, perform_last_scan_, record_mode_); 
	perform_shift_ = false;
    ///////////////////////////////////////////////////////////////////////////////////////////
    // Volume integration
    Affine3f local_pose = Affine3f().translate(poses_.back().translation() - volume_->getPose().translation());
			 local_pose.rotate(poses_.back().rotation());
    // We do not integrate volume if camera does not move.
    float rnorm = (float)cv::norm(affine.rvec());
    float tnorm = (float)cv::norm(affine.translation());
    bool integrate = (rnorm + tnorm)/2 >= p.tsdf_min_camera_movement;
    if (integrate)
    {
        //ScopeTime time("tsdf");
        volume_->integrate(dists_, cyclical_.getBuffer(), poses_.back(), p.intr);
    }

    ///////////////////////////////////////////////////////////////////////////////////////////
    // Ray casting
    {
        //ScopeTime time("ray-cast-all");
#if defined USE_DEPTH
        volume_->raycast(poses_.back(), cyclical_.getBuffer(), p.intr, prev_.depth_pyr[0], prev_.normals_pyr[0]);
        for (int i = 1; i < LEVELS; ++i)
            resizeDepthNormals(prev_.depth_pyr[i-1], prev_.normals_pyr[i-1], prev_.depth_pyr[i], prev_.normals_pyr[i]);
#else
        //volume_->raycast(local_pose, p.intr, prev_.points_pyr[0], prev_.normals_pyr[0]);
        volume_->raycast(poses_.back(), cyclical_.getBuffer(), p.intr, prev_.points_pyr[0], prev_.normals_pyr[0]);
        for (int i = 1; i < LEVELS; ++i)
            resizePointsNormals(prev_.points_pyr[i-1], prev_.normals_pyr[i-1], prev_.points_pyr[i], prev_.normals_pyr[i]);
#endif
        cuda::waitAllDefaultStream();
    }

    return ++frame_counter_, true;
}

void kfusion::KinFu::renderImage(cuda::Image& image, int flag)
{
    const KinFuParams& p = params_;
    image.create(p.rows, flag != 3 ? p.cols : p.cols * 2);

#if defined USE_DEPTH
    #define PASS1 prev_.depth_pyr
#else
    #define PASS1 prev_.points_pyr
#endif

    if (flag < 1 || flag > 3)
        cuda::renderImage(PASS1[0], prev_.normals_pyr[0], params_.intr, params_.light_pose, image);
    else if (flag == 2)
        cuda::renderTangentColors(prev_.normals_pyr[0], image);
    else /* if (flag == 3) */
    {
        DeviceArray2D<RGB> i1(p.rows, p.cols, image.ptr(), image.step());
        DeviceArray2D<RGB> i2(p.rows, p.cols, image.ptr() + p.cols, image.step());

        cuda::renderImage(PASS1[0], prev_.normals_pyr[0], params_.intr, params_.light_pose, i1);
        cuda::renderTangentColors(prev_.normals_pyr[0], i2);
    }
#undef PASS1
}


void kfusion::KinFu::renderImage(cuda::Image& image, const Affine3f& pose, int flag)
{
    const KinFuParams& p = params_;
    image.create(p.rows, flag != 3 ? p.cols : p.cols * 2);
    depths_.create(p.rows, p.cols);
    normals_.create(p.rows, p.cols);
    points_.create(p.rows, p.cols);

#if defined USE_DEPTH
    #define PASS1 depths_
#else
    #define PASS1 points_
#endif

    volume_->raycast(pose, cyclical_.getBuffer(), p.intr, PASS1, normals_);

    if (flag < 1 || flag > 3)
        cuda::renderImage(PASS1, normals_, params_.intr, params_.light_pose, image);
    else if (flag == 2)
        cuda::renderTangentColors(normals_, image);
    else /* if (flag == 3) */
    {
        DeviceArray2D<RGB> i1(p.rows, p.cols, image.ptr(), image.step());
        DeviceArray2D<RGB> i2(p.rows, p.cols, image.ptr() + p.cols, image.step());

        cuda::renderImage(PASS1, normals_, params_.intr, params_.light_pose, i1);
        cuda::renderTangentColors(normals_, i2);
    }
#undef PASS1
}


void kfusion::KinFu::renderImage(cuda::Image& image, const Affine3f& pose, Intr cameraIntrinsics, cv::Size size, int flag)
{
    int rows = size.height;
    int cols = size.width;
    image.create(rows, flag != 3 ? cols : cols * 2);
    depths_.create(rows, cols);
    normals_.create(rows, cols);
    points_.create(rows, cols);

#if defined USE_DEPTH
    #define PASS1 depths_
#else
    #define PASS1 points_
#endif

    volume_->raycast(pose, cyclical_.getBuffer(), cameraIntrinsics, PASS1, normals_);

    if (flag < 1 || flag > 3)
        cuda::renderImage(PASS1, normals_, cameraIntrinsics, params_.light_pose, image);
    else if (flag == 2)
        cuda::renderTangentColors(normals_, image);
    else /* if (flag == 3) */
    {
        DeviceArray2D<RGB> i1(rows, cols, image.ptr(), image.step());
        DeviceArray2D<RGB> i2(rows, cols, image.ptr() + cols, image.step());

        cuda::renderImage(PASS1, normals_, cameraIntrinsics, params_.light_pose, i1);
        cuda::renderTangentColors(normals_, i2);
    }
#undef PASS1
}


///////////////////////////////////////////////////////////////////////////////////////////////////////////////////

<|MERGE_RESOLUTION|>--- conflicted
+++ resolved
@@ -18,13 +18,8 @@
     p.cols = 640;  //pixels
     p.rows = 480;  //pixels
     p.intr = Intr(525.f, 525.f, p.cols/2 - 0.5f, p.rows/2 - 0.5f);
-<<<<<<< HEAD
     p.shifting_distance = 0.4f; //meters to go before shifting the volume
     p.distance_camera_target = 0.8;
-=======
-    p.shifting_distance = 0.45f; //meters to go before shifting the volume
-    p.distance_camera_target = 0.7;
->>>>>>> 97acebd4
 
     p.volume_dims = Vec3i::all(512);  //number of voxels
     p.volume_size = Vec3f::all(3.f);  //meters
@@ -54,7 +49,7 @@
 }
 
 kfusion::KinFu::KinFu(const KinFuParams& params) : frame_counter_(0), params_(params), has_shifted_(false), perform_last_scan_(false), perform_shift_(false)
-                                                   , cyclical_(params_.shifting_distance, params.volume_size, params.volume_dims, params.optimize)
+                                                   , cyclical_(params_.distance_camera_target, params_.shifting_distance, params.volume_size, params.volume_dims, params.optimize)
                                                    
 {
     CV_Assert(params.volume_dims[0] % 32 == 0);
