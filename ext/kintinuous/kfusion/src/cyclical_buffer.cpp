--- conflicted
+++ resolved
@@ -115,16 +115,11 @@
 				else
 					fusionShift[i] += minBounds[i];
 			}
-<<<<<<< HEAD
 			TSDFSlice slice;
 			slice.tsdf_values_ = cloud_slice_;
 			slice.offset_ = fusionShift;
 			slice.imgposes_ = imgPoses_;
 			pl_.addTSDFSlice(slice, last_shift);
-=======
-			
-			pl_.addTSDFSlice(cloud_slice_, fusionShift, last_shift);
->>>>>>> cd024406
 			slice_count_++;
 		}
 	}
@@ -253,6 +248,7 @@
 			{
 				minBounds[i] -= 1;
 				maxBounds[i] -= 1;
+				//offset[i] -=1;
 			}
 		}
 	}
