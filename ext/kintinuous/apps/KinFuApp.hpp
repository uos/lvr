--- conflicted
+++ resolved
@@ -264,7 +264,6 @@
 		eagle_view.translate(kinfu_->getCameraPose().translation());
 		viz.setViewerPose(eagle_view.translate(Vec3f(0,0,-1)));
 	}
-<<<<<<< HEAD
 
 
   void take_cloud(KinFu& kinfu)
@@ -275,29 +274,6 @@
 
 	void storePicPose(KinFu& kinfu, Affine3f pose, cv::Mat image)
   {
-=======
-	
-	
-    void take_cloud(KinFu& kinfu)
-    {
-		cout << "Performing last scan" << std::endl;
-		kinfu.performLastScan();
-    }
-    
-    void storePicPose(KinFu& kinfu, cv::Mat& image)
-	{
-		ImgPose* imgpose = new ImgPose();
-		imgpose->pose = kinfu.getCameraPose();
-		imgpose->image = image;
-		cv::Mat intrinsics = (cv::Mat_<float>(3,3) << kinfu.params().intr.fx*2, 0, 1280-0.5f + 3,
-												  0, kinfu.params().intr.fx*2, 1024-0.5f,
-												  0, 0, 1);
-		imgpose->intrinsics = intrinsics;
-		kinfu.cyclical().addImgPose(imgpose);
-	}
-	
-	void storePicPose(KinFu& kinfu, Affine3f pose, cv::Mat image){
->>>>>>> 08ffdd63
 		ImgPose* imgpose = new ImgPose();
 		imgpose->pose = pose;
 		imgpose->image = image;//.clone();
@@ -408,13 +384,8 @@
 						best_pose = kinfu.getCameraPose();
 						//std::cout << "better image found, sum rvec distances: " << best_dist << std::endl;
 					}
-<<<<<<< HEAD
-
-					if(time - 3 > 0)
-=======
 					//if(time - 3.0 > 0)
 					if(frame_count==7)
->>>>>>> 08ffdd63
 					{
 
 						rvecs.push_back(best_rvec);
@@ -423,15 +394,9 @@
 						storePicPose(kinfu, best_pose, best_image);
 						//extractImage(kinfu, best_image);
 						sample_poses_.push_back(kinfu_->getCameraPose());
-<<<<<<< HEAD
 						viz.showWidget("path", cv::viz::WTrajectory(sample_poses_,cv::viz::WTrajectory::PATH, 6.0));
 						timer_start_ = ref_timer;
 
-=======
-						viz.showWidget("path", cv::viz::WTrajectory(sample_poses_));
-						std::cout << "image taken "<< image_count++ << ", time: "<< time << std::endl;
-						timer_start_ = ref_timer;
->>>>>>> 08ffdd63
 					}
 				}
                 show_raycasted(kinfu);
@@ -473,14 +438,9 @@
 				case '-': kinfu.params().distance_camera_target -= 0.1; kinfu.performShift(); break;
 				case 27: case 32: exit_ = true; break;
             }
-<<<<<<< HEAD
-
-            viz.spinOnce(3, true);
-=======
 			frame_count++;
 			if(frame_count==20) frame_count=0;
             viz.spinOnce(2, true);
->>>>>>> 08ffdd63
 			//exit_ = exit_ || ( kinfu.hasShifted() && kinfu.isLastScan() );
 			//if(kinfu.cyclical().getSliceCount() == 4 && !(kinfu.hasShifted() && kinfu.isLastScan()))
 				//take_cloud(kinfu);
