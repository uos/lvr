#include <iostream>
#include <opencv2/highgui/highgui.hpp>
#include <opencv2/imgproc/imgproc.hpp>
#include <opencv2/viz/vizcore.hpp>
#include <kfusion/kinfu.hpp>
#include <geometry/HalfEdgeVertex.hpp>

#include <io/capture.hpp>

using namespace kfusion;
typedef lvr::ColorVertex<float, unsigned char> cVertex;
typedef lvr::HalfEdgeVertex<cVertex, lvr::Normal<float> >* VertexPtr;

struct KinFuApp
{
    static void KeyboardCallback(const cv::viz::KeyboardEvent& event, void* pthis)
    {
        KinFuApp& kinfu = *static_cast<KinFuApp*>(pthis);

        if(event.action != cv::viz::KeyboardEvent::KEY_DOWN)
            return;
        
        if(event.code == 't' || event.code == 'T')
            kinfu.take_cloud(*kinfu.kinfu_);

        if(event.code == 'i' || event.code == 'I')
            kinfu.set_interactive();
            
        if(event.code == 'r' || event.code == 'R')
        {
            kinfu.kinfu_->triggerRecord(); 
            kinfu.capture_.triggerRecord();
         }
        
        if(event.code == 'g' || event.code == 'G')
            kinfu.extractImage(*kinfu.kinfu_, *kinfu.image_);
            
        if(event.code == 'd' || event.code == 'D')
        {
            kinfu.capture_.triggerPause();
            kinfu.pause_ = !kinfu.pause_;
        }
        
        if(event.code == '+')
        {			
           kinfu.kinfu_->params().distance_camera_target += 0.1;
           kinfu.kinfu_->performShift();
        }
        if(event.code == '-')
        {			
           kinfu.kinfu_->params().distance_camera_target -= 0.1;
           kinfu.kinfu_->performShift();
        }
    }

    KinFuApp(OpenNISource& source) : exit_ (false),  iteractive_mode_(false), pause_(false), meshRender_(false),
										capture_ (source), cube_count_(0), pic_count_(0), mesh_(NULL), garbageMesh_(NULL)
    {
        KinFuParams params = KinFuParams::default_params();
        kinfu_ = KinFu::Ptr( new KinFu(params) );

        capture_.setRegistration(true);

		viz.showWidget("legend", cv::viz::WText("Controls", cv::Point(5, 205), 30, cv::viz::Color::red()));
		viz.showWidget("r", cv::viz::WText("r Trigger record", cv::Point(5, 175), 20, cv::viz::Color::green()));
		viz.showWidget("d", cv::viz::WText("d Trigger pause", cv::Point(5, 150), 20, cv::viz::Color::green()));
		viz.showWidget("t", cv::viz::WText("t Finish scan", cv::Point(5, 125), 20, cv::viz::Color::green()));
		viz.showWidget("g", cv::viz::WText("g Export image & pose", cv::Point(5, 100), 20, cv::viz::Color::green()));
		viz.showWidget("i", cv::viz::WText("i Interactive mode", cv::Point(5, 75), 20, cv::viz::Color::green()));
		viz.showWidget("+", cv::viz::WText("+/- Change cam distance", cv::Point(5, 50), 20, cv::viz::Color::green()));
		viz.showWidget("esc", cv::viz::WText("esc Finish and quit", cv::Point(5, 25), 20, cv::viz::Color::green()));
        cv::viz::WCube cube(cv::Vec3d::all(0), cv::Vec3d(params.volume_size), true, cv::viz::Color::red());
        cv::viz::WArrow arrow(cv::Point3f(0, 0, 0), cv::Point3f(0, 0, 0.5), 0.05, cv::viz::Color::green());
        viz.showWidget("cube0", cube);
        viz.showWidget("arrow", arrow);
        viz.showWidget("coor", cv::viz::WCoordinateSystem(0.3));
        //show_cube(*kinfu_);
        viz.setWidgetPose("cube0", kinfu_->tsdf().getPose());
        viz.registerKeyboardCallback(KeyboardCallback, this);
        viz.setWindowSize(cv::Size(1800,480));       
        viz.setWindowPosition(cv::Point(0,0));       
        
        cv::namedWindow("Scene", 0 );
        cv::resizeWindow("Scene",800,500);
        cv::moveWindow("Scene", 800, 500);
        
        cv::namedWindow("Image", 0 );
		cv::resizeWindow("Image",800, 500);
		cv::moveWindow("Image", 0, 500);
<<<<<<< HEAD
=======
        show_mesh();
        timer_start_ = cv::getTickCount();
>>>>>>> 89fd9d34
    }
    
    void show_mesh()
    {
		unordered_map<VertexPtr, size_t> index_map;
		size_t verts_size = 0;
		size_t faces_size = 0;
		while(true)
		{
			auto lvr_mesh = kinfu_->cyclical().getMesh();
			size_t slice_size = lvr_mesh->getVertices().size() - verts_size;
			size_t slice_face_size = lvr_mesh->getFaces().size() - faces_size;
			cv::viz::Mesh* cv_mesh;
			//fill cloud
			cv::Mat verts;
			cv::Vec3f *ddata;
			if(mesh_ == NULL)
			{
				cv_mesh = new cv::viz::Mesh();
				cv_mesh->cloud.create(1, slice_size, CV_32FC3);
				ddata = cv_mesh->cloud.ptr<cv::Vec3f>();
			}
			else
			{
				verts.create(1, slice_size, CV_32FC3);
				ddata = verts.ptr<cv::Vec3f>();
			}
			
			for(size_t k = 0; k < slice_size; k++)
			{
				auto vertex = lvr_mesh->getVertices()[k + verts_size];
				index_map[vertex] = k + verts_size;
				*ddata++ = cv::Vec3f(vertex->m_position[0], vertex->m_position[1], vertex->m_position[2]);
			}
			if(mesh_ != NULL)
				cv::hconcat(mesh_->cloud, verts, mesh_->cloud);
			//fill polygons
			cv::Mat faces;
			int* poly_ptr;
			if(mesh_ == NULL)
			{
				cv_mesh->polygons.create(1, lvr_mesh->getFaces().size() * 4, CV_32SC1);
				poly_ptr = cv_mesh->polygons.ptr<int>();
			}
			else
			{
				faces.create(1, slice_face_size * 4, CV_32SC1);
				poly_ptr = faces.ptr<int>();
			}
			for(size_t k = 0; k < slice_face_size; k++)
			{
				auto face = lvr_mesh->getFaces()[k + faces_size];
				*poly_ptr++ = 3;
				*poly_ptr++ = index_map[face->m_edge->end()];
				*poly_ptr++ = index_map[face->m_edge->next()->end()];
				*poly_ptr++ = index_map[face->m_edge->next()->next()->end()];
			}
			if(mesh_ != NULL)
				cv::hconcat(mesh_->polygons, faces, mesh_->polygons);
				
			//fill color
			cv::Mat colors;
			cv::Mat buffer;
			cv::Vec3d *cptr;
			size_t size;
			auto cBuffer = lvr_mesh->meshBuffer()->getVertexColorArray(size);
			cout << "color size " << size << endl;
			if(mesh_ == NULL)
			{
				cv_mesh->colors.create(1, slice_size, CV_64FC(3));
				cptr = cv_mesh->colors.ptr<cv::Vec3d>();
			}
			else
			{
				buffer.create(1, slice_size, CV_64FC(3));
				cptr = buffer.ptr<cv::Vec3d>();
				//buffer.convertTo(colors, CV_8U, 255.0);
				
			}
			for(size_t i = 0; i < slice_size; ++i)
				//*cptr++ = cv::Vec3d(cBuffer[i + verts_size], cBuffer[i + verts_size + 1], cBuffer[i+ verts_size + 2]);
				*cptr++ = cv::Vec3d(0.0, 255.0, 0.0);
				
			if(mesh_ != NULL)
			{
				buffer.convertTo(buffer, CV_8U, 255.0);
				cv::hconcat(mesh_->colors, buffer, mesh_->colors);
			}
			else
			{
				cv_mesh->colors.convertTo(cv_mesh->colors, CV_8U, 255.0);
				mesh_ = cv_mesh;
			}
			verts_size = lvr_mesh->getVertices().size();
			faces_size = lvr_mesh->getFaces().size();
			meshRender_ = true;
		}
	}

    void show_depth(const cv::Mat& depth)
    {
        cv::Mat display;
        //cv::normalize(depth, display, 0, 255, cv::NORM_MINMAX, CV_8U);
        depth.convertTo(display, CV_8U, 255.0/4000);
		cv::imshow("Depth", display);
    }

    void show_raycasted(KinFu& kinfu)
    {
        const int mode = 4;
        if (iteractive_mode_)
          kinfu.renderImage(view_device_, viz.getViewerPose(), mode);
        else
			kinfu.renderImage(view_device_, mode);

        view_host_.create(view_device_.rows(), view_device_.cols(), CV_8UC4);
        view_device_.download(view_host_.ptr<void>(), view_host_.step);
        
        cv::imshow("Scene", view_host_);
		
		if(iteractive_mode_)
			viz.setWidgetPose("arrow", kinfu.getCameraPose());  
    }
    
    void show_cube(KinFu& kinfu)
    {
		cube_count_++;
		string new_cube_name = string("cube" + to_string(cube_count_));
		cv::viz::WCube cube(cv::Vec3d::all(0), cv::Vec3d(kinfu.params().volume_size), true, cv::viz::Color::apricot());
		//viz.showWidget(new_cube_name, cube);
		//viz.setWidgetPose(new_cube_name, viz.getWidgetPose("cube0"));
        viz.setWidgetPose("cube0", kinfu.tsdf().getPose()); 
        
	}
	
	void set_interactive()
	{   
		iteractive_mode_ = !iteractive_mode_;
		Affine3f eagle_view = Affine3f::Identity();
		eagle_view.translate(kinfu_->getCameraPose().translation());
		viz.setViewerPose(eagle_view.translate(Vec3f(0,0,-1)));
	}
	
	
    void take_cloud(KinFu& kinfu)
    {
		cout << "Performing last scan" << std::endl;
		
		
		/*Vec3i global_shift_;
		tsdf_buffer buffer_ =  kinfu.cyclical().getBuffer();
        //cuda::DeviceArray<Point> cloud = kinfu.tsdf().fetchCloud(cloud_buffer, kinfu.cyclical().getBuffer());
    	cuda::DeviceArray<Point> cloud = kinfu.tsdf().fetchSliceAsCloud (cloud_buffer, &buffer_, buffer_.voxels_size.x - 1, buffer_.voxels_size.y - 1, buffer_.voxels_size.z - 1, global_shift_);
    	cv::Mat cloud_host(1, (int)cloud.size(), CV_32FC4);
        cloud.download(cloud_host.ptr<Point>());
        cv::Mat colors (cloud_host.size (), CV_8UC3);
         for(int i = 0; i < (int)cloud_host.total(); ++i)
         {
			if(cloud_host.at<Point>(i).w < 0) 
				colors.at<cv::Vec3b>(i) = cv::Vec3b(0, 255, 0);
			else
				colors.at<cv::Vec3b>(i) = cv::Vec3b(255, 0, 0);
          }
        float voxelsize = 3.0 / 512.0;
        for(int i = 0; i < (int)cloud_host.total(); ++i)
        {
			cloud_host.at<Point>(i).x = cloud_host.at<Point>(i).x * voxelsize;
			cloud_host.at<Point>(i).y = cloud_host.at<Point>(i).y * voxelsize;
			cloud_host.at<Point>(i).z = cloud_host.at<Point>(i).z * voxelsize;
		}
        cv::viz::WCloud cloud_widget = cv::viz::WCloud(cloud_host, colors);
        cloud_widget.setRenderingProperty(cv::viz::POINT_SIZE, 2.0);
        cv::viz::writeCloud("cloud.ply", cloud_host, colors);*/
        //viz.showWidget("cloud", cv::viz::WPaintedCloud(cloud_host));
		kinfu.performLastScan();
    }
    
    void extractImage(KinFu& kinfu, cv::Mat& image)
    {
		pic_count_++;
		auto trans = kinfu.getCameraPose().translation();
		auto rot =  kinfu.getCameraPose().rotation();
		imwrite( string("Pic" + std::to_string(pic_count_) + ".png"), image );
		ofstream pose_file;
		pose_file.open (string("Pic" + std::to_string(pic_count_) + ".txt"));
		pose_file << "Translation: " << endl;
		pose_file << trans[0] << endl;
		pose_file << trans[1] << endl;
		pose_file << trans[2] << endl;
		pose_file << endl;
	    pose_file << "Rotation: " << endl;
	    pose_file << rot(0,0) << " " << rot(0,1) << " " << rot(0,2) << endl;
	    pose_file << rot(1,0) << " " << rot(1,1) << " " << rot(1,2) << endl;
	    pose_file << rot(2,0) << " " << rot(2,1) << " " << rot(2,2) << endl;
	    pose_file << endl;
	    pose_file << "Camera Intrinsics: " << endl;
	    pose_file << kinfu.params().intr.fx << " " <<  kinfu.params().rows << " " << kinfu.params().cols << endl;
	    pose_file.close();
	}
	
	void storePicPose(KinFu& kinfu, cv::Mat& image)
	{
		ImgPose* imgpose = new ImgPose();
		imgpose->pose = kinfu.getCameraPose();
		imgpose->image = image;
		cv::Mat intrinsics = (cv::Mat_<float>(3,3) << kinfu.params().intr.fx, 0, kinfu.params().cols,
												  0, kinfu.params().intr.fx, kinfu.params().rows,
												  0, 0, 1);
		imgpose->intrinsics = intrinsics;
		kinfu.cyclical().addImgPose(imgpose);
	}
		

    bool execute()
    {
        KinFu& kinfu = *kinfu_;
        cv::Mat depth, image;
        double time_ms = 0;
        int has_image = 0;
		std::thread meh_viz(&KinFuApp::show_mesh,this);
        for (int i = 0; !exit_ && !viz.wasStopped(); ++i)
        {
			if((!pause_ || !capture_.isRecord()) && !(kinfu.hasShifted() && kinfu.isLastScan()))
            {
				int has_frame = capture_.grab(depth, image);
				cv::flip(depth, depth, 1);
				cv::flip(image, image, 1);
				image_ = &image;
				if (has_frame == 0)
					return std::cout << "Can't grab" << std::endl, false;
				// check if oni file ended
				if (has_frame == 2)
					take_cloud(kinfu);
				depth_device_.upload(depth.data, depth.step, depth.rows, depth.cols);

				{
					SampledScopeTime fps(time_ms); (void)fps;
					has_image = kinfu(depth_device_);
				}
			}

            if (has_image)
            {
				size_t ref_timer = cv::getTickCount();
				double time = (timer_start_ - ref_timer)/ cv::getTickFrequency();
                if(time - 3.0 > 0)
                {
					storePicPose(kinfu, image);
					timer_start_ = ref_timer;
				}
                show_raycasted(kinfu);
             }
                
			if(meshRender_)
			{
				if(garbageMesh_ != NULL)
				{
					viz.removeWidget("mesh");
					//delete garbageMesh_;
				}
				viz.showWidget("mesh", cv::viz::WMesh(*mesh_));
				garbageMesh_ = mesh_;
				meshRender_ = false;
			}
			
			if(kinfu.hasShifted())
				show_cube(kinfu);

			cv::imshow("Image", image);

            if (!iteractive_mode_)
            {
                viz.setViewerPose(kinfu.getCameraPose());
			}
				
            int key = cv::waitKey(3);

            switch(key)
            {
				case 't': case 'T' : take_cloud(kinfu); break;
				case 'i': case 'I' : set_interactive(); break;
				case 'd': case 'D' : capture_.triggerPause();pause_  = !pause_; break;
				case 'r': case 'R' : kinfu.triggerRecord(); capture_.triggerRecord(); break;
				case 'g': case 'G' : extractImage(kinfu, image); break;
				case '+': kinfu.params().distance_camera_target += 0.1; kinfu.performShift(); break;
				case '-': kinfu.params().distance_camera_target -= 0.1; kinfu.performShift(); break;
				case 27: case 32: exit_ = true; break;
            }

            viz.spinOnce(3, true);
			//exit_ = exit_ || ( kinfu.hasShifted() && kinfu.isLastScan() );
			//if(kinfu.cyclical().getSliceCount() == 1)
				//take_cloud(kinfu);
        }
        return true;
    }

    bool exit_, iteractive_mode_, pause_, meshRender_;
    OpenNISource& capture_;
    KinFu::Ptr kinfu_;
    cv::viz::Viz3d viz;
<<<<<<< HEAD
    cv::viz::Mesh* mesh_;
    cv::viz::Mesh* garbageMesh_;
	size_t cube_count_, pic_count_;
=======
	size_t cube_count_, pic_count_, timer_start_;
>>>>>>> 89fd9d34
    cv::Mat view_host_;
    cv::Mat* image_;
    cuda::Image view_device_;
    cuda::Depth depth_device_;
    cuda::DeviceArray<Point> cloud_buffer;
};


///////////////////////////////////////////////////////////////////////////////////////////////////////////////////

int main (int argc, char* argv[])
{
    int device = 0;
    cuda::setDevice (device);
    cuda::printShortCudaDeviceInfo (device);

    if(cuda::checkIfPreFermiGPU(device))
        return std::cout << std::endl << "Kinfu is not supported for pre-Fermi GPU architectures, and not built for them by default. Exiting..." << std::endl, 1;

	OpenNISource capture;
	
	if(argc == 2)
		capture.open(string(argv[1]));
	else
	{
		capture.open(0);
	}
    //capture.triggerPause();
    //capture.open (0);
    //capture.open("/home/tristan/kintinuous.tigelbri/build/Captured.oni");
    //capture.open("/home/tristan/home.oni");
	
    KinFuApp app (capture);

    // executing
    try { app.execute (); }
    catch (const std::bad_alloc& /*e*/) { std::cout << "Bad alloc" << std::endl; }
    catch (const std::exception& /*e*/) { std::cout << "Exception" << std::endl; }

    return 0;
}<|MERGE_RESOLUTION|>--- conflicted
+++ resolved
@@ -87,11 +87,7 @@
         cv::namedWindow("Image", 0 );
 		cv::resizeWindow("Image",800, 500);
 		cv::moveWindow("Image", 0, 500);
-<<<<<<< HEAD
-=======
-        show_mesh();
         timer_start_ = cv::getTickCount();
->>>>>>> 89fd9d34
     }
     
     void show_mesh()
@@ -359,6 +355,7 @@
 			
 			if(kinfu.hasShifted())
 				show_cube(kinfu);
+            //show_depth(depth);
 
 			cv::imshow("Image", image);
 
@@ -393,13 +390,9 @@
     OpenNISource& capture_;
     KinFu::Ptr kinfu_;
     cv::viz::Viz3d viz;
-<<<<<<< HEAD
     cv::viz::Mesh* mesh_;
     cv::viz::Mesh* garbageMesh_;
-	size_t cube_count_, pic_count_;
-=======
 	size_t cube_count_, pic_count_, timer_start_;
->>>>>>> 89fd9d34
     cv::Mat view_host_;
     cv::Mat* image_;
     cuda::Image view_device_;
