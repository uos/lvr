--- conflicted
+++ resolved
@@ -1138,12 +1138,7 @@
   endif ()
 
   # Add install rules for lib and executable targets.
-<<<<<<< HEAD
-  install(TARGETS dracodec dracoenc draco
-          EXPORT lvr2Targets
-=======
   install(TARGETS lvr2dracodec lvr2dracoenc lvr2draco
->>>>>>> c138edb3
           DESTINATION "${CMAKE_INSTALL_PREFIX}/lib")
 
   # Fix to solve LVR2 cmake dependency
