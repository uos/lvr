# About

This software delivers tools to build surface reconstructions from point cloud
data and a simple viewer to display the results. Additionally, the found
surfaces will be classified into predefined categories. The main aim of this
project is to deliver fast and accurate surface extraction algorithms for
robotic applications such as tele operation in unknown environments and
localization.

# Download and Compilation from Source

### Step 0: Get the source code from our Github repository:

https://github.com/uos/lvr2

## Linux (Ubuntu 18.04)

### Step 1: Install all required package dependencies: 

```bash
sudo apt-get install build-essential \
     cmake cmake-curses-gui libflann-dev \
     libgsl-dev libeigen3-dev openmpi-dev \
     openmpi-bin opencl-c-headers ocl-icd-opencl-dev \
     libvtk7-dev libvtk-qt-dev libboost-all-dev \
     freeglut3-dev libhdf5-dev qtbase5-dev \
     qt5-default libqt5opengl5-dev liblz4-dev libopencv-dev
```



### Step 2: Configure and build from sources:

```bash
<<<<<<< HEAD
sudo apt install libflann-dev liblz4-dev libgsl-dev libxmu-dev libboost-dev libeigen3-dev libboost-filesystem-dev libboost-program-options-dev libboost-thread-dev libboost-mpi-dev libboost-all-dev freeglut3-dev libvtk7-dev libvtk7-qt-dev libproj-dev libcgal-dev libcgal-qt5-dev ocl-icd-opencl-dev doxygen libgraphviz-dev cmake build-essential
```
**Note on OpenCV**: You probably need to compile OpenCV from Source. Make sure that the opencv_contrib packages are included in the installation.
```bash
git clone https://github.com/opencv/opencv.git
git clone https://github.com/opencv/opencv_contrib.git
cd opencv_contrib
git checkout 3.4
cd ../opencv
git checkout 3.4
mkdir build && cd build
cmake -DOPENCV_EXTRA_MODULES_PATH=../../opencv_contrib/modules ..
make -j$(nproc)
sudo make install
```

**Note on CUDA**: You need an NVIDIA Graphics card and the CUDA Toolkit from the official NVIDIA website. There have been problems with the .deb package, so you should probably use the .run file.  
not all targets require CUDA.
=======
mkdir build
cd build
cmake .. && make
```

### Optional for NVIDIA graphics cards users: 
>>>>>>> 291c63ed

If you want to compile with CUDA support install the latest version of the CUDA toolkit, which you can find on NVIDIAs CUDA download site:

To enable CUDA support, you need to compile the software with a compatible GCC version. We have testet compilation with CUDA 9.1 and GCC 6. To use this compiler for compilation of CUDA generated code, set the `CUDA_HOST_COMPILER` option to `g++-6` is forced to g++-6. Please ensure that this version is installed on your system.

### Step 3: Installation

After successful compilation, you will find the generated example tools in the ./bin/ directory. Optionally, you can install the library and header files to your system:

```bash
sudo make install
```


## MacOS

Install the required libraries using [Homebrew](https://brew.sh):

```bash
brew install boost boost-mpi cmake eigen flann gcc glew gsl hdf5 opencv lz4 qt vtk 

mkdir build
cd build
cmake .. && make
```

# Usage

Your can experiment with the software using the provided dataset. For a simple
reconstruction call in yout build directory:

```bash
bin/lvr2_reconstruct ../dat/scan.pts
```

in the root directory of the project. This will create a file called
“triangle_mesh.ply” which can be displayed using the viewer application:

```bash
bin/lvr2_viewer triangle_mesh.ply
```

For more information, build the Doxygen documentation by calling
```bash
make doc
```
in the build directory.<|MERGE_RESOLUTION|>--- conflicted
+++ resolved
@@ -32,33 +32,12 @@
 ### Step 2: Configure and build from sources:
 
 ```bash
-<<<<<<< HEAD
-sudo apt install libflann-dev liblz4-dev libgsl-dev libxmu-dev libboost-dev libeigen3-dev libboost-filesystem-dev libboost-program-options-dev libboost-thread-dev libboost-mpi-dev libboost-all-dev freeglut3-dev libvtk7-dev libvtk7-qt-dev libproj-dev libcgal-dev libcgal-qt5-dev ocl-icd-opencl-dev doxygen libgraphviz-dev cmake build-essential
-```
-**Note on OpenCV**: You probably need to compile OpenCV from Source. Make sure that the opencv_contrib packages are included in the installation.
-```bash
-git clone https://github.com/opencv/opencv.git
-git clone https://github.com/opencv/opencv_contrib.git
-cd opencv_contrib
-git checkout 3.4
-cd ../opencv
-git checkout 3.4
-mkdir build && cd build
-cmake -DOPENCV_EXTRA_MODULES_PATH=../../opencv_contrib/modules ..
-make -j$(nproc)
-sudo make install
-```
-
-**Note on CUDA**: You need an NVIDIA Graphics card and the CUDA Toolkit from the official NVIDIA website. There have been problems with the .deb package, so you should probably use the .run file.  
-not all targets require CUDA.
-=======
 mkdir build
 cd build
 cmake .. && make
 ```
 
 ### Optional for NVIDIA graphics cards users: 
->>>>>>> 291c63ed
 
 If you want to compile with CUDA support install the latest version of the CUDA toolkit, which you can find on NVIDIAs CUDA download site:
 
