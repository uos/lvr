--- conflicted
+++ resolved
@@ -44,11 +44,7 @@
 To enable CUDA support, you need to compile the software with a compatible GCC version. We have testet compilation with CUDA 9.1 and GCC 6. To use this compiler for compilation of CUDA generated code, set the `CUDA_HOST_COMPILER` option to `g++-6` either using ccmake or specifying it directly when configuring:
 
 ```bash
-<<<<<<< HEAD
-sudo apt install libflann-dev liblz4-dev libgsl-dev libxmu-dev libboost-dev libeigen3-dev libboost-filesystem-dev libboost-program-options-dev libboost-thread-dev libboost-mpi-dev libboost-all-dev freeglut3-dev libvtk6-dev libvtk6-qt-dev libproj-dev cmake build-essential libopencv-dev libfreenect-dev opencl-headers
-=======
 cmake -DCUDA_HOST_COMPILER=g++-6 ..
->>>>>>> c0f4790d
 ```
 
 ### Step 3: Installation
