--- conflicted
+++ resolved
@@ -24,13 +24,8 @@
      openmpi-bin opencl-c-headers ocl-icd-opencl-dev \
      libvtk7-dev libvtk7-qt-dev libboost-all-dev \
      freeglut3-dev libhdf5-dev qtbase5-dev \
-<<<<<<< HEAD
-     qt5-default libqt5opengl5-dev liblz4-dev libopencv-dev \
-     libyaml-cpp-dev
-=======
      qt5-default libqt5opengl5-dev liblz4-dev \
      libopencv-dev libyaml-cpp-dev
->>>>>>> 32e2c6c8
 ```
 
 A C++17 compiler is required, e.g., g++7, gcc7 need bo installed.
