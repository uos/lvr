--- conflicted
+++ resolved
@@ -55,9 +55,7 @@
     reconstruction/ModelToImage.cpp
     reconstruction/LBKdTree.cpp
     reconstruction/PCLFiltering.cpp
-<<<<<<< HEAD
     reconstruction/NodeData.cpp
-=======
     registration/ICPPointAlign.cpp
     registration/KDTree.cpp
     registration/Scan.cpp
@@ -65,7 +63,6 @@
     registration/SlamAlign.cpp
     registration/GraphSlam.cpp
     registration/TreeUtils.cpp
->>>>>>> bc8ff6ee
 )
 
 
@@ -104,7 +101,7 @@
     ${OpenCV_LIBS}
     ${GSL_LIBRARIES}
     ${LZ4_LIBRARY}
-    ${TIFF_LIBRARY} 
+    ${TIFF_LIBRARY}
     uuid)
 
 
