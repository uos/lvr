set(LVR2_SOURCES
    config/lvropenmp.cpp
    config/BaseOption.cpp
    texture/Texture.cpp
    texture/TextureFactory.cpp
    util/Util.cpp
    display/Renderable.cpp
    display/GroundPlane.cpp
    display/MultiPointCloud.cpp
    display/StaticMesh.cpp
    display/Color.cpp
    display/Grid.cpp
    display/PointCloud.cpp
    display/InteractivePointCloud.cpp
    display/CoordinateAxes.cpp
    display/ColorMap.cpp
    display/GlTexture.cpp
    display/PointCorrespondences.cpp
    display/Arrow.cpp
    display/TexturedMesh.cpp
    display/MeshCluster.cpp
    io/AsciiIO.cpp
    io/CoordinateTransform.cpp
    io/ObjIO.cpp
#    io/KinectIO.cpp
    io/AttributeMeshIOBase.cpp
    io/PPMIO.cpp
    io/PLYIO.cpp
    io/IOUtils.cpp
    io/STLIO.cpp
    io/UosIO.cpp
    io/PCDIO.cpp
    io/Progress.cpp
    io/MeshBuffer.cpp
    io/LineReader.cpp
#    io/KinectGrabber.cpp
    io/DatIO.cpp
    io/LasIO.cpp
    io/BaseIO.cpp
    io/GeoTIFFIO.cpp
    io/HDF5IO.cpp
    io/Timestamp.cpp
    io/BoctreeIO.cpp
    io/GridIO.cpp
    io/PointBuffer.cpp
    io/ModelFactory.cpp
    io/ScanDataManager.cpp
    io/ScanDirectoryParser.cpp
<<<<<<< HEAD
    io/ChunkIO.cpp
    io/ScanIOUtils.cpp
=======
    types/Scan.cpp
    #io/PlutoMetaDataIO.cpp
>>>>>>> ea8bc915
    reconstruction/Projection.cpp
    reconstruction/PanoramaNormals.cpp
    reconstruction/ModelToImage.cpp
    reconstruction/LBKdTree.cpp
    reconstruction/PCLFiltering.cpp
    algorithm/ChunkBuilder.cpp
    algorithm/ChunkManager.cpp
    algorithm/ChunkHashGrid.cpp
    reconstruction/NodeData.cpp
    registration/ICPPointAlign.cpp
    registration/KDTree.cpp
    registration/SLAMScanWrapper.cpp
    registration/Metascan.cpp
    registration/SLAMAlign.cpp
    registration/GraphSLAM.cpp
    registration/TreeUtils.cpp
    registration/OctreeReduction.cpp
)



#####################################################################################
# Create source groups to structure code in Visual Studio
#####################################################################################

if(MSVC)
  include(LVRVSSetup.txt)
endif()

#####################################################################################
# Setup dependencies to external libraries
#####################################################################################

set(LVR2_INTERNAL_DEPENDENCIES_STATIC
    lvr2rply_static
    lvr2las_static
    lvr2slam6d_static)

set(LVR2_INTERNAL_DEPENDENCIES_SHARED
    lvr2rply
    lvr2las
    lvr2slam6d)

set(LVR2_LIB_DEPENDENCIES
    ${Boost_PROGRAM_OPTIONS_LIBRARY}
    ${Boost_SYSTEM_LIBRARY}
    ${Boost_THREAD_LIBRARY}
    ${Boost_FILESYSTEM_LIBRARY}
    ${OPENGL_LIBRARIES}
    ${GLUT_LIBRARIES}
    ${GDAL_LIBRARY}
    ${OpenCV_LIBS}
    ${GSL_LIBRARIES}
    ${LZ4_LIBRARY}
    ${TIFF_LIBRARY}
    uuid)


#####################################################################################
# On Unix/Linux we need to link against pthreads
#####################################################################################

if(UNIX)
  set(LVR2_LIB_DEPENDENCIES ${LVR2_LIB_DEPENDENCIES} pthread)
endif(UNIX)

#####################################################################################
# Set c++0x flags for gcc compilers (needed for boctree io)
#####################################################################################

if(UNIX)
  SET_SOURCE_FILES_PROPERTIES(io/BoctreeIO.cpp PROPERTIES COMPILE_FLAGS "-std=c++14")
endif(UNIX)

#####################################################################################
# Add PCD io if PCL is installed
#####################################################################################

if(PCL_FOUND)
  set(LVR2_SOURCES ${LVR2_SOURCES}
      io/PCDIO.cpp
      reconstruction/PCLFiltering.cpp)

  set(LVR2_LIB_DEPENDENCIES ${LVR2_LIB_DEPENDENCIES} ${PCL_LIBRARIES})
endif(PCL_FOUND)

find_package(HDF5 REQUIRED C CXX HL)
include_directories(${HDF5_INCLUDE_DIR})

if(WITH_FREENECT AND LIBFREENECT_FOUND)
  set(LVR2_SOURCES ${LVR2_SOURCES} 
    io/KinectGrabber.cpp 
    io/KinectIO.cpp)
  set(LVR2_LIB_DEPENDENCIES ${LVR2_LIB_DEPENDENCIES} ${LIBFREENECT_LIBRARIES})
endif()

#####################################################################################
# Draco Geometry Compression
#####################################################################################

if(draco_FOUND)
  set(LVR2_SOURCES ${LVR2_SOURCES}
    io/DracoEncoder.cpp
    io/DracoDecoder.cpp 
    io/DrcIO.cpp)

  set(LVR2_LIB_DEPENDENCIES ${LVR2_LIB_DEPENDENCIES} ${draco_LIBRARIES})
endif(draco_FOUND)

#####################################################################################
# RiVLib
#####################################################################################

if(RiVLib_FOUND)
    set(LVR2_SOURCES ${LVR2_SOURCES} 
      io/RxpIO.cpp)
    set(LVR2_LIB_DEPENDENCIES ${LVR2_LIB_DEPENDENCIES} ${RiVLib_SCANIFC_LIBRARY})
endif()

#####################################################################################
# OpenCL
#####################################################################################

if(OPENCL_FOUND)
    set(LVR2_SOURCES ${LVR2_SOURCES}
        reconstruction/opencl/ClSurface.cpp
    )
    set(LVR2_LIB_DEPENDENCIES ${LVR2_LIB_DEPENDENCIES} ${OpenCL_LIBRARIES})
endif()

#####################################################################################
# yaml-cpp
#####################################################################################
# no found variable
if(YAML_CPP_LIBRARIES)
    set(LVR2_LIB_DEPENDENCIES ${LVR2_LIB_DEPENDENCIES} ${YAML_CPP_LIBRARIES})
endif()

#####################################################################################
# Compile object files for static and dynamic library
#####################################################################################

add_library(lvr2core OBJECT ${LVR2_SOURCES})

#####################################################################################
# Build static library
#####################################################################################

message(STATUS "Building static library")
add_library(lvr2_static STATIC $<TARGET_OBJECTS:lvr2core>)
target_link_libraries(lvr2_static ${LVR2_INTERNAL_DEPENDENCIES_STATIC} ${LVR2_LIB_DEPENDENCIES} ${HDF5_LIBRARIES} ${HDF5_HL_LIBRARIES})


#####################################################################################
# Build shared library
#####################################################################################

if( NOT MSVC )
  message(STATUS "Building shared library")
  add_library(lvr2 SHARED $<TARGET_OBJECTS:lvr2core>)
  target_link_libraries(lvr2 ${LVR2_INTERNAL_DEPENDENCIES_SHARED} ${LVR2_LIB_DEPENDENCIES} ${HDF5_LIBRARIES} ${HDF5_HL_LIBRARIES})

install(TARGETS lvr2_static lvr2
  EXPORT lvr2Targets
  LIBRARY DESTINATION ${CMAKE_INSTALL_LIBDIR}
  ARCHIVE DESTINATION ${CMAKE_INSTALL_LIBDIR}
)
endif( NOT MSVC)

#####################################################################################
# CUDA
#####################################################################################

if(CUDA_FOUND)
set(CMAKE_CXX_FLAGS "${CMAKE_CXX_FLAGS} -std=c++11 -fPIC")

    # List of CUDA kernel code sources
    set(LVR2_CUDA_SRC
        reconstruction/cuda/CudaSurface.cu
    )

    # Fix broken VTK flags
    get_directory_property(dir_defs DIRECTORY ${CMAKE_SOURCE_DIR} COMPILE_DEFINITIONS)
    set(vtk_flags)
    foreach(it ${dir_defs})
        if(it MATCHES "vtk*")
        list(APPEND vtk_flags ${it})
        endif()
    endforeach()

    foreach(d ${vtk_flags})
        remove_definitions(-D${d})
    endforeach()

    message(STATUS "Building static LVR CUDA library")
    cuda_add_library(lvr2cuda_static STATIC ${LVR2_CUDA_SRC})
    target_link_libraries(lvr2cuda_static lvr2_static)

    # Add dependency to avoid that both targets
    # are build concurrently in parallel builds
    add_dependencies(lvr2cuda_static lvr2_static)

    message(STATUS "Building shared LVR CUDA library")
    cuda_add_library(lvr2cuda SHARED ${LVR2_CUDA_CPP_SRC} ${LVR2_CUDA_SRC})

    target_link_libraries(lvr2cuda lvr2)

    install(
        TARGETS lvr2cuda_static lvr2cuda
        EXPORT lvr2Targets
        LIBRARY DESTINATION ${CMAKE_INSTALL_LIBDIR}
        ARCHIVE DESTINATION ${CMAKE_INSTALL_LIBDIR}
    )

endif()
<|MERGE_RESOLUTION|>--- conflicted
+++ resolved
@@ -46,13 +46,7 @@
     io/ModelFactory.cpp
     io/ScanDataManager.cpp
     io/ScanDirectoryParser.cpp
-<<<<<<< HEAD
-    io/ChunkIO.cpp
     io/ScanIOUtils.cpp
-=======
-    types/Scan.cpp
-    #io/PlutoMetaDataIO.cpp
->>>>>>> ea8bc915
     reconstruction/Projection.cpp
     reconstruction/PanoramaNormals.cpp
     reconstruction/ModelToImage.cpp
