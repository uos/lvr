--- conflicted
+++ resolved
@@ -181,9 +181,6 @@
         {
             // Convert coordinates in model
             PointBufferPtr points = m->m_pointCloud;
-<<<<<<< HEAD
-            if (points)
-=======
             size_t n_points = points->numPoints();
             size_t n_normals = 0;
             size_t dummy;
@@ -193,45 +190,33 @@
 
             // If normals are present every point should habe one
             if(n_normals)
->>>>>>> 52485053
-            {
-                size_t n_points = points->numPoints();
-                size_t n_normals = 0;
-                unsigned dummy;
-
-                floatArr p = points->getPointArray();
-                floatArr n = points->getFloatArray("normals", n_normals, dummy);
-
-                // If normals are present every point should habe one
-                if (n_normals)
+            {
+                assert(n_normals == n_points);
+            }
+
+            // Convert coordinates
+            float point[3];
+            float normal[3];
+
+            for(size_t i = 0; i < n_points; i++)
+            {
+                // Re-order and scale point coordinates
+                point[0] = p[3 * i + m_transform.x] * m_transform.sx;
+                point[1] = p[3 * i + m_transform.y] * m_transform.sy;
+                point[2] = p[3 * i + m_transform.z] * m_transform.sz;
+
+                p[3 * i]         = point[0];
+                p[3 * i + 1]    = point[1];
+                p[3 * i + 2]    = point[2];
+                if(n_normals)
                 {
-                    assert(n_normals == n_points);
-                }
-
-                // Convert coordinates
-                float point[3];
-                float normal[3];
-
-                for (size_t i = 0; i < n_points; i++)
-                {
-                    // Re-order and scale point coordinates
-                    point[0] = p[3 * i + m_transform.x] * m_transform.sx;
-                    point[1] = p[3 * i + m_transform.y] * m_transform.sy;
-                    point[2] = p[3 * i + m_transform.z] * m_transform.sz;
-
-                    p[3 * i] = point[0];
-                    p[3 * i + 1] = point[1];
-                    p[3 * i + 2] = point[2];
-                    if (n_normals)
-                    {
-                        normal[0] = n[3 * i + m_transform.x] * m_transform.sx;
-                        normal[1] = n[3 * i + m_transform.y] * m_transform.sy;
-                        normal[2] = n[3 * i + m_transform.z] * m_transform.sz;
-
-                        n[3 * i] = normal[0];
-                        n[3 * i + 1] = normal[1];
-                        n[3 * i + 2] = normal[2];
-                    }
+                    normal[0] = n[3 * i + m_transform.x] * m_transform.sx;
+                    normal[1] = n[3 * i + m_transform.y] * m_transform.sy;
+                    normal[2] = n[3 * i + m_transform.z] * m_transform.sz;
+
+                    n[3 * i]         = normal[0];
+                    n[3 * i + 1]    = normal[1];
+                    n[3 * i + 2]    = normal[2];
                 }
             }
         }
