#include "lvr2/io/HDF5IO.hpp"

#include <boost/filesystem.hpp>

#include <chrono>
#include <ctime>
#include <algorithm>

namespace lvr2
{

HDF5IO::HDF5IO(std::string filename) : m_hdf5_file(nullptr)
{
    open(filename);
}

HDF5IO::~HDF5IO()
{
    if(m_hdf5_file)
    {
        delete m_hdf5_file;
    }
}

ModelPtr HDF5IO::read(std::string filename)
{
    return ModelPtr(new Model);
}

bool HDF5IO::open(std::string filename)
{
    // If file alredy exists, don't rewrite base structurec++11 init vector
    bool have_to_init = false;

    boost::filesystem::path path(filename);
    if(!boost::filesystem::exists(path))
    {
        have_to_init = true;
    }

    // Try to open the given HDF5 file
    m_hdf5_file = new HighFive::File(
                filename,
                HighFive::File::ReadWrite | (have_to_init ? HighFive::File::Create : 0));

    if (!m_hdf5_file->isValid())
    {
        return false;
    }


    if(have_to_init)
    {
        // Write default groupts to new HDF5 file
        write_base_structure();
    }

    return true;
}

void HDF5IO::write_base_structure()
{
    int version = 1;
    m_hdf5_file->createDataSet<int>("version", HighFive::DataSpace::From(version)).write(version);
    HighFive::Group raw_data_group = m_hdf5_file->createGroup("/raw");

    // Create string with current time
    std::chrono::system_clock::time_point now = std::chrono::system_clock::now();
    std::time_t t_now= std::chrono::system_clock::to_time_t(now);
    std::string time(ctime(&t_now));

    // Add current time to raw data group
    raw_data_group.createDataSet<std::string>("created", HighFive::DataSpace::From(time)).write(time);
    raw_data_group.createDataSet<std::string>("changed", HighFive::DataSpace::From(time)).write(time);

    // Create empty reference frame
    vector<float> frame = Matrix4<BaseVector<float>>().getVector();
    raw_data_group.createDataSet<float>("position", HighFive::DataSpace::From(frame)).write(frame);

}

void HDF5IO::save(std::string filename)
{

}

floatArr HDF5IO::getFloatArray(
        std::string groupName, std::string datasetName,
        unsigned int& size)
{
    floatArr ret;

    if(m_hdf5_file)
    {
        if (exist(groupName))
        {
            HighFive::Group g = getGroup(groupName, false);
            std::vector<size_t> dim;
            ret = getFloatArray(g, datasetName, dim);

            size = 1;

            // if you use this function, you expect a one dimensional array
            // and therefore we calculate the toal amount of elements
            for (auto cur : dim)
                size *= cur;
        }
    }

    return ret;
}

floatArr HDF5IO::getFloatArray(
        std::string groupName, std::string datasetName,
        std::vector<size_t>& dim)
{
    floatArr ret;

    if(m_hdf5_file)
    {
        if (exist(groupName))
        {
            HighFive::Group g = getGroup(groupName, false);
            ret = getFloatArray(g, datasetName, dim);
        }
    }

    return ret;
}

floatArr HDF5IO::getFloatArray(
        HighFive::Group& g, std::string datasetName,
        std::vector<size_t>& dim)
{
    floatArr ret;

    if(m_hdf5_file)
    {
        if (g.exist(datasetName))
        {
            HighFive::DataSet dataset = g.getDataSet(datasetName);
            dim = dataset.getSpace().getDimensions();

            size_t elementCount = 1;
            for (auto e : dim)
                elementCount *= e;

            if(elementCount)
            {
                ret = floatArr(new float[elementCount]);

                dataset.read(ret.get());
            }
        }
    }

    return ret;
}

ucharArr HDF5IO::getUcharArray(
        std::string groupName, std::string datasetName,
        unsigned int& size)
{
    ucharArr ret;

    if(m_hdf5_file)
    {
        if (exist(groupName))
        {
            HighFive::Group g = getGroup(groupName, false);
            std::vector<size_t> dim;
            ret = getUcharArray(g, datasetName, dim);

            size = 1;

            // if you use this function, you expect a one dimensional array
            // and therefore we calculate the toal amount of elements
            for (auto cur : dim)
                size *= cur;
        }
    }

    return ret;
}

ucharArr HDF5IO::getUcharArray(
        std::string groupName, std::string datasetName,
        std::vector<size_t>& dim)
{
    ucharArr ret;

    if(m_hdf5_file)
    {
        if (exist(groupName))
        {
            HighFive::Group g = getGroup(groupName, false);
            ret = getUcharArray(g, datasetName, dim);
        }
    }

    return ret;
}

ucharArr HDF5IO::getUcharArray(
        HighFive::Group& g, std::string datasetName,
        std::vector<size_t>& dim)
{
    ucharArr ret;

    if(m_hdf5_file)
    {
        if (g.exist(datasetName))
        {
            HighFive::DataSet dataset = g.getDataSet(datasetName);
            dim = dataset.getSpace().getDimensions();

            size_t elementCount = 1;
            for (auto e : dim)
                elementCount *= e;

            if(elementCount)
            {
                ret = ucharArr(new unsigned char[elementCount]);

                dataset.read(ret.get());
            }
        }
    }

    return ret;
}

Texture HDF5IO::getImage(std::string groupName, std::string datasetName)
{

    Texture ret;

    if (m_hdf5_file)
    {
        if (exist(groupName))
        {
            HighFive::Group g = getGroup(groupName, false);
            ret = getImage(g, datasetName);
        }
    }

    return ret;
}

Texture HDF5IO::getImage(HighFive::Group& g, std::string datasetName)
{
    Texture ret;

    if (m_hdf5_file)
    {
        if (g.exist(datasetName))
        {
            long long unsigned int width, height, planes;
            long long int npals;
            char interlace[256];

            if (H5IMget_image_info(
                        g.getId(), datasetName.c_str(), &width, &height,
                        &planes, interlace, &npals) >= 0)
            {
                if (width && height && planes && npals == 0)
                {
                    ret = Texture(0, width, height, planes, 1, 1.0);

                    if (H5IMread_image(g.getId(), datasetName.c_str(), ret.m_data) < 0)
                    {
                        ret = Texture();
                    }
                }
            }
        }
    }

    return ret;
}

ScanData HDF5IO::getRawScanData(int nr)
{
    ScanData ret;

    if (m_hdf5_file)
    {
        char buffer[128];
        sprintf(buffer, "pose%05d", nr);
        string nr_str(buffer);

        std::string groupName = "/raw_data/" + nr_str;

        HighFive::Group g = getGroup(groupName);

        unsigned int dummy;
        floatArr fov           = getFloatArray(groupName, "fov", dummy);
        floatArr res           = getFloatArray(groupName, "resolution", dummy);
        floatArr pose_estimate = getFloatArray(groupName, "pose_estimation", dummy);
        floatArr registration  = getFloatArray(groupName, "registration", dummy);
        floatArr bb            = getFloatArray(groupName, "bounding_box", dummy);
        floatArr points        = getFloatArray(groupName, "points", dummy);

        ret.m_hFieldOfView = fov[0];
        ret.m_vFieldOfView = fov[1];

        ret.m_hResolution = res[0];
        ret.m_vResolution = res[1];

        ret.m_registration   = Matrix4<BaseVector<float> >(registration.get());
        ret.m_poseEstimation = Matrix4<BaseVector<float> >(pose_estimate.get());

        ret.m_boundingBox = BoundingBox<BaseVector<float> >(
                {bb[0], bb[1], bb[2]}, {bb[3], bb[4], bb[5]});

        ret.m_points = PointBufferPtr(new PointBuffer(points, dummy/3));
    }

    return ret;
}

floatArr HDF5IO::getFloatChannelFromRawScanData(std::string name, int nr, unsigned int& n, unsigned& w)
{
    floatArr ret;

    if (m_hdf5_file)
    {
        char buffer[128];
        sprintf(buffer, "pose%05d", nr);
        string nr_str(buffer);

        std::string groupName = "/raw_data/" + nr_str;

        HighFive::Group g = getGroup(groupName);

        std::vector<size_t> dim;
        ret = getFloatArray(g, name, dim);

        if (dim.size() != 2)
        {
            throw std::runtime_error(
                "HDF5IO - getFloatchannelFromRawScanData() Error: dim.size() != 2");
        }

        n = dim[0];
        w = dim[1];
    }

    return ret;
}

void HDF5IO::addFloatArray(
        std::string group, std::string name,
        unsigned int size, floatArr data)
{
    if(m_hdf5_file)
    {
        std::vector<size_t> dim = {size, 1};
        HighFive::Group g = getGroup(group);
        addFloatArray(g, name, dim, data);
    }
}

void HDF5IO::addFloatArray(
        HighFive::Group& g,
        std::string datasetName, std::vector<size_t>& dim, floatArr data)
{
    if(m_hdf5_file)
    {
        HighFive::DataSet dataset = g.createDataSet<float>(datasetName, HighFive::DataSpace(dim));
        const float* ptr = data.get();
        dataset.write(ptr);
    }
}

void HDF5IO::addFloatArray(
        std::string groupName, std::string datasetName,
        std::vector<size_t>& dimensions, floatArr data)
{
    if(m_hdf5_file)
    {
        HighFive::Group g = getGroup(groupName);
        addFloatArray(g, datasetName, dimensions, data);
    }
}

void HDF5IO::addUcharArray(std::string group, std::string name, unsigned int size, ucharArr data)
{
    if(m_hdf5_file)
    {
        vector<size_t> dim = {size, 1};
        HighFive::Group g = getGroup(group);
        addUcharArray(g, name, dim, data);
    }
}

void HDF5IO::addUcharArray(std::string group, std::string name, std::vector<size_t> dim, ucharArr data)
{
    if(m_hdf5_file)
    {
        HighFive::Group g = getGroup(group);
        addUcharArray(g, name, dim, data);
    }
}

void HDF5IO::addUcharArray(HighFive::Group& g, std::string datasetName, std::vector<size_t>& dim, ucharArr data)
{
    HighFive::DataSet dataset = g.createDataSet<unsigned char>(datasetName, HighFive::DataSpace(dim));
    const unsigned char* ptr = data.get();
    dataset.write(ptr);
}

void HDF5IO::addImage(std::string group, std::string name, cv::Mat& img)
{
    if(m_hdf5_file)
    {

        HighFive::Group g = getGroup(group);
        addImage(g, name, img);
    }
}

void HDF5IO::addImage(HighFive::Group& g, std::string datasetName, cv::Mat& img)
{
    int w = img.cols;
    int h = img.rows;
    H5IMmake_image_8bit(g.getId(), datasetName.c_str(), w, h, img.data);
}

void HDF5IO::addFloatChannelToRawScanData(
        std::string name, int nr, size_t n, unsigned w, floatArr data)
{
    try
    {
        HighFive::Group g = getGroup("raw/scans");
    }
    catch(HighFive::Exception& e)
    {
        std::cout << timestamp << "Error adding raw scan data: "
                  << e.what() << std::endl;
        throw e;
    }

    if(data != nullptr && n > 0 && w > 0 && m_hdf5_file)
    {
        // Setup group for scan data
        char buffer[128];
        sprintf(buffer, "position_%05d", nr);
        string nr_str(buffer);
        std::string groupName = "/raw/scans/" + nr_str;
        std::vector<size_t> dim = {n, w};
        addFloatArray(groupName, name, dim, data);
    }
    else
    {
        std::cout << timestamp << "Error adding float channel '" << name
                               << "'to raw scan data" << std::endl;
    }
}

void HDF5IO::addRawScanData(int nr, ScanData &scan)
{
    try
    {
        HighFive::Group g = getGroup("raw/scans");
    }
    catch(HighFive::Exception& e)
    {
        std::cout << timestamp << "Error adding raw scan data: "
                  << e.what() << std::endl;
        throw e;
    }

    if(m_hdf5_file)
    {
        // Check scan data
        if(scan.m_points->numPoints())
        {
            // Setup group for scan data
            char buffer[128];
            sprintf(buffer, "position_%05d", nr);
            string nr_str(buffer);


            std::string groupName = "/raw/scans/" + nr_str;

            // Generate tuples for field of view and resolution parameters
            floatArr fov(new float[2]);
            fov[0] = scan.m_hFieldOfView;
            fov[1] = scan.m_vFieldOfView;

            floatArr res(new float[2]);
            res[0] = scan.m_hResolution;
            res[1] = scan.m_vResolution;

            // Generate pose estimation matrix array
            floatArr pose_estimate(scan.m_poseEstimation.toFloatArray());
            floatArr registration(scan.m_registration.toFloatArray());

            // Generate bounding box representation
            floatArr bb(new float[6]);

            auto bb_min = scan.m_boundingBox.getMin();
            auto bb_max = scan.m_boundingBox.getMax();
            bb[0] = bb_min.x;
            bb[1] = bb_min.y;
            bb[2] = bb_min.z;

            bb[3] = bb_max.x;
            bb[4] = bb_max.y;
            bb[5] = bb_max.z;

            // Add data to group
            std::vector<size_t> dim = {4,4};
            addFloatArray(groupName, "fov", 2, fov);
            addFloatArray(groupName, "resolution", 2, res);
            addFloatArray(groupName, "initialPose", dim, pose_estimate);
            addFloatArray(groupName, "finalPose", dim, registration);
            addFloatArray(groupName, "boundingbox", 6, bb);
            addFloatArray(groupName, "points", 3 * scan.m_points->numPoints(), scan.m_points->getPointArray());
        }
    }
}

<<<<<<< HEAD
HighFive::Group HDF5IO::getGroup(const std::string &groupName)
=======
void HDF5IO::addRawDataHeader(std::string description, Matrix4<BaseVector<float>> &referenceFrame)
{

}

std::vector<std::string> HDF5IO::splitGroupNames(const std::string &groupName)
{
    std::vector<std::string> ret;

    std::string remainder = groupName;
    size_t delimiter_pos = 0;

    while ( (delimiter_pos = remainder.find('/', delimiter_pos)) != std::string::npos)
    {
        if (delimiter_pos > 0)
        {
            ret.push_back(remainder.substr(0, delimiter_pos));
        }

        remainder = remainder.substr(delimiter_pos + 1);

        delimiter_pos = 0;
    }

    if (remainder.size() > 0)
    {
        ret.push_back(remainder);
    }

    return ret;
}


HighFive::Group HDF5IO::getGroup(const std::string &groupName, bool create)
>>>>>>> f0e9f111
{
    std::vector<std::string> groupNames = splitGroupNames(groupName);
    HighFive::Group cur_grp;

    try
    {
        cur_grp = m_hdf5_file->getGroup("/");

        for (size_t i = 0; i < groupNames.size(); i++)
        {
            if (cur_grp.exist(groupNames[i]))
            {
                cur_grp = cur_grp.getGroup(groupNames[i]);
            }
            else if (create)
            {
                cur_grp = cur_grp.createGroup(groupNames[i]);
            }
            else
            {
                // Throw exception because a group we searched
                // for doesn't exist and create flag was false
                throw std::runtime_error("HDF5IO - getGroup(): Groupname '"
                    + groupNames[i] + "' doesn't exist and create flag is false");
            }
        }
    }
    catch(HighFive::Exception& e)
    {
        std::cout << timestamp
                  << "Error in getGroup (with group name '"
                  << groupName << "': " << std::endl;
        std::cout << e.what() << std::endl;
        throw e;
    }

    return cur_grp;
}

bool HDF5IO::exist(const std::string &groupName)
{
    std::vector<std::string> groupNames = splitGroupNames(groupName);
    HighFive::Group cur_grp;

    try
    {
        cur_grp = m_hdf5_file->getGroup("/");

        for (size_t i = 0; i < groupNames.size(); i++)
        {
            if (cur_grp.exist(groupNames[i]))
            {
                cur_grp = cur_grp.getGroup(groupNames[i]);
            }
            else
            {
                return false;
            }
        }
    }
    catch (HighFive::Exception& e)
    {
        std::cout << timestamp
                  << "Error in exist (with group name '"
                  << groupName << "': " << std::endl;
        std::cout << e.what() << std::endl;
        throw e;

    }

    return true;
}


} // namespace lvr2<|MERGE_RESOLUTION|>--- conflicted
+++ resolved
@@ -522,9 +522,6 @@
     }
 }
 
-<<<<<<< HEAD
-HighFive::Group HDF5IO::getGroup(const std::string &groupName)
-=======
 void HDF5IO::addRawDataHeader(std::string description, Matrix4<BaseVector<float>> &referenceFrame)
 {
 
@@ -559,7 +556,6 @@
 
 
 HighFive::Group HDF5IO::getGroup(const std::string &groupName, bool create)
->>>>>>> f0e9f111
 {
     std::vector<std::string> groupNames = splitGroupNames(groupName);
     HighFive::Group cur_grp;
