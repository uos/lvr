--- conflicted
+++ resolved
@@ -3,10 +3,6 @@
 
 #include "lvr2/io/ModelFactory.hpp"
 #include "lvr2/io/ScanIOUtils.hpp"
-<<<<<<< HEAD
-#include "lvr2/io/GHDF5IO.hpp"
-#include "lvr2/io/hdf5/ScanIO.hpp"
-=======
 #include "lvr2/io/yaml/Scan.hpp"
 #include "lvr2/io/yaml/ScanCamera.hpp"
 #include "lvr2/io/yaml/ScanImage.hpp"
@@ -14,11 +10,9 @@
 #include "lvr2/io/yaml/ScanProject.hpp"
 
 #include <sstream>
->>>>>>> 7e76e064
 
 namespace lvr2
 {
-using ScanHDF5IO = lvr2::Hdf5Build<lvr2::hdf5features::ScanIO>;
 
 std::string getSensorType(const boost::filesystem::path& dir)
 {
@@ -320,62 +314,6 @@
 }
 
 
-<<<<<<< HEAD
-void saveScanToHDF5(const std::string filename, Scan& scan, const size_t& positionNr)
-{
-    ScanHDF5IO scanIO;
-    scanIO.open(filename);
-    std::string groupName = "/raw/scans/position_";
-    std::string number = std::to_string(positionNr);
-    groupName = groupName + std::string(5-number.length(), '0') + number;
-    std::cout << groupName << std::endl;
-    scanIO.save(groupName, scan);
-}
-
-ScanPtr loadScanFromHDF5(const std::string filename, const size_t& positionNr)
-{
-    ScanHDF5IO scanIO;
-    scanIO.open(filename);
-    std::string groupName = "/raw/scans/position_";
-    std::string number = std::to_string(positionNr);
-    groupName = groupName + std::string(5-number.length(), '0') + number;
-
-    // ScanPtr loadedScan = scanIO.loadScan(groupName);
-    ScanPtr loadedScan = scanIO.loadPreview(groupName);
-    if(loadedScan)
-    {
-        loadedScan->m_positionNumber = positionNr;
-    }
-    return loadedScan;
-}
-
-void loadAllPreviewsFromHDF5(const std::string filename, ScanProject& project)
-{
-    ScanHDF5IO scanIO;
-    scanIO.open(filename);
-    std::vector<ScanPtr> scans = scanIO.loadAllPreviews("/raw/scans/");
-
-    for(int i =0; i < scans.size(); i++)
-    {
-        ScanPositionPtr sptr(new ScanPosition());
-        sptr->scan = *scans.at(i).get();
-        project.positions.push_back(sptr);
-    }
-}
-
-void loadScanProjectFromHDF5(const std::string filename, ScanProject& project)
-{
-    ScanHDF5IO scanIO;
-    scanIO.open(filename);
-    std::vector<ScanPtr> scans = scanIO.loadAllScans("/raw/scans/");
-
-    for (auto & scan : scans)
-    {
-        ScanPositionPtr scanPosPtr(new ScanPosition());
-        scanPosPtr->scan = *scan;
-        project.positions.push_back(scanPosPtr);
-    }
-=======
 bool loadScanCamera(
     const boost::filesystem::path& root,
     ScanCamera& camera,
@@ -401,7 +339,6 @@
     camStr << std::setfill('0') << std::setw(8) << cameraNumber;
 
     return loadScanCamera(root, camera, posStr.str(), camStr.str());
->>>>>>> 7e76e064
 }
 
 bool loadScanCamera(
