/**
 * Copyright (c) 2019, University Osnabrück
 * All rights reserved.
 *
 * Redistribution and use in source and binary forms, with or without
 * modification, are permitted provided that the following conditions are met:
 *     * Redistributions of source code must retain the above copyright
 *       notice, this list of conditions and the following disclaimer.
 *     * Redistributions in binary form must reproduce the above copyright
 *       notice, this list of conditions and the following disclaimer in the
 *       documentation and/or other materials provided with the distribution.
 *     * Neither the name of the University Osnabrück nor the
 *       names of its contributors may be used to endorse or promote products
 *       derived from this software without specific prior written permission.
 *
 * THIS SOFTWARE IS PROVIDED BY THE COPYRIGHT HOLDERS AND CONTRIBUTORS "AS IS" AND
 * ANY EXPRESS OR IMPLIED WARRANTIES, INCLUDING, BUT NOT LIMITED TO, THE IMPLIED
 * WARRANTIES OF MERCHANTABILITY AND FITNESS FOR A PARTICULAR PURPOSE ARE
 * DISCLAIMED. IN NO EVENT SHALL University Osnabrück BE LIABLE FOR ANY
 * DIRECT, INDIRECT, INCIDENTAL, SPECIAL, EXEMPLARY, OR CONSEQUENTIAL DAMAGES
 * (INCLUDING, BUT NOT LIMITED TO, PROCUREMENT OF SUBSTITUTE GOODS OR SERVICES;
 * LOSS OF USE, DATA, OR PROFITS; OR BUSINESS INTERRUPTION) HOWEVER CAUSED AND
 * ON ANY THEORY OF LIABILITY, WHETHER IN CONTRACT, STRICT LIABILITY, OR TORT
 * (INCLUDING NEGLIGENCE OR OTHERWISE) ARISING IN ANY WAY OUT OF THE USE OF THIS
 * SOFTWARE, EVEN IF ADVISED OF THE POSSIBILITY OF SUCH DAMAGE.
 */

/**
 * ChunkManager.cpp
 *
 * @date 21.07.2019
 * @author Malte kl. Piening
 * @author Marcel Wiegand
 * @author Raphael Marx
 */

#include "lvr2/algorithm/ChunkManager.hpp"

#include "lvr2/io/ModelFactory.hpp"

#include <algorithm>
#include <boost/filesystem.hpp>
#include <cmath>

namespace
{
template <typename T>
struct VectorCapsule
{
  private:
    std::shared_ptr<std::vector<T>> arr_;

  public:
    explicit VectorCapsule(std::vector<T>&& arr)
        : arr_(std::make_shared<std::vector<T>>(std::move(arr)))
    {
    }
    ~VectorCapsule() = default;
    void operator()(void*) {}
};
} // namespace

namespace lvr2
{

    ChunkManager::ChunkManager(MeshBufferPtr mesh,
                           float chunksize,
                           float maxChunkOverlap,
                           std::string savePath,
                           std::string layer,
                           size_t cacheSize
                           )
    : ChunkManager(std::vector<MeshBufferPtr>{mesh},
                   chunksize,
                   maxChunkOverlap,
                   savePath,
                   std::vector<std::string>{layer},
                   cacheSize)
{
}
ChunkManager::ChunkManager(std::vector<MeshBufferPtr> meshes,
                           float chunksize,
                           float maxChunkOverlap,
                           std::string savePath,
                           std::vector<std::string> layers,
                           size_t cacheSize)
    : ChunkHashGrid(savePath + "/chunk_mesh.h5", cacheSize)
{
    setChunkSize(chunksize);
    if(meshes.size() != layers.size())
    {
        std::cerr << lvr2::timestamp << "Number of meshes and layers do not match: \n"
                  << "Num meshes: " << meshes.size() << "\n"
                  << "Num layers: " << layers.size() << std::endl;

         return;
    }

    // TODO use biggest
    BaseVector<std::size_t> chunkAmount(0, 0, 0);
    for(size_t i = 0; i < meshes.size(); ++i)
    {
        initBoundingBox(meshes[i]);
        // compute number of chunks for each dimension
        chunkAmount.x
            = std::max(chunkAmount.x,static_cast<std::size_t>(std::ceil(getBoundingBox().getXSize() / getChunkSize())));
        chunkAmount.y
            = std::max(chunkAmount.y, static_cast<std::size_t>(std::ceil(getBoundingBox().getYSize() / getChunkSize())));
        chunkAmount.z
            = std::max(chunkAmount.z, static_cast<std::size_t>(std::ceil(getBoundingBox().getZSize() / getChunkSize())));
    }

    for(size_t i = 0; i < meshes.size(); ++i)
    {
        buildChunks(meshes[i], maxChunkOverlap, savePath, layers[i]);
    }
}

ChunkManager::ChunkManager(std::string hdf5Path, size_t cacheSize)
    : ChunkHashGrid(hdf5Path, cacheSize)
{
}



void ChunkManager::extractArea(const BoundingBox<BaseVector<float>>& area,
                               std::unordered_map<std::size_t, MeshBufferPtr>& chunks,
                               std::string layer)
{
    // adjust area to our maximum boundingBox
    BaseVector<float> adjustedAreaMin, adjustedAreaMax;
    adjustedAreaMax[0] = std::min(area.getMax()[0], getBoundingBox().getMax()[0]);
    adjustedAreaMax[1] = std::min(area.getMax()[1], getBoundingBox().getMax()[1]);
    adjustedAreaMax[2] = std::min(area.getMax()[2], getBoundingBox().getMax()[2]);
    adjustedAreaMin[0] = std::max(area.getMin()[0], getBoundingBox().getMin()[0]);
    adjustedAreaMin[1] = std::max(area.getMin()[1], getBoundingBox().getMin()[1]);
    adjustedAreaMin[2] = std::max(area.getMin()[2], getBoundingBox().getMin()[2]);
    BoundingBox<BaseVector<float>> adjustedArea
        = BoundingBox<BaseVector<float>>(adjustedAreaMin, adjustedAreaMax);

    // find all required chunks
    // TODO: check if we need + 1
    const BaseVector<float> maxSteps
        = (adjustedArea.getMax() - adjustedArea.getMin()) / getChunkSize();
    for (std::size_t i = 0; i < maxSteps.x; ++i)
    {
        for (std::size_t j = 0; j < maxSteps.y; ++j)
        {
            for (std::size_t k = 0; k < maxSteps.z; ++k)
            {
                size_t cellIndex = getCellIndex(adjustedArea.getMin()
                                                + BaseVector<float>(i, j, k) * getChunkSize());

                // if element is already loaded.
                // if(chunks.find(cellIndex) != chunks.end())
                //{
                //    continue;
                //}

                BaseVector<int> cellCoord = getCellCoordinates(
                    adjustedArea.getMin() + BaseVector<float>(i, j, k) * getChunkSize());

                boost::optional<MeshBufferPtr> loadedChunk
                    = getChunk<MeshBufferPtr>(layer, cellCoord.x, cellCoord.y, cellCoord.z);

                if (loadedChunk)
                {
                    // TODO: remove saving tmp chunks later
                    // ModelFactory::saveModel(lvr2::ModelPtr(new lvr2::Model(loadedChunk)),
                    //                        "area/" + std::to_string(cellIndex) + ".ply");
                    chunks.insert({cellIndex, *loadedChunk});
                }
            }
        }
    }
    //    std::cout << "Num chunks " << chunks.size() << std::endl;
}

<<<<<<< HEAD
std::vector<std::string> ChunkManager::getChannels()
{
    std::vector<std::string> attributeList;
    const BoundingBox<BaseVec> boundingBox(BaseVec(0,0,0), BaseVec(1,1,1));

    MeshBufferPtr globalMesh = extractArea(boundingBox);
    for (auto channelIterator = globalMesh->begin(); channelIterator != globalMesh->end(); ++channelIterator)
    {
        attributeList.push_back(channelIterator->first);
    }
    return attributeList;
}

MeshBufferPtr ChunkManager::extractArea(const BoundingBox<BaseVector<float>>& area)
=======
MeshBufferPtr ChunkManager::extractArea(const BoundingBox<BaseVector<float>>& area, std::string layer)
>>>>>>> 868def49
{
    std::unordered_map<std::size_t, MeshBufferPtr> chunks;

    // adjust area to our maximum boundingBox
    BaseVector<float> adjustedAreaMin, adjustedAreaMax;
    adjustedAreaMax[0] = std::min(area.getMax()[0], getBoundingBox().getMax()[0]);
    adjustedAreaMax[1] = std::min(area.getMax()[1], getBoundingBox().getMax()[1]);
    adjustedAreaMax[2] = std::min(area.getMax()[2], getBoundingBox().getMax()[2]);
    adjustedAreaMin[0] = std::max(area.getMin()[0], getBoundingBox().getMin()[0]);
    adjustedAreaMin[1] = std::max(area.getMin()[1], getBoundingBox().getMin()[1]);
    adjustedAreaMin[2] = std::max(area.getMin()[2], getBoundingBox().getMin()[2]);
    BoundingBox<BaseVector<float>> adjustedArea
        = BoundingBox<BaseVector<float>>(adjustedAreaMin, adjustedAreaMax);

    // find all required chunks
    // TODO: check if we need + 1
    const BaseVector<float> maxSteps
        = (adjustedArea.getMax() - adjustedArea.getMin()) / getChunkSize();
    for (std::size_t i = 0; i < maxSteps.x; ++i)
    {
        for (std::size_t j = 0; j < maxSteps.y; ++j)
        {
            for (std::size_t k = 0; k < maxSteps.z; ++k)
            {
                size_t cellIndex          = getCellIndex(adjustedArea.getMin()
                                                + BaseVector<float>(i, j, k) * getChunkSize());
                BaseVector<int> cellCoord = getCellCoordinates(
                    adjustedArea.getMin() + BaseVector<float>(i, j, k) * getChunkSize());

                boost::optional<MeshBufferPtr> loadedChunk
                    = getChunk<MeshBufferPtr>(layer , cellCoord.x, cellCoord.y, cellCoord.z);
                if (loadedChunk)
                {
                    // TODO: remove saving tmp chunks later
                    ModelFactory::saveModel(lvr2::ModelPtr(new lvr2::Model(*loadedChunk)),
                                            "area/" + std::to_string(cellIndex) + ".ply");
                    chunks.insert({cellIndex, *loadedChunk});
                }
            }
        }
    }
    std::cout << "Extracted " << chunks.size() << " Chunks" << std::endl;

    std::vector<float> areaDuplicateVertices;
    std::vector<std::unordered_map<std::size_t, std::size_t>> areaVertexIndices;
    std::vector<float> areaUniqueVertices;
    for (auto chunkIt = chunks.begin(); chunkIt != chunks.end(); ++chunkIt)
    {
        MeshBufferPtr chunk        = chunkIt->second;
        FloatChannel chunkVertices = *(chunk->getChannel<float>("vertices"));
        std::size_t numDuplicates  = *chunk->getAtomic<unsigned int>("num_duplicates");
        std::size_t numVertices    = chunk->numVertices();
        std::unordered_map<std::size_t, std::size_t> chunkVertexIndices;

        if (numVertices == 0)
        {
            continue;
        }

        if ((chunkIt == chunks.begin() || areaDuplicateVertices.empty()) && numDuplicates > 0)
        {
            areaDuplicateVertices.insert(areaDuplicateVertices.end(),
                                         chunkVertices.dataPtr().get(),
                                         chunkVertices.dataPtr().get() + (numDuplicates * 3));
        }

        for (std::size_t i = 0; i < numDuplicates; ++i)
        {
            const size_t areaDuplicateVerticesSize = areaDuplicateVertices.size();

            bool found = false;
            for (std::size_t j = 0; j < areaDuplicateVerticesSize / 3; ++j)
            {
                if ((areaDuplicateVertices[j * 3] == chunkVertices[i][0])
                    && (areaDuplicateVertices[j * 3 + 1] == chunkVertices[i][1])
                    && (areaDuplicateVertices[j * 3 + 2] == chunkVertices[i][2]))
                {
                    found = true;
                    chunkVertexIndices.insert({i, j});
                    break;
                }
            }

            if (!found)
            {
                areaDuplicateVertices.push_back(chunkVertices[i][0]);
                areaDuplicateVertices.push_back(chunkVertices[i][1]);
                areaDuplicateVertices.push_back(chunkVertices[i][2]);

                chunkVertexIndices.insert({i, areaDuplicateVertices.size() / 3 - 1});
            }
        }

        areaUniqueVertices.insert(areaUniqueVertices.end(),
                                  chunkVertices.dataPtr().get() + (numDuplicates * 3),
                                  (chunkVertices.dataPtr().get() + (numVertices * 3)));

        areaVertexIndices.push_back(chunkVertexIndices);
    }

    std::vector<unsigned int> areaFaceIndices;
    const std::size_t staticFaceIndexOffset = areaDuplicateVertices.size() / 3;
    std::size_t dynFaceIndexOffset          = 0;
    auto areaVertexIndicesIt                = areaVertexIndices.begin();
    for (auto chunkIt = chunks.begin(); chunkIt != chunks.end(); ++chunkIt)
    {
        MeshBufferPtr chunk         = chunkIt->second;
        indexArray chunkFaceIndices = chunk->getFaceIndices();
        std::size_t numDuplicates   = *chunk->getAtomic<unsigned int>("num_duplicates");
        std::size_t numVertices     = chunk->numVertices();
        std::size_t numFaces        = chunk->numFaces();
        std::size_t faceIndexOffset = staticFaceIndexOffset - numDuplicates + dynFaceIndexOffset;

        for (std::size_t i = 0; i < numFaces * 3; ++i)
        {
            std::size_t oldIndex = chunkFaceIndices[i];
            auto it              = (*areaVertexIndicesIt).find(oldIndex);
            if (it != (*areaVertexIndicesIt).end())
            {
                areaFaceIndices.push_back(it->second);
            }
            else
            {
                areaFaceIndices.push_back(oldIndex + faceIndexOffset);
            }
        }
        dynFaceIndexOffset += (numVertices - numDuplicates);
        ++areaVertexIndicesIt;
    }

    std::cout << "combine vertices" << std::endl;
    std::cout << "Duplicates: " << areaDuplicateVertices.size() / 3 << std::endl;
    std::cout << "Unique: " << areaUniqueVertices.size() / 3 << std::endl;
    areaDuplicateVertices.insert(
        areaDuplicateVertices.end(), areaUniqueVertices.begin(), areaUniqueVertices.end());

    std::size_t areaVertexNum = areaDuplicateVertices.size() / 3;
    float* tmpVertices        = areaDuplicateVertices.data();
    floatArr vertexArr
        = floatArr(tmpVertices, VectorCapsule<float>(std::move(areaDuplicateVertices)));

    std::size_t faceIndexNum = areaFaceIndices.size() / 3;
    auto* tmpFaceIndices     = areaFaceIndices.data();
    indexArray faceIndexArr
        = indexArray(tmpFaceIndices, VectorCapsule<unsigned int>(std::move(areaFaceIndices)));

    MeshBufferPtr areaMeshPtr(new MeshBuffer);
    areaMeshPtr->setVertices(vertexArr, areaVertexNum);
    areaMeshPtr->setFaceIndices(faceIndexArr, faceIndexNum);

    for (auto chunkIt = chunks.begin(); chunkIt != chunks.end(); ++chunkIt)
    {
        MeshBufferPtr chunk = chunkIt->second;
        for (auto elem : *chunk)
        {
            if (elem.first != "vertices" && elem.first != "face_indices"
                && elem.first != "num_duplicates")
            {
                if (areaMeshPtr->find(elem.first) == areaMeshPtr->end())
                {

                    if (elem.second.is_type<unsigned char>())
                    {
                        areaMeshPtr->template addChannel<unsigned char>(
                            extractChannelOfArea<unsigned char>(chunks,
                                                                elem.first,
                                                                staticFaceIndexOffset,
                                                                areaMeshPtr->numVertices(),
                                                                areaMeshPtr->numFaces(),
                                                                areaVertexIndices),
                            elem.first);
                    }
                    else if (elem.second.is_type<unsigned int>())
                    {
                        areaMeshPtr->template addChannel<unsigned int>(
                            extractChannelOfArea<unsigned int>(chunks,
                                                               elem.first,
                                                               staticFaceIndexOffset,
                                                               areaMeshPtr->numVertices(),
                                                               areaMeshPtr->numFaces(),
                                                               areaVertexIndices),
                            elem.first);
                    }
                    else if (elem.second.is_type<float>())
                    {
                        areaMeshPtr->template addChannel<float>(
                            extractChannelOfArea<float>(chunks,
                                                        elem.first,
                                                        staticFaceIndexOffset,
                                                        areaMeshPtr->numVertices(),
                                                        areaMeshPtr->numFaces(),
                                                        areaVertexIndices),
                            elem.first);
                    }
                }
            }
        }
    }

    std::cout << "Vertices: " << areaMeshPtr->numVertices()
              << ", Faces: " << areaMeshPtr->numFaces() << std::endl;

    ModelFactory::saveModel(ModelPtr(new Model(areaMeshPtr)), "test1.ply");

    return areaMeshPtr;
}

MeshBufferPtr ChunkManager::extractArea(const BoundingBox<BaseVector<float>>& area,
                                        const std::map<std::string, FilterFunction> filter)
{
    MeshBufferPtr areaMesh = extractArea(area);

    // filter elements
    // filter lists: false is used to indicate that an element will not be used
    std::vector<bool> vertexFilter(areaMesh->numVertices(), true);
    std::vector<bool> faceFilter(areaMesh->numFaces(), true);
    std::size_t numVertices = areaMesh->numVertices();
    std::size_t numFaces    = areaMesh->numFaces();

    for (auto channelFilter : filter)
    {
        if (areaMesh->find(channelFilter.first) != areaMesh->end())
        {
            MultiChannelMap::val_type channel = areaMesh->at(channelFilter.first);
#pragma omp parallel for
            for (std::size_t i = 0; i < channel.numElements(); i++)
            {
                if (channel.numElements() == areaMesh->numVertices())
                {
                    if (vertexFilter[i] == true)
                    {
                        vertexFilter[i] = channelFilter.second(channel, i);
                        if (vertexFilter[i] == false)
                        {
                            numVertices--;
                        }
                    }
                }
                else if (channel.numElements() == areaMesh->numFaces())
                {
                    if (faceFilter[i] == true)
                    {
                        faceFilter[i] = channelFilter.second(channel, i);
                        if (faceFilter[i] == false)
                        {
                            numFaces--;
                        }
                    }
                }
            }
        }
    }

    // filter all faces that reference filtered vertices
    IndexChannel facesChannel = *areaMesh->getIndexChannel("face_indices");
    for (std::size_t i = 0; i < areaMesh->numFaces(); i++)
    {
        if (faceFilter[i] == true)
        {
            for (std::size_t j = 0; j < facesChannel.width(); j++)
            {
                if (vertexFilter[facesChannel[i][j]] == false)
                {
                    faceFilter[i] = false;
                    numFaces--;
                    break;
                }
            }
        }
    }

    // create a mapping from old vertices to new vertices
    std::vector<std::size_t> vertexIndexMapping(areaMesh->numVertices(), 0);
    std::size_t tmpIndex = 0;
    for (std::size_t i = 0; i < areaMesh->numVertices(); i++)
    {
        if (vertexFilter[i] == true)
        {
            vertexIndexMapping[i] = tmpIndex;
            tmpIndex++;
        }
    }

    // remove filtered elements
#pragma omp parallel
    {
        for (auto& channel : *areaMesh)
        {
#pragma omp single nowait
            {
                if (channel.second.is_type<unsigned char>())
                {
                    channel.second = applyChannelFilter<unsigned char>(
                        vertexFilter, faceFilter, numVertices, numFaces, areaMesh, channel.second);
                }
                else if (channel.second.is_type<unsigned int>())
                {
                    channel.second = applyChannelFilter<unsigned int>(
                        vertexFilter, faceFilter, numVertices, numFaces, areaMesh, channel.second);
                }
                else if (channel.second.is_type<float>())
                {
                    channel.second = applyChannelFilter<float>(
                        vertexFilter, faceFilter, numVertices, numFaces, areaMesh, channel.second);
                }
            }
        }
    }

    // use mapping from old vertex indices to new vertex indices to update face indices
    facesChannel = *areaMesh->getIndexChannel("face_indices");
    for (std::size_t i = 0; i < areaMesh->numFaces(); i++)
    {
        for (std::size_t j = 0; j < facesChannel.width(); j++)
        {
            facesChannel[i][j] = vertexIndexMapping[facesChannel[i][j]];
        }
    }

    return areaMesh;
}

void ChunkManager::initBoundingBox(MeshBufferPtr mesh)
{
    BoundingBox<BaseVector<float>> boundingBox;
    FloatChannel vertices = mesh->getFloatChannel("vertices").get();
    for (unsigned int i = 0; i < vertices.numElements(); i++)
    {
        boundingBox.expand(static_cast<BaseVector<float>>(vertices[i]));
    }
    setBoundingBox(boundingBox);
}

void ChunkManager::cutLargeFaces(
    std::shared_ptr<HalfEdgeMesh<BaseVector<float>>> halfEdgeMesh,
    float overlapRatio,
    std::shared_ptr<std::unordered_map<unsigned int, unsigned int>> splitVertices,
    std::shared_ptr<std::unordered_map<unsigned int, unsigned int>> splitFaces)

{
    // check all edges if they range too far into different chunks
    MeshHandleIteratorPtr<EdgeHandle> iterator = halfEdgeMesh->edgesBegin();
    while (iterator != halfEdgeMesh->edgesEnd())
    {
        // check both directions for each face
        std::array<VertexHandle, 2> vertices = halfEdgeMesh->getVerticesOfEdge(*iterator);
        for (unsigned int i = 0; i <= 1; i++)
        {
            VertexHandle referenceVertex = vertices[i];
            VertexHandle comparedVertex  = vertices[(i + 1) % 2];

            bool isLargeEdge = false;

            // check distance to nearest chunkBorder for all three directions
            for (unsigned int axis = 0; axis < 3; axis++)
            {
                // key for size comparison depending on the current axis
                float referenceVertexKey = halfEdgeMesh->getVertexPosition(referenceVertex)[axis];
                float comparedVertexKey  = halfEdgeMesh->getVertexPosition(comparedVertex)[axis];

                // if the edge goes over multiple chunks it is to large because of a chunk
                // border located in the middle of the edge
                if (fabs(referenceVertexKey - comparedVertexKey) > 2 * getChunkSize())
                {
                    isLargeEdge = true;
                    break;
                }

                // get coordinate for plane in direction of the current axis
                float chunkBorder
                    = getChunkSize() * (static_cast<int>(referenceVertexKey / getChunkSize()))
                      + fmod(getBoundingBox().getMin()[axis], getChunkSize());

                // select plane of chunk depending on the relative position of the compared
                // vertex
                if (referenceVertexKey < comparedVertexKey)
                {
                    chunkBorder += getChunkSize();
                }

                // check whether or not to cut the face
                if (referenceVertexKey - chunkBorder < 0 && comparedVertexKey - chunkBorder >= 0
                    && chunkBorder - referenceVertexKey > overlapRatio * getChunkSize()
                    && comparedVertexKey - chunkBorder > overlapRatio * getChunkSize())
                {
                    isLargeEdge = true;
                    break;
                }
                else if (referenceVertexKey - chunkBorder >= 0
                         && comparedVertexKey - chunkBorder < 0
                         && referenceVertexKey - chunkBorder > overlapRatio * getChunkSize()
                         && chunkBorder - comparedVertexKey > overlapRatio * getChunkSize())
                {
                    isLargeEdge = true;
                    break;
                }
            }

            if (isLargeEdge)
            {
                std::array<OptionalFaceHandle, 2> faces = halfEdgeMesh->getFacesOfEdge(*iterator);

                // build newIndex -> oldIndex map to use
                unsigned int faceIndex = halfEdgeMesh->nextFaceIndex();
                if (faces[0])
                {
                    unsigned int face = faces[0].unwrap().idx();
                    while (splitFaces->find(face) != splitFaces->end())
                    {
                        face = splitFaces->at(face);
                    }
                    splitFaces->insert({faceIndex, face});
                    faceIndex++;
                }
                if (faces[1])
                {
                    unsigned int face = faces[1].unwrap().idx();
                    while (splitFaces->find(face) != splitFaces->end())
                    {
                        face = splitFaces->at(face);
                    }
                    splitFaces->insert({faceIndex, face});
                }

                unsigned int vertex = referenceVertex.idx();
                while (splitVertices->find(vertex) != splitVertices->end())
                {
                    vertex = splitVertices->at(vertex);
                }
                splitVertices->insert({halfEdgeMesh->nextVertexIndex(), vertex});

                // cut edge in half
                float cutRatio = 0.5;
                BaseVector<float> cutPoint
                    = halfEdgeMesh->getVertexPosition(referenceVertex) * cutRatio
                      + halfEdgeMesh->getVertexPosition(comparedVertex) * (1 - cutRatio);

                halfEdgeMesh->splitVertex(*iterator,
                                          referenceVertex,
                                          halfEdgeMesh->getVertexPosition(referenceVertex),
                                          cutPoint);
                break;
            }
        }

        ++iterator;
    }
}

void ChunkManager::buildChunks(MeshBufferPtr mesh, float maxChunkOverlap, std::string savePath, std::string layer)
{
    std::vector<ChunkBuilderPtr> chunkBuilders(getChunkAmount().x * getChunkAmount().y
                                               * getChunkAmount().z);

    std::shared_ptr<HalfEdgeMesh<BaseVector<float>>> halfEdgeMesh
        = std::shared_ptr<HalfEdgeMesh<BaseVector<float>>>(
            new HalfEdgeMesh<BaseVector<float>>(mesh));

    // map from new indices to old indices to allow attributes for cut faces
    std::shared_ptr<std::unordered_map<unsigned int, unsigned int>> splitVertices(
        new std::unordered_map<unsigned int, unsigned int>);
    std::shared_ptr<std::unordered_map<unsigned int, unsigned int>> splitFaces(
        new std::unordered_map<unsigned int, unsigned int>);

    // prepare mash to prevent faces from overlapping too much on chunk borders
    cutLargeFaces(halfEdgeMesh, maxChunkOverlap, splitVertices, splitFaces);

    // one vector of variable size for each vertex - this is used for duplicate detection
    std::shared_ptr<std::unordered_map<unsigned int, std::vector<std::weak_ptr<ChunkBuilder>>>>
        vertexUse(new std::unordered_map<unsigned int, std::vector<std::weak_ptr<ChunkBuilder>>>());

    for (std::size_t i = 0; i < getChunkAmount().x; i++)
    {
        for (std::size_t j = 0; j < getChunkAmount().y; j++)
        {
            for (std::size_t k = 0; k < getChunkAmount().z; k++)
            {
                chunkBuilders[hashValue(i + getChunkMinChunkIndex().x,
                                        j + getChunkMinChunkIndex().y,
                                        k + getChunkMinChunkIndex().z)]
                    = ChunkBuilderPtr(new ChunkBuilder(halfEdgeMesh, vertexUse));
            }
        }
    }

    // assign the faces to the chunks
    BaseVector<float> currentCenterPoint;
    MeshHandleIteratorPtr<FaceHandle> iterator = halfEdgeMesh->facesBegin();
    for (size_t i = 0; i < halfEdgeMesh->numFaces(); i++)
    {
        currentCenterPoint = getFaceCenter(halfEdgeMesh, *iterator);
        size_t cellIndex   = getCellIndex(currentCenterPoint);

        chunkBuilders[cellIndex]->addFace(*iterator);

        ++iterator;
    }

    // save the chunks as .ply
    for (std::size_t i = 0; i < getChunkAmount().x; i++)
    {
        for (std::size_t j = 0; j < getChunkAmount().y; j++)
        {
            for (std::size_t k = 0; k < getChunkAmount().z; k++)
            {
                std::size_t hash = hashValue(i + getChunkMinChunkIndex().x,
                                             j + getChunkMinChunkIndex().y,
                                             k + getChunkMinChunkIndex().z);

                if (chunkBuilders[hash]->numFaces() > 0)
                {
                    //std::cout << "writing " << i << " " << j << " " << k << std::endl;

                    // get mesh of chunk from chunk builder
                    MeshBufferPtr chunkMeshPtr
                        = chunkBuilders[hash]->buildMesh(mesh, splitVertices, splitFaces);

                    // export chunked meshes for debugging
                    //ModelFactory::saveModel(ModelPtr(new Model(chunkMeshPtr)),
                    //                        savePath + "/" + std::to_string(i) + "-"
                    //                            + std::to_string(j) + "-" + std::to_string(k)
                    //                            + ".ply");
                    // write chunk in hdf5
                    setChunk<MeshBufferPtr>(layer, i, j, k, chunkMeshPtr);

                    chunkBuilders[hash] = nullptr; // deallocate
                }
            }
        }
    }
}

BaseVector<float> ChunkManager::getFaceCenter(std::shared_ptr<HalfEdgeMesh<BaseVector<float>>> mesh,
                                              const FaceHandle& handle) const
{
    return (mesh->getVertexPositionsOfFace(handle)[0] + mesh->getVertexPositionsOfFace(handle)[1]
            + mesh->getVertexPositionsOfFace(handle)[2])
           / 3;
}

std::size_t ChunkManager::getCellIndex(const BaseVector<float>& vec) const
{
    BaseVector<float> tmpVec = (vec - getBoundingBox().getMin()) / getChunkSize();
    return static_cast<size_t>(tmpVec.x) * getChunkAmount().y * getChunkAmount().z
           + static_cast<size_t>(tmpVec.y) * getChunkAmount().z + static_cast<size_t>(tmpVec.z);
}
BaseVector<int> ChunkManager::getCellCoordinates(const BaseVector<float>& vec) const
{
    BaseVector<float> tmpVec = (vec - getBoundingBox().getMin()) / getChunkSize();
    BaseVector<int> ret      = BaseVector<int>(
        static_cast<int>(tmpVec.x), static_cast<int>(tmpVec.y), static_cast<int>(tmpVec.z));
    return ret;
}

// std::string ChunkManager::getCellName(const BaseVector<float>& vec) const
//{
//    BaseVector<float> tmpVec = (vec - getBoundingBox().getMin()) / getChunkSize();
//    return std::to_string(static_cast<size_t>(tmpVec.x)) + "_"+
//    std::to_string(static_cast<size_t>(tmpVec.y)) + "_"
//    + std::to_string(static_cast<size_t>(tmpVec.z));
//}

void ChunkManager::loadAllChunks(std::string layer)
{
    int numLoaded = 0;
    for (int i = 0; i < getChunkAmount()[0]; i++)
    {
        for (int j = 0; j < getChunkAmount()[1]; j++)
        {
            for (int k = 0; k < getChunkAmount()[2]; k++)
            {
                if (loadChunk<MeshBufferPtr>(layer, i, j, k))
                {
                    numLoaded++;
                }
            }
        }
    }

    std::cout << "loaded " << numLoaded << " chunks from hdf5-file." << std::endl;
}

} /* namespace lvr2 */<|MERGE_RESOLUTION|>--- conflicted
+++ resolved
@@ -176,24 +176,8 @@
     //    std::cout << "Num chunks " << chunks.size() << std::endl;
 }
 
-<<<<<<< HEAD
-std::vector<std::string> ChunkManager::getChannels()
-{
-    std::vector<std::string> attributeList;
-    const BoundingBox<BaseVec> boundingBox(BaseVec(0,0,0), BaseVec(1,1,1));
-
-    MeshBufferPtr globalMesh = extractArea(boundingBox);
-    for (auto channelIterator = globalMesh->begin(); channelIterator != globalMesh->end(); ++channelIterator)
-    {
-        attributeList.push_back(channelIterator->first);
-    }
-    return attributeList;
-}
-
-MeshBufferPtr ChunkManager::extractArea(const BoundingBox<BaseVector<float>>& area)
-=======
+
 MeshBufferPtr ChunkManager::extractArea(const BoundingBox<BaseVector<float>>& area, std::string layer)
->>>>>>> 868def49
 {
     std::unordered_map<std::size_t, MeshBufferPtr> chunks;
 
