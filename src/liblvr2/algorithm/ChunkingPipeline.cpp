--- conflicted
+++ resolved
@@ -184,16 +184,13 @@
 //        m_scanProject = std::make_shared<ScanProjectEditMark>(tmpScanProject);
 //    }
     // rm after new scanIOUtils is ready!
-<<<<<<< HEAD
     HDF5IO hdf;
     hdf.open(m_hdf5Path.string());
 
     ScanProjectPtr scanProjectPtr = hdf.loadScanProject();
     
     // loadAllPreviewsFromHDF5(m_hdf5Path.string(), scanProject);
-=======
-    loadScanProjectFromHDF5(m_hdf5Path.string(), scanProject);
->>>>>>> 680521ff
+
     ScanProjectEditMark tmpScanProject;
     // tmpScanProject.project = std::make_shared<ScanProject>(scanProject);
     tmpScanProject.project = scanProjectPtr;
