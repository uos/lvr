--- conflicted
+++ resolved
@@ -125,11 +125,7 @@
         cout << "Diff: " << getDifference(posPtr->scan->m_registration, align.scan(i)->pose()) << endl;
         if (m_scans->changed.at(i))
         {
-<<<<<<< HEAD
-            posPtr->scan->m_registration = align.scan(i)->pose();
-=======
-            posPtr->scan->m_registration = align2.scan(i)->pose().transpose();
->>>>>>> e24ce9d3
+            posPtr->scan->m_registration = align.scan(i)->pose().transpose();
             cout << "Pose Scan Nummer " << i << endl << posPtr->scan->m_registration << endl;
         }
         m_scans->changed.at(i) = true; // ToDo: lsr test 
