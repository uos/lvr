/**
 * Copyright (c) 2018, University Osnabrück
 * All rights reserved.
 *
 * Redistribution and use in source and binary forms, with or without
 * modification, are permitted provided that the following conditions are met:
 *     * Redistributions of source code must retain the above copyright
 *       notice, this list of conditions and the following disclaimer.
 *     * Redistributions in binary form must reproduce the above copyright
 *       notice, this list of conditions and the following disclaimer in the
 *       documentation and/or other materials provided with the distribution.
 *     * Neither the name of the University Osnabrück nor the
 *       names of its contributors may be used to endorse or promote products
 *       derived from this software without specific prior written permission.
 *
 * THIS SOFTWARE IS PROVIDED BY THE COPYRIGHT HOLDERS AND CONTRIBUTORS "AS IS" AND
 * ANY EXPRESS OR IMPLIED WARRANTIES, INCLUDING, BUT NOT LIMITED TO, THE IMPLIED
 * WARRANTIES OF MERCHANTABILITY AND FITNESS FOR A PARTICULAR PURPOSE ARE
 * DISCLAIMED. IN NO EVENT SHALL University Osnabrück BE LIABLE FOR ANY
 * DIRECT, INDIRECT, INCIDENTAL, SPECIAL, EXEMPLARY, OR CONSEQUENTIAL DAMAGES
 * (INCLUDING, BUT NOT LIMITED TO, PROCUREMENT OF SUBSTITUTE GOODS OR SERVICES;
 * LOSS OF USE, DATA, OR PROFITS; OR BUSINESS INTERRUPTION) HOWEVER CAUSED AND
 * ON ANY THEORY OF LIABILITY, WHETHER IN CONTRACT, STRICT LIABILITY, OR TORT
 * (INCLUDING NEGLIGENCE OR OTHERWISE) ARISING IN ANY WAY OUT OF THE USE OF THIS
 * SOFTWARE, EVEN IF ADVISED OF THE POSSIBILITY OF SUCH DAMAGE.
 */

#include "lvr2/registration/RegistrationPipeline.hpp"
#include "lvr2/registration/SLAMAlign.hpp"
#include "lvr2/registration/SLAMScanWrapper.hpp"

#include "vector"
#include <math.h>

using namespace lvr2;

bool RegistrationPipeline::isToleratedDifference(Transformd a, Transformd b)
{
    Rotationd rotateA = a.block<3, 3>(0, 0);
    Rotationd rotateB = b.block<3, 3>(0, 0);
    Vector4d translateA = a.col(3);
    Vector4d translateB = b.col(3);
    assert(translateA[3] == 1.0);
    assert(translateB[3] == 1.0);

    // calculate translation distance
    double dist = (translateB - translateA).norm();

    // calculate angle difference
    Rotationd bTransposed = rotateB.transpose();
    Rotationd r = rotateA * bTransposed;

    double tmp = (r.trace() / 2.0) - 0.5;

    // fix so there will be no rounding errors, otherwise acos can be nan !!!
    if (tmp < -1.0)
    {
        tmp = -1.0;
    }
    else if (tmp > 1.0)
    {
        tmp = 1.0;
    }

    double angle = std::acos(tmp);

    if(m_options->verbose)
    {
        std::cout << "PoseDiff: " << dist << " ; AngleDiff: " << angle << std::endl;
    }

    return (angle < m_options->diffAngle && dist < m_options->diffPosition);
}

void RegistrationPipeline::rotateAroundYAxis(Transformd *inputMatrix4x4, double angle)
{
    // rotate only the upper left part of inputMatrix4x4
    Eigen::Matrix<double, 3, 3> tmp_mat(inputMatrix4x4->block<3,3>(0,0));
    // create y-vector (in scan coordinates) which can be transformed to world coordinates
    Eigen::Vector3d v(0, 1, 0);
    v = tmp_mat * v;

    double cosA = cos(angle);
    double sinA = sin(angle);

    // create rotation matrix
    Eigen::Matrix<double, 3, 3> mult_mat;
    mult_mat <<     v(0)*v(0)*(1.0-cosA)+cosA, v(0)*v(1)*(1.0-cosA)-v(2)*sinA, v(0)*v(2)*(1.0-cosA)+v(1)*sinA,
                    v(1)*v(0)*(1.0-cosA)+v(2)*sinA, v(1)*v(1)*(1.0-cosA)+cosA, v(1)*v(2)*(1.0-cosA)-v(0)*sinA,
                    v(2)*v(0)*(1.0-cosA)-v(1)*sinA, v(2)*v(1)*(1.0-cosA)+v(0)*sinA, v(2)*v(2)*(1.0-cosA)+cosA;
    tmp_mat = tmp_mat * mult_mat;

    // save result in original Matrix
    inputMatrix4x4[0](0,0) = tmp_mat(0,0);
    inputMatrix4x4[0](0,1) = tmp_mat(0,1);
    inputMatrix4x4[0](0,2) = tmp_mat(0,2);
    inputMatrix4x4[0](1,0) = tmp_mat(1,0);
    inputMatrix4x4[0](1,1) = tmp_mat(1,1);
    inputMatrix4x4[0](1,2) = tmp_mat(1,2);
    inputMatrix4x4[0](2,0) = tmp_mat(2,0);
    inputMatrix4x4[0](2,1) = tmp_mat(2,1);
    inputMatrix4x4[0](2,2) = tmp_mat(2,2);
}

RegistrationPipeline::RegistrationPipeline(const SLAMOptions* options, ScanProjectEditMarkPtr scans)
{
    m_options = options;
    m_scans = scans;
}


void RegistrationPipeline::doRegistration()
{
    SLAMAlign align(*m_options);
    for (size_t i = 0; i < m_scans->project->positions.size(); i++)
    {
        if(m_scans->project->positions.at(i)->scans.size())
        {
            rotateAroundYAxis(&(m_scans->project->positions[i]->scans[0]->poseEstimation), m_options->rotate_angle * M_PI / 180);

            ScanPtr scptr = std::make_shared<Scan>(*(m_scans->project->positions[i]->scans[0]));

            align.addScan(scptr);
        }
    }

    if (m_options->verbose)
    {
        cout << "Aus doRegistaration: vor finish" << endl;
    }

    align.finish();

    if (m_options->verbose)
    {
        cout << "Aus doRegistaration: nach finish" << endl;
    }

    bool all_values_new = true;
    for (int i = 0; i < m_scans->project->positions.size(); i++)
    {
        // check if the new pos different to old pos
        ScanPositionPtr posPtr = m_scans->project->positions.at(i);

        if ((!m_scans->changed.at(i)) && !isToleratedDifference(posPtr->scans[0]->registration, align.scan(i)->pose()))
        {
            m_scans->changed.at(i) = true;
            cout << "New Values"<< endl;
        }
        // new pose of the first scan is same as the old pose
        else if (i != 0)
        {
            all_values_new = false;
        }
    }
    cout << "First registration done" << endl;

    // new align with fix old values only when not all poses new
    if (all_values_new)
    {
        cout << "no new registration" << endl;
    }
    else
    {
        cout << "start new registration with some fix poses" << endl;
<<<<<<< HEAD
        
        // deconstruct old align
        // align.~SLAMAlign();
=======
>>>>>>> 72c3caab

        align = SLAMAlign(*m_options, m_scans->changed);

        for (size_t i = 0; i < m_scans->project->positions.size(); i++)
        {
            if(m_scans->project->positions.at(i)->scans.size())
            {
                ScanPtr scptr = std::make_shared<Scan>(*(m_scans->project->positions[i]->scans[0]));

                align.addScan(scptr);
            }
        }

        align.finish();
    }

    for (int i = 0; i < m_scans->project->positions.size(); i++)
    {
        ScanPositionPtr posPtr = m_scans->project->positions.at(i);

        if (m_scans->changed.at(i) || all_values_new)
        {
            posPtr->scans[0]->registration = align.scan(i)->pose();
            posPtr->registration = align.scan(i)->pose();
            cout << "Pose Scan Nummer " << i << endl << posPtr->scans[0]->registration << endl;
        }
    }
}<|MERGE_RESOLUTION|>--- conflicted
+++ resolved
@@ -163,12 +163,6 @@
     else
     {
         cout << "start new registration with some fix poses" << endl;
-<<<<<<< HEAD
-        
-        // deconstruct old align
-        // align.~SLAMAlign();
-=======
->>>>>>> 72c3caab
 
         align = SLAMAlign(*m_options, m_scans->changed);
 
