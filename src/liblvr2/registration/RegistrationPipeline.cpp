--- conflicted
+++ resolved
@@ -61,15 +61,11 @@
     m_scans->changed = std::vector<bool>(m_scans->project->positions.size());
     for (size_t i = 0; i < m_scans->project->positions.size(); i++)
     {
-<<<<<<< HEAD
         m_scans->changed.at(i) = false;
-        ScanOptional opt = m_scans->project->positions.at(i)->scan;
-        if (opt)
-=======
-        if(m_scans->positions.at(i)->scans.size())
->>>>>>> 66d310d3
+
+        if(m_scans->project->positions.at(i)->scans.size())
         {
-            ScanPtr scptr = m_scans->positions.at(i)->scans[0];
+            ScanPtr scptr = m_scans->project->positions.at(i)->scans[0];
             align.addScan(scptr);
         }
     }
@@ -86,19 +82,12 @@
 
         ScanPositionPtr posPtr = m_scans->project->positions.at(i);
 
-<<<<<<< HEAD
-        cout << "Diff: " << getDifference(posPtr->scan->m_registration, align.scan(i)->pose()) << endl;
-        
-        if (getDifference(posPtr->scan->m_registration, align.scan(i)->pose()) > m_options->diffPoseSum)
-=======
         cout << "Diff: " << getDifference(posPtr->scans[0]->registration, align.scan(i)->pose()) << endl;
         if ((!m_scans->changed.at(i)) && (getDifference(posPtr->scans[0]->registration, align.scan(i)->pose()) > m_options->diffPoseSum))
->>>>>>> 66d310d3
         {
             m_scans->changed.at(i) = true;
             cout << "New Values"<< endl;
         }
-<<<<<<< HEAD
     
     }
     cout << "NAch der ersten For-Schleoife" << endl;
@@ -107,10 +96,9 @@
     
     for (size_t i = 0; i < m_scans->project->positions.size(); i++)
     {
-        ScanOptional opt = m_scans->project->positions.at(i)->scan;
-        if (opt)
+        if (m_scans->project->positions.at(i)->scans.size())
         {
-            ScanPtr scptr = std::make_shared<Scan>(*opt);
+            ScanPtr scptr = m_scans->project->positions.at(i)->scans[0];
             align2.addScan(scptr);
         }
     }
@@ -123,14 +111,11 @@
 
         if (m_scans->changed.at(i))
         {
-            posPtr->scan->m_registration = align2.scan(i)->pose().transpose();
-            cout << "Pose Scan Nummer " << i << endl << posPtr->scan->m_registration << endl;
+            posPtr->scans[0]->registration = align2.scan(i)->pose().transpose();
+            cout << "Pose Scan Nummer " << i << endl << posPtr->scans[0]->registration << endl;
         }
         m_scans->changed.at(i) = true; // ToDo: lsr test 
-=======
-        posPtr->scans[0]->registration = align.scan(i)->pose();
-        cout << "Pose Scan Nummer " << i << endl << posPtr->scans[0]->registration << endl;
->>>>>>> 66d310d3
+
     }
 
 }