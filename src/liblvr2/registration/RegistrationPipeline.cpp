/**
 * Copyright (c) 2018, University Osnabrück
 * All rights reserved.
 *
 * Redistribution and use in source and binary forms, with or without
 * modification, are permitted provided that the following conditions are met:
 *     * Redistributions of source code must retain the above copyright
 *       notice, this list of conditions and the following disclaimer.
 *     * Redistributions in binary form must reproduce the above copyright
 *       notice, this list of conditions and the following disclaimer in the
 *       documentation and/or other materials provided with the distribution.
 *     * Neither the name of the University Osnabrück nor the
 *       names of its contributors may be used to endorse or promote products
 *       derived from this software without specific prior written permission.
 *
 * THIS SOFTWARE IS PROVIDED BY THE COPYRIGHT HOLDERS AND CONTRIBUTORS "AS IS" AND
 * ANY EXPRESS OR IMPLIED WARRANTIES, INCLUDING, BUT NOT LIMITED TO, THE IMPLIED
 * WARRANTIES OF MERCHANTABILITY AND FITNESS FOR A PARTICULAR PURPOSE ARE
 * DISCLAIMED. IN NO EVENT SHALL University Osnabrück BE LIABLE FOR ANY
 * DIRECT, INDIRECT, INCIDENTAL, SPECIAL, EXEMPLARY, OR CONSEQUENTIAL DAMAGES
 * (INCLUDING, BUT NOT LIMITED TO, PROCUREMENT OF SUBSTITUTE GOODS OR SERVICES;
 * LOSS OF USE, DATA, OR PROFITS; OR BUSINESS INTERRUPTION) HOWEVER CAUSED AND
 * ON ANY THEORY OF LIABILITY, WHETHER IN CONTRACT, STRICT LIABILITY, OR TORT
 * (INCLUDING NEGLIGENCE OR OTHERWISE) ARISING IN ANY WAY OUT OF THE USE OF THIS
 * SOFTWARE, EVEN IF ADVISED OF THE POSSIBILITY OF SUCH DAMAGE.
 */

#include "lvr2/registration/RegistrationPipeline.hpp"
#include "lvr2/registration/SLAMAlign.hpp"
#include "lvr2/registration/SLAMScanWrapper.hpp"

#include "vector"


using namespace lvr2;

double getDifference(Transformd a, Transformd b)
{

    double sum = 0;
    for (size_t i = 0; i < 4; i++)
    {
        for (size_t j = 0; j < 4; j++)
        {
            sum += std::abs(a(i,j) - b(i,j));
        }
    }
    return sum;
}  

RegistrationPipeline::RegistrationPipeline(const SLAMOptions* options, ScanProjectEditMarkPtr scans)
{
    m_options = options;
    m_scans = scans;
}


void RegistrationPipeline::doRegistration()
{
    SLAMAlign align(*m_options);
    m_scans->changed = std::vector<bool>(m_scans->project->positions.size());
    for (size_t i = 0; i < m_scans->project->positions.size(); i++)
    {
        m_scans->changed.at(i) = false;
<<<<<<< HEAD

        if(m_scans->project->positions.at(i)->scans.size())
=======
        // not inverting anymore, because initial pose is now in same format as final pose
        m_scans->project->positions.at(i)->scan->m_poseEstimation.transposeInPlace();
        //m_scans->project->positions.at(i)->scan->m_poseEstimation = m_scans->project->positions.at(i)->scan->m_poseEstimation.inverse();
        ScanOptional opt = m_scans->project->positions.at(i)->scan;
        if (opt)
>>>>>>> 0032219b
        {
            ScanPtr scptr = m_scans->project->positions.at(i)->scans[0];
            align.addScan(scptr);
        }
    }
    cout << "Aus doRegistaration: vor finish" << endl;
    align.finish();
    cout << "Aus doRegistaration: nach finish" << endl;



    for (int i = 0; i < m_scans->project->positions.size(); i++)
    {
        // check if the new pos different to old pos
        // ToDo: make num to option

        ScanPositionPtr posPtr = m_scans->project->positions.at(i);

        cout << "Diff: " << getDifference(posPtr->scans[0]->registration, align.scan(i)->pose()) << endl;
        if ((!m_scans->changed.at(i)) && (getDifference(posPtr->scans[0]->registration, align.scan(i)->pose()) > m_options->diffPoseSum))
        {
            m_scans->changed.at(i) = true;
            cout << "New Values"<< endl;
        }
    
    }
    cout << "NAch der ersten For-Schleoife" << endl;
    // new align with fix old values 
    SLAMAlign align2(*m_options, m_scans->changed);
    
    for (size_t i = 0; i < m_scans->project->positions.size(); i++)
    {
        if (m_scans->project->positions.at(i)->scans.size())
        {
            ScanPtr scptr = m_scans->project->positions.at(i)->scans[0];
            align2.addScan(scptr);
        }
    }

    align2.finish();

    for (int i = 0; i < m_scans->project->positions.size(); i++)
    {
        ScanPositionPtr posPtr = m_scans->project->positions.at(i);

        if (m_scans->changed.at(i))
        {
            posPtr->scans[0]->registration = align2.scan(i)->pose().transpose();
            cout << "Pose Scan Nummer " << i << endl << posPtr->scans[0]->registration << endl;
        }
        m_scans->changed.at(i) = true; // ToDo: lsr test 

    }

}<|MERGE_RESOLUTION|>--- conflicted
+++ resolved
@@ -62,17 +62,15 @@
     for (size_t i = 0; i < m_scans->project->positions.size(); i++)
     {
         m_scans->changed.at(i) = false;
-<<<<<<< HEAD
+
+
+
+        // not inverting anymore, because initial pose is now in same format as final pose
+        //m_scans->project->positions.at(i)->scan->m_poseEstimation = m_scans->project->positions.at(i)->scan->m_poseEstimation.inverse();
 
         if(m_scans->project->positions.at(i)->scans.size())
-=======
-        // not inverting anymore, because initial pose is now in same format as final pose
-        m_scans->project->positions.at(i)->scan->m_poseEstimation.transposeInPlace();
-        //m_scans->project->positions.at(i)->scan->m_poseEstimation = m_scans->project->positions.at(i)->scan->m_poseEstimation.inverse();
-        ScanOptional opt = m_scans->project->positions.at(i)->scan;
-        if (opt)
->>>>>>> 0032219b
         {
+            m_scans->project->positions.at(i)->scans[0]->m_poseEstimation.transposeInPlace();
             ScanPtr scptr = m_scans->project->positions.at(i)->scans[0];
             align.addScan(scptr);
         }
