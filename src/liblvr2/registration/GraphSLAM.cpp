--- conflicted
+++ resolved
@@ -166,10 +166,6 @@
             }
 
             double ctx, stx, cty, sty;
-<<<<<<< HEAD
-            __sincos(theta.x(), &stx, &ctx);
-            __sincos(theta.y(), &sty, &cty);
-=======
             
             #ifndef __APPLE__
                 sincos(theta.x(), &stx, &ctx);
@@ -178,7 +174,6 @@
                 __sincos(theta.x(), &stx, &ctx);
                 __sincos(theta.y(), &sty, &cty);
             #endif
->>>>>>> 16aa82c6
 
             // Fill Ha
             Ha(0, 4) = -pos.z() * ctx + pos.y() * stx;
