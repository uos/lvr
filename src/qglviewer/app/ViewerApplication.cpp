--- conflicted
+++ resolved
@@ -25,6 +25,7 @@
  */
 
 #include "ViewerApplication.h"
+#include "../data/Static3DDataCollector.h"
 
 ViewerApplication::ViewerApplication( int argc, char ** argv )
 {
@@ -134,11 +135,13 @@
 	connect(m_sceneDockWidgetUi->actionExport_selected_scans, SIGNAL(triggered()), this, SLOT(treeWidgetExport()));
 
 	connect(m_mainWindowUi->actionGenerateMesh, SIGNAL(triggered()), this, SLOT(createMeshFromPointcloud()));
-<<<<<<< HEAD
 }
 
 void ViewerApplication::createMeshFromPointcloud()
 {
+    // Some usings
+    using namespace lssr;
+
     // Display mesh generation dialog
     QTreeWidgetItem* item = m_sceneDockWidgetUi->treeWidget->currentItem();
     if(item)
@@ -156,49 +159,132 @@
             // Check dialog result and create mesh
             if(result == QDialog::Accepted)
             {
-
                 // Get point cloud data
-                lssr::PointCloud* pc = static_cast<lssr::PointCloud*>(c_item->renderable());
-
+                PointCloud* pc = static_cast<lssr::PointCloud*>(c_item->renderable());
+                PointLoader* loader = pc->getPointLoader();
+
+                if(loader)
+                {
+                    // Create a point cloud manager object
+                    PointCloudManager<ColorVertex<float, unsigned char>, Normal<float> >* pcm;
+                    QString pcm_name = mesh_ui->comboBoxPCM->currentText();
+
+                    if(pcm_name == "PCL")
+                    {
+#ifdef _USE_PCL_
+                        pcm = new PCLPointCloudManager<ColorVertex<float, unsigned char>, Normal<float> > (loader);
+#else
+                        pcm = new StannPointCloudManager<ColorVertex<float, unsigned char>, Normal<float> > (loader);
+#endif
+                    }
+                    else
+                    {
+                        pcm = new StannPointCloudManager<ColorVertex<float, unsigned char>, Normal<float> > (loader);
+                    }
+
+                    // Set pcm parameters
+                    pcm->setKD(mesh_ui->spinBoxKd->value());
+                    pcm->setKI(mesh_ui->spinBoxKi->value());
+                    pcm->setKN(mesh_ui->spinBoxKn->value());
+                    pcm->calcNormals();
+
+                    // Create an empty mesh
+                    HalfEdgeMesh<ColorVertex<float, unsigned char>, Normal<float> > mesh(pcm);
+
+                    // Get reconstruction mesh
+                    float voxelsize = mesh_ui->spinBoxVoxelsize->value();
+
+                    FastReconstruction<ColorVertex<float, unsigned char>, Normal<float> > reconstruction(*pcm, voxelsize, true);
+                    reconstruction.getMesh(mesh);
+
+                    // Get optimization parameters
+                    bool optimize_planes = mesh_ui->checkBoxOptimizePlanes->isChecked();
+                    bool fill_holes      = mesh_ui->checkBoxFillHoles->isChecked();
+                    bool rds             = mesh_ui->checkBoxRDA->isChecked();
+                    bool small_regions   = mesh_ui->checkBoxRemoveRegions->isChecked();
+                    bool retesselate     = mesh_ui->checkBoxRetesselate->isChecked();
+                    bool texture         = mesh_ui->checkBoxGenerateTextures->isChecked();
+                    bool color_regions   = mesh_ui->checkBoxColorRegions->isChecked();
+
+                    int  num_plane_its   = mesh_ui->spinBoxPlaneIterations->value();
+                    int  num_rda         = mesh_ui->spinBoxRDA->value();
+                    int  num_rm_regions  = mesh_ui->spinBoxRemoveRegions->value();
+
+                    float min_plane_size = mesh_ui->spinBoxMinPlaneSize->value();
+                    float normal_thresh  = mesh_ui->spinBoxNormalThr->value();
+                    float max_hole_size  = mesh_ui->spinBoxHoleSize->value();
+
+                    // Perform optimizations
+                    if(optimize_planes)
+                    {
+                        if(color_regions)
+                        {
+                            mesh.enableRegionColoring();
+                        }
+
+                        mesh.optimizePlanes(num_plane_its,
+                                normal_thresh,
+                                min_plane_size,
+                                num_rm_regions,
+                                true);
+
+                        mesh.fillHoles(max_hole_size);
+                        mesh.optimizePlaneIntersections();
+                        mesh.restorePlanes();
+                        mesh.optimizePlanes(num_plane_its,
+                                            normal_thresh,
+                                            min_plane_size,
+                                            num_rm_regions,
+                                            false);
+
+
+                    }
+
+                    if(retesselate)
+                    {
+                        mesh.finalizeAndRetesselate(texture);
+                    }
+                    else
+                    {
+                        mesh.finalize();
+                    }
+
+
+                    // Create and add mesh to loaded objects
+                    MeshLoader* l = mesh.getMeshLoader();
+
+                    lssr::StaticMesh* static_mesh = new lssr::StaticMesh(*l);
+                    TriangleMeshTreeWidgetItem* mesh_item = new TriangleMeshTreeWidgetItem(TriangleMeshItem);
+
+                    int modes = 0;
+                    modes |= Mesh;
+
+                    string name = "Mesh: " + c_item->name();
+
+                    cout << static_mesh->getNumberOfFaces() << endl;
+                    cout << static_mesh->getNumberOfVertices() << endl;
+
+                    if(static_mesh->getNormals())
+                    {
+                        modes |= VertexNormals;
+                    }
+                    mesh_item->setSupportedRenderModes(modes);
+                    mesh_item->setViewCentering(false);
+                    mesh_item->setName(name);
+                    mesh_item->setRenderable(static_mesh);
+                    mesh_item->setNumFaces(static_mesh->getNumberOfFaces());
+
+                    Static3DDataCollector* dc = new Static3DDataCollector(static_mesh, name, mesh_item);
+
+                    dataCollectorAdded(dc);
+                    m_viewerManager->addDataCollector(dc);
+                }
 
             }
         }
     }
 
-=======
->>>>>>> 02107b14
-}
-
-//void ViewerApplication::createMeshFromPointcloud()
-//{
-//    // Display mesh generation dialog
-//    QTreeWidgetItem* item = m_sceneDockWidgetUi->treeWidget->currentItem();
-//    if(item)
-//    {
-//        if(item->type() == PointCloudItem)
-//        {
-//            CustomTreeWidgetItem* c_item = static_cast<CustomTreeWidgetItem*>(item);
-//
-//            // Create a dialog to parse options
-//            QDialog* mesh_dialog = new QDialog(m_qMainWindow);
-//            Ui::MeshingOptionsDialogUI* mesh_ui = new Ui::MeshingOptionsDialogUI;
-//            mesh_ui->setupUi(mesh_dialog);
-//            int result = mesh_dialog->exec();
-//
-//            // Check dialog result and create mesh
-//            if(result == QDialog::Accepted)
-//            {
-//
-//                // Get point cloud data
-//                lssr::PointCloud* pc = static_cast<lssr::PointCloud*>(c_item->renderable());
-//
-//                // Create point cloud manager object
-//
-//            }
-//        }
-//    }
-//
-//}
+}
 
 void ViewerApplication::openFile()
 {
@@ -471,7 +557,7 @@
 {
 	if(m_viewer->type() == PERSPECTIVE_VIEWER)
 	{
-		(static_cast<PerspectiveViewer*>(m_viewer))->setFogType(LINEAR);
+		(static_cast<PerspectiveViewer*>(m_viewer))->setFogType(FOG_LINEAR);
 	}
 }
 
@@ -479,7 +565,7 @@
 {
 	if(m_viewer->type() == PERSPECTIVE_VIEWER)
 	{
-		(static_cast<PerspectiveViewer*>(m_viewer))->setFogType(EXP2);
+		(static_cast<PerspectiveViewer*>(m_viewer))->setFogType(FOG_EXP2);
 	}
 }
 
@@ -487,7 +573,7 @@
 {
 	if(m_viewer->type() == PERSPECTIVE_VIEWER)
 	{
-		(static_cast<PerspectiveViewer*>(m_viewer))->setFogType(EXP);
+		(static_cast<PerspectiveViewer*>(m_viewer))->setFogType(FOG_EXP);
 	}
 }
 
