--- conflicted
+++ resolved
@@ -132,18 +132,12 @@
 #####################################################################################
 
 if(CUDA_FOUND)
-<<<<<<< HEAD
 set(CMAKE_CXX_FLAGS "${CMAKE_CXX_FLAGS} -std=c++11 -fPIC")
-=======
->>>>>>> 6dac91b9
 
     # List of CUDA kernel code sources
     set(LVR_CUDA_SRC
         reconstruction/cuda/CudaSurface.cu
     )
-
-    # CUDA sources need to be compiled in C++11 mode
-    set(CUDA_NVCC_FLAGS "${CUDA_NVCC_FLAGS} -std=c++11" )
 
     # Fix broken VTK flags
     get_directory_property(dir_defs DIRECTORY ${CMAKE_SOURCE_DIR} COMPILE_DEFINITIONS)
