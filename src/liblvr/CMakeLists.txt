set(LVR_SOURCES
    io/BaseIO.cpp
    io/ModelFactory.cpp
    io/PLYIO.cpp
    io/AsciiIO.cpp
    io/UosIO.cpp
    io/ObjIO.cpp
    io/LasIO.cpp
    io/PPMIO.cpp
    io/Progress.cpp
    io/Timestamp.cpp
    io/MeshBuffer.cpp
    io/PointBuffer.cpp
    io/GridIO.cpp
<<<<<<< HEAD
    io/KinectGrabber.cpp
    io/KinectIO.cpp
    io/DatIO.cpp
=======
#    io/KinectGrabber.cpp
#    io/KinectIO.cpp
>>>>>>> b13f92b9
    io/CoordinateTransform.cpp
    io/BoctreeIO.cpp
    io/TextureIO.cpp
    display/InteractivePointCloud.cpp
    display/CoordinateAxes.cpp
    display/Renderable.cpp
    display/PointCloud.cpp
    display/MultiPointCloud.cpp
    display/StaticMesh.cpp
    display/ColorMap.cpp
    display/GroundPlane.cpp
    display/Grid.cpp
    display/Color.cpp
    display/MeshCluster.cpp
    display/GlTexture.cpp
    display/TextureFactory.cpp
    display/TexturedMesh.cpp
    reconstruction/PCLFiltering.cpp
    registration/EigenSVDPointAlign.cpp
    registration/ICPPointAlign.cpp
    texture/Texture.cpp
    texture/ImageProcessor.cpp
    texture/Statistics.cpp
    texture/AutoCorr.cpp
    texture/CrossCorr.cpp
    texture/CCV.cpp
    texture/Transform.cpp
    texture/Trans.cpp
    geometry/HalfEdgeAccessExceptions.cpp
)

#####################################################################################
# Setup dependencies to external libraries 
#####################################################################################

set(LVR_LIB_DEPENDENCIES 
	lvrrply_static
	lvrlas_static
	lvrslam6d_static 
	${Boost_PROGRAM_OPTIONS_LIBRARY}
	${Boost_SYSTEM_LIBRARY} 
	${Boost_THREAD_LIBRARY} 
	${Boost_FILESYSTEM_LIBRARY}
	${OPENGL_LIBRARY} 
	${GLUT_LIBRARIES}
	${OpenCV_LIBS})

#####################################################################################
# On Unix/Linux we need to link against pthreads 
#####################################################################################

if ( UNIX )
set(LVR_LIB_DEPENDENCIES ${LVR_LIB_DEPENDENCIES} pthread)
endif ( UNIX)

#####################################################################################
# Add QT dependencies if found
#####################################################################################

if( QT4_FOUND )
set(LVR_LIB_DEPENDENCIES ${LVR_LIB_DEPENDENCIES} 
	${QT_QTGUI_LIBRARIES} 
	${QT_QTCORE_LIBRARIES})
endif (QT4_FOUND)

#####################################################################################
# Set c++0x flags for gcc compilers (needed for boctree io)
#####################################################################################

if( UNIX )
SET_SOURCE_FILES_PROPERTIES(io/BoctreeIO.cpp PROPERTIES COMPILE_FLAGS "-std=gnu++0x")
endif ( UNIX )

#####################################################################################
# Add PCD io if PCL is installed
#####################################################################################

if(PCL_FOUND)
  set(LVR_SOURCES ${LVR_SOURCES} io/PCDIO.cpp)
  set(LVR_LIB_DEPENDENCIES ${LVR_LIB_DEPENDENCIES} ${PCL_LIBRARIES})
endif(PCL_FOUND)

#####################################################################################
# Compile object files for static and dynamic library
#####################################################################################

add_library( lvrcore OBJECT ${LVR_SOURCES})

#####################################################################################
# Build static library
#####################################################################################

message(STATUS "Building static library")
add_library(lvr_static STATIC $<TARGET_OBJECTS:lvrcore>)
set_target_properties(lvr_static PROPERTIES LIBRARY_OUTPUT_DIRECTORY ${CMAKE_SOURCE_DIR}/lib)
target_link_libraries(lvr_static ${LVR_LIB_DEPENDENCIES})


#####################################################################################
# Build shared library
#####################################################################################

message(STATUS "Building shared library")
#add_library(lvr SHARED $<TARGET_OBJECTS:lvrcore>)
#set_target_properties(lvr PROPERTIES LIBRARY_OUTPUT_DIRECTORY ${CMAKE_SOURCE_DIR}/lib)
#target_link_libraries(lvr ${LVR_LIB_DEPENDENCIES})



<|MERGE_RESOLUTION|>--- conflicted
+++ resolved
@@ -12,14 +12,8 @@
     io/MeshBuffer.cpp
     io/PointBuffer.cpp
     io/GridIO.cpp
-<<<<<<< HEAD
-    io/KinectGrabber.cpp
-    io/KinectIO.cpp
-    io/DatIO.cpp
-=======
 #    io/KinectGrabber.cpp
 #    io/KinectIO.cpp
->>>>>>> b13f92b9
     io/CoordinateTransform.cpp
     io/BoctreeIO.cpp
     io/TextureIO.cpp
