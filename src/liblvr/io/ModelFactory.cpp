--- conflicted
+++ resolved
@@ -29,11 +29,6 @@
 #include "io/UosIO.hpp"
 #include "io/ObjIO.hpp"
 #include "io/LasIO.hpp"
-<<<<<<< HEAD
-#include "io/PCDIO.hpp"
-#include "io/DatIO.hpp"
-=======
->>>>>>> 9bb6dbfa
 #include "io/BoctreeIO.hpp"
 #include "io/ModelFactory.hpp"
 
@@ -180,15 +175,8 @@
     {
         io = new PCDIO;
     }
-<<<<<<< HEAD
-    else if (extension == ".dat")
-    {
-    	io = new DatIO;
-    }
-=======
 #endif
 
->>>>>>> 9bb6dbfa
     // Save model
     if(io)
     {
