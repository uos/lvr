--- conflicted
+++ resolved
@@ -18,11 +18,7 @@
     std::string hyperlibDir = "./hyperlib";
 
     // Read slam6d data from input dir
-<<<<<<< HEAD
-    DirectorySchemaPtr slamSchemaPtr(new ScanProjectSchemaSLAM(slamDir));
-=======
-    DirectorySchemaPtr slamSchemaPtr(new ScanProjectSchemaHyperlib);
->>>>>>> 5b4752fb
+    DirectorySchemaPtr slamSchemaPtr(new ScanProjectSchemaSLAM);
     DirectoryKernelPtr slamDirKernel(new DirectoryKernel(slamDir));
     DirectoryIO slamIO(slamDirKernel, slamSchemaPtr);
     ScanProjectPtr slamProject = slamIO.loadScanProject();
@@ -41,19 +37,12 @@
     DirectoryIO slamIOCopy2(slamCopyKernel2, hyperlibSchema);
     slamIOCopy2.saveScanProject(slamProject);
 
-<<<<<<< HEAD
     // Copy project into HDF5
     HDF5SchemaPtr hdf5Schema(new ScanProjectSchemaHDF5V2);
     HDF5KernelPtr hdf5Kernel(new HDF5Kernel("slam.h5"));
     HDF5IO hdf5io(hdf5Kernel, hdf5Schema);
     hdf5io.saveScanProject(slamProject);
 
-=======
-   /* Copy project using hyperlib schema
-    HDF5SchemaPtr hyperlibSchema(new HDF5Schema);
-    HDF5KernelPtr slamCopyKernel2(new HDF5Kernel("./h5_copy"));
-    HDF5IO slamIOCopy2(slamCopyKernel2, hyperlibSchema);
-    slamIOCopy2.saveScanProject(slamProject);*/
->>>>>>> 5b4752fb
+
     return 0;
 }