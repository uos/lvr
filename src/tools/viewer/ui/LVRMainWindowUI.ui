<?xml version="1.0" encoding="UTF-8"?>
<ui version="4.0">
 <class>MainWindow</class>
 <widget class="QMainWindow" name="MainWindow">
  <property name="geometry">
   <rect>
    <x>0</x>
    <y>0</y>
    <width>1112</width>
    <height>847</height>
   </rect>
  </property>
  <property name="minimumSize">
   <size>
    <width>0</width>
    <height>0</height>
   </size>
  </property>
  <property name="windowTitle">
   <string>Las Vegas Reconstruction Toolkit</string>
  </property>
  <widget class="QWidget" name="centralwidget">
   <layout class="QVBoxLayout" name="verticalLayout">
    <item>
     <widget class="QVTKWidget" name="qvtkWidget"/>
    </item>
   </layout>
  </widget>
  <widget class="QStatusBar" name="statusbar"/>
  <widget class="QDockWidget" name="dockWidgetScene">
   <property name="minimumSize">
    <size>
     <width>200</width>
     <height>392</height>
    </size>
   </property>
   <property name="maximumSize">
    <size>
     <width>524287</width>
     <height>524287</height>
    </size>
   </property>
   <property name="styleSheet">
    <string notr="true"/>
   </property>
   <property name="floating">
    <bool>false</bool>
   </property>
   <property name="features">
    <set>QDockWidget::DockWidgetVerticalTitleBar</set>
   </property>
   <property name="allowedAreas">
    <set>Qt::LeftDockWidgetArea</set>
   </property>
   <property name="windowTitle">
    <string>Loaded Objects</string>
   </property>
   <attribute name="dockWidgetArea">
    <number>1</number>
   </attribute>
   <widget class="QWidget" name="dockWidgetSceneContents">
    <layout class="QHBoxLayout" name="horizontalLayout">
     <item>
      <widget class="QTreeWidget" name="treeWidget">
       <property name="sizePolicy">
        <sizepolicy hsizetype="Expanding" vsizetype="Expanding">
         <horstretch>0</horstretch>
         <verstretch>0</verstretch>
        </sizepolicy>
       </property>
       <property name="minimumSize">
        <size>
         <width>0</width>
         <height>374</height>
        </size>
       </property>
       <property name="autoExpandDelay">
        <number>0</number>
       </property>
       <property name="columnCount">
        <number>2</number>
       </property>
       <attribute name="headerVisible">
        <bool>false</bool>
       </attribute>
       <column>
        <property name="text">
         <string notr="true">1</string>
        </property>
       </column>
       <column>
        <property name="text">
         <string notr="true">2</string>
        </property>
       </column>
      </widget>
     </item>
    </layout>
   </widget>
  </widget>
  <widget class="QDockWidget" name="dockWidgetRendering">
   <property name="minimumSize">
    <size>
     <width>41</width>
     <height>150</height>
    </size>
   </property>
   <property name="maximumSize">
    <size>
     <width>524287</width>
     <height>230</height>
    </size>
   </property>
   <property name="features">
    <set>QDockWidget::DockWidgetMovable|QDockWidget::DockWidgetVerticalTitleBar</set>
   </property>
   <property name="windowTitle">
    <string>Render Settings</string>
   </property>
   <attribute name="dockWidgetArea">
    <number>1</number>
   </attribute>
   <widget class="QWidget" name="dockWidgetRenderingContents">
    <widget class="QLabel" name="labelPointSize">
     <property name="geometry">
      <rect>
       <x>0</x>
       <y>0</y>
       <width>91</width>
       <height>16</height>
      </rect>
     </property>
     <property name="text">
      <string>Point Size:</string>
     </property>
    </widget>
    <widget class="QSlider" name="horizontalSliderPointSize">
     <property name="geometry">
      <rect>
       <x>10</x>
       <y>20</y>
       <width>251</width>
       <height>16</height>
      </rect>
     </property>
     <property name="minimum">
      <number>1</number>
     </property>
     <property name="maximum">
      <number>10</number>
     </property>
     <property name="orientation">
      <enum>Qt::Horizontal</enum>
     </property>
    </widget>
    <widget class="QLabel" name="labelContrastTransparency">
     <property name="geometry">
      <rect>
       <x>0</x>
       <y>40</y>
       <width>91</width>
       <height>16</height>
      </rect>
     </property>
     <property name="text">
      <string>Transparency:</string>
     </property>
    </widget>
    <widget class="QSlider" name="horizontalSliderTransparency">
     <property name="geometry">
      <rect>
       <x>10</x>
       <y>60</y>
       <width>251</width>
       <height>16</height>
      </rect>
     </property>
     <property name="maximum">
      <number>100</number>
     </property>
     <property name="value">
      <number>0</number>
     </property>
     <property name="orientation">
      <enum>Qt::Horizontal</enum>
     </property>
    </widget>
    <widget class="QLabel" name="labelColorGradient">
     <property name="geometry">
      <rect>
       <x>0</x>
       <y>80</y>
       <width>131</width>
       <height>20</height>
      </rect>
     </property>
     <property name="text">
      <string>Color Gradient:</string>
     </property>
    </widget>
    <widget class="QComboBox" name="comboBoxGradient">
     <property name="geometry">
      <rect>
       <x>110</x>
       <y>80</y>
       <width>151</width>
       <height>25</height>
      </rect>
     </property>
     <item>
      <property name="text">
       <string>Grey</string>
      </property>
     </item>
     <item>
      <property name="text">
       <string>Hot</string>
      </property>
     </item>
     <item>
      <property name="text">
       <string>Jet</string>
      </property>
     </item>
     <item>
      <property name="text">
       <string>HSV</string>
      </property>
     </item>
     <item>
      <property name="text">
       <string>Simpsons</string>
      </property>
     </item>
    </widget>
    <widget class="QComboBox" name="comboBoxShading">
     <property name="geometry">
      <rect>
       <x>110</x>
       <y>110</y>
       <width>151</width>
       <height>25</height>
      </rect>
     </property>
     <item>
      <property name="text">
       <string>Flat</string>
      </property>
     </item>
     <item>
      <property name="text">
       <string>Gouraud</string>
      </property>
     </item>
     <item>
      <property name="text">
       <string>Phong</string>
      </property>
     </item>
    </widget>
    <widget class="QLabel" name="labelShading">
     <property name="geometry">
      <rect>
       <x>0</x>
       <y>110</y>
       <width>131</width>
       <height>16</height>
      </rect>
     </property>
     <property name="text">
      <string>Shading:</string>
     </property>
    </widget>
   </widget>
  </widget>
  <widget class="QDockWidget" name="dockWidgetActions">
   <property name="sizePolicy">
    <sizepolicy hsizetype="Preferred" vsizetype="Preferred">
     <horstretch>0</horstretch>
     <verstretch>0</verstretch>
    </sizepolicy>
   </property>
   <property name="minimumSize">
    <size>
     <width>200</width>
     <height>200</height>
    </size>
   </property>
   <property name="maximumSize">
    <size>
     <width>524287</width>
     <height>200</height>
    </size>
   </property>
   <property name="autoFillBackground">
    <bool>false</bool>
   </property>
   <property name="features">
    <set>QDockWidget::DockWidgetVerticalTitleBar</set>
   </property>
   <property name="windowTitle">
    <string>Actions</string>
   </property>
   <attribute name="dockWidgetArea">
    <number>1</number>
   </attribute>
   <widget class="QWidget" name="dockWidgetActionsContents">
    <widget class="QCommandLinkButton" name="buttonCameraPathTool">
     <property name="geometry">
      <rect>
       <x>0</x>
       <y>0</y>
       <width>251</width>
       <height>51</height>
      </rect>
     </property>
     <property name="text">
      <string>Open Camera Path Tool</string>
     </property>
     <property name="icon">
      <iconset resource="../res/viewer.qrc">
       <normaloff>:/qv_animation.png</normaloff>:/qv_animation.png</iconset>
     </property>
     <property name="iconSize">
      <size>
       <width>30</width>
       <height>30</height>
      </size>
     </property>
    </widget>
    <widget class="QCommandLinkButton" name="buttonCreateMesh">
     <property name="geometry">
      <rect>
       <x>0</x>
       <y>50</y>
       <width>251</width>
       <height>51</height>
      </rect>
     </property>
     <property name="text">
      <string>Create Mesh</string>
     </property>
     <property name="icon">
      <iconset resource="../res/viewer.qrc">
       <normaloff>:/qv_createMesh.png</normaloff>:/qv_createMesh.png</iconset>
     </property>
     <property name="iconSize">
      <size>
       <width>30</width>
       <height>30</height>
      </size>
     </property>
    </widget>
    <widget class="QCommandLinkButton" name="buttonExportData">
     <property name="geometry">
      <rect>
       <x>0</x>
       <y>100</y>
       <width>251</width>
       <height>51</height>
      </rect>
     </property>
     <property name="text">
      <string>Export Data</string>
     </property>
     <property name="icon">
      <iconset resource="../res/viewer.qrc">
       <normaloff>:/qv_export.png</normaloff>:/qv_export.png</iconset>
     </property>
     <property name="iconSize">
      <size>
       <width>30</width>
       <height>30</height>
      </size>
     </property>
    </widget>
    <widget class="QCommandLinkButton" name="buttonTransformModel">
     <property name="geometry">
      <rect>
       <x>0</x>
       <y>150</y>
       <width>251</width>
       <height>51</height>
      </rect>
     </property>
     <property name="text">
      <string>Transform Model</string>
     </property>
     <property name="icon">
      <iconset resource="../res/viewer.qrc">
       <normaloff>:/qv_transform.png</normaloff>:/qv_transform.png</iconset>
     </property>
     <property name="iconSize">
      <size>
       <width>30</width>
       <height>30</height>
      </size>
     </property>
    </widget>
   </widget>
  </widget>
  <widget class="QToolBar" name="toolBar">
   <property name="windowTitle">
    <string>toolBar</string>
   </property>
   <property name="movable">
    <bool>false</bool>
   </property>
   <property name="allowedAreas">
    <set>Qt::NoToolBarArea</set>
   </property>
   <property name="iconSize">
    <size>
     <width>30</width>
     <height>30</height>
    </size>
   </property>
   <attribute name="toolBarArea">
    <enum>TopToolBarArea</enum>
   </attribute>
   <attribute name="toolBarBreak">
    <bool>false</bool>
   </attribute>
   <addaction name="actionOpen"/>
   <addaction name="separator"/>
   <addaction name="actionShow_Points"/>
   <addaction name="actionShow_Normals"/>
   <addaction name="actionShow_Mesh"/>
   <addaction name="actionShow_Wireframe"/>
  </widget>
  <widget class="QMenuBar" name="menubar">
   <property name="geometry">
    <rect>
     <x>0</x>
     <y>0</y>
     <width>1112</width>
     <height>21</height>
    </rect>
   </property>
   <widget class="QMenu" name="menuFile">
    <property name="title">
     <string>File</string>
    </property>
    <addaction name="actionOpen"/>
    <addaction name="actionExport"/>
    <addaction name="actionQuit"/>
   </widget>
   <widget class="QMenu" name="menuViews">
    <property name="title">
     <string>Views</string>
    </property>
    <addaction name="actionReset_Camera"/>
    <addaction name="actionStore_Current_View"/>
    <addaction name="actionRecall_Stored_View"/>
    <addaction name="separator"/>
<<<<<<< HEAD
    <addaction name="actionCameraPathTool"/>
=======
    <addaction name="actionRecord_Path"/>
    <addaction name="actionLoad_Path"/>
    <addaction name="actionAnimate_Path"/>
    <addaction name="actionExportAnimation"/>
>>>>>>> 7938e658
   </widget>
   <widget class="QMenu" name="menuReconstruction">
    <property name="title">
     <string>Reconstruction</string>
    </property>
    <addaction name="actionEstimate_Normals"/>
    <addaction name="separator"/>
    <addaction name="actionMarching_Cubes"/>
    <addaction name="actionPlanar_Marching_Cubes"/>
    <addaction name="actionExtended_Marching_Cubes"/>
    <addaction name="separator"/>
    <addaction name="actionCompute_Textures"/>
    <addaction name="actionMatch_Textures_from_Package"/>
    <addaction name="actionExtract_and_Rematch_Patterns"/>
   </widget>
   <widget class="QMenu" name="menuFiltering">
    <property name="title">
     <string>Filtering</string>
    </property>
    <addaction name="actionRemove_Outliers"/>
    <addaction name="actionMLS_Projection"/>
   </widget>
   <widget class="QMenu" name="menuMesh_Optimization">
    <property name="title">
     <string>Mesh Optimization</string>
    </property>
    <addaction name="actionPlanar_Optimization"/>
    <addaction name="actionRemove_Artifacts"/>
   </widget>
   <widget class="QMenu" name="menuRegistration">
    <property name="title">
     <string>Registration</string>
    </property>
    <addaction name="actionICP_Using_Manual_Correspondance"/>
    <addaction name="actionICP_Using_Pose_Estimations"/>
    <addaction name="separator"/>
    <addaction name="actionGlobal_Relaxation"/>
   </widget>
   <widget class="QMenu" name="menuClassification">
    <property name="title">
     <string>Classification</string>
    </property>
    <addaction name="actionSimple_Plane_Classification"/>
    <addaction name="actionFurniture_Recognition"/>
   </widget>
   <widget class="QMenu" name="menuRendering">
    <property name="title">
     <string>Rendering</string>
    </property>
    <addaction name="actionShow_Points"/>
    <addaction name="actionShow_Normals"/>
    <addaction name="separator"/>
    <addaction name="actionShow_Wireframe"/>
    <addaction name="actionShow_Mesh"/>
    <addaction name="separator"/>
    <addaction name="actionShowBackgroundSettings"/>
   </widget>
   <widget class="QMenu" name="menuAbout">
    <property name="title">
     <string>About</string>
    </property>
    <addaction name="actionAbout"/>
   </widget>
   <addaction name="menuFile"/>
   <addaction name="menuViews"/>
   <addaction name="menuRendering"/>
   <addaction name="menuReconstruction"/>
   <addaction name="menuMesh_Optimization"/>
   <addaction name="menuFiltering"/>
   <addaction name="menuRegistration"/>
   <addaction name="menuClassification"/>
   <addaction name="menuAbout"/>
  </widget>
  <action name="actionOpen">
   <property name="icon">
    <iconset resource="../res/viewer.qrc">
     <normaloff>:/qv_import.png</normaloff>:/qv_import.png</iconset>
   </property>
   <property name="text">
    <string>Open</string>
   </property>
  </action>
  <action name="actionExport">
   <property name="text">
    <string>Export</string>
   </property>
  </action>
  <action name="actionQuit">
   <property name="text">
    <string>Quit</string>
   </property>
  </action>
  <action name="actionReset_Camera">
   <property name="text">
    <string>Reset Camera</string>
   </property>
  </action>
  <action name="actionStore_Current_View">
   <property name="text">
    <string>Store Current View</string>
   </property>
  </action>
  <action name="actionRecall_Stored_View">
   <property name="text">
    <string>Recall Stored View</string>
   </property>
  </action>
  <action name="actionRemove_Outliers">
   <property name="text">
    <string>Remove Outliers</string>
   </property>
  </action>
  <action name="actionEstimate_Normals">
   <property name="text">
    <string>Estimate Normals</string>
   </property>
  </action>
  <action name="actionMarching_Cubes">
   <property name="text">
    <string>Marching Cubes</string>
   </property>
  </action>
  <action name="actionPlanar_Marching_Cubes">
   <property name="text">
    <string>Planar Marching Cubes</string>
   </property>
  </action>
  <action name="actionExtended_Marching_Cubes">
   <property name="text">
    <string>Extended Marching Cubes</string>
   </property>
  </action>
  <action name="actionMLS_Projection">
   <property name="text">
    <string>MLS-Projection</string>
   </property>
  </action>
  <action name="actionMesh_Optimization">
   <property name="text">
    <string>Mesh Optimization</string>
   </property>
  </action>
  <action name="actionTexture_Generation">
   <property name="text">
    <string>Texture Generation</string>
   </property>
  </action>
  <action name="actionPlanar_Optimization">
   <property name="text">
    <string>Planar Optimization</string>
   </property>
  </action>
  <action name="actionRetesselate">
   <property name="text">
    <string>Retesselate</string>
   </property>
  </action>
  <action name="actionRemove_Artifacts">
   <property name="text">
    <string>Remove Artifacts</string>
   </property>
  </action>
  <action name="actionFill_Holes">
   <property name="text">
    <string>Fill Holes</string>
   </property>
  </action>
  <action name="actionICP_Using_Pose_Estimations">
   <property name="text">
    <string>Register via ICP</string>
   </property>
  </action>
  <action name="actionICP_Using_Manual_Correspondance">
   <property name="text">
    <string>Pick correspondences...</string>
   </property>
  </action>
  <action name="actionGlobal_Relaxation">
   <property name="text">
    <string>Global Relaxation</string>
   </property>
  </action>
  <action name="actionRecord_Path">
   <property name="text">
    <string>Record Path</string>
   </property>
  </action>
  <action name="actionLoad_Path">
   <property name="text">
    <string>Load Path</string>
   </property>
  </action>
  <action name="actionAnimate_Path">
   <property name="text">
    <string>Animate Path</string>
   </property>
  </action>
<<<<<<< HEAD
  <action name="actionCameraPathTool">
=======
  <action name="actionExportAnimation">
>>>>>>> 7938e658
   <property name="text">
    <string>Camera Path Tool</string>
   </property>
  </action>
  <action name="actionDelete_Small_Regions">
   <property name="text">
    <string>Delete Small Regions</string>
   </property>
  </action>
  <action name="actionSimple_Plane_Classification">
   <property name="text">
    <string>Simple Plane Classification</string>
   </property>
  </action>
  <action name="actionFurniture_Recognition">
   <property name="text">
    <string>Furniture Recognition</string>
   </property>
  </action>
  <action name="actionCompute_Textures">
   <property name="text">
    <string>Compute Textures</string>
   </property>
  </action>
  <action name="actionMatch_Textures_from_Package">
   <property name="text">
    <string>Match Textures from Package</string>
   </property>
  </action>
  <action name="actionExtract_and_Rematch_Patterns">
   <property name="text">
    <string>Extract and Rematch Patterns</string>
   </property>
  </action>
  <action name="actionPoint_Size">
   <property name="text">
    <string>Point Size</string>
   </property>
  </action>
  <action name="actionShow_Points">
   <property name="checkable">
    <bool>true</bool>
   </property>
   <property name="checked">
    <bool>true</bool>
   </property>
   <property name="icon">
    <iconset resource="../res/viewer.qrc">
     <normaloff>:/qv_fog.png</normaloff>:/qv_fog.png</iconset>
   </property>
   <property name="text">
    <string>Show Points</string>
   </property>
  </action>
  <action name="actionShow_Wireframe">
   <property name="checkable">
    <bool>true</bool>
   </property>
   <property name="checked">
    <bool>false</bool>
   </property>
   <property name="icon">
    <iconset resource="../res/viewer.qrc">
     <normaloff>:/qv_wireframe.png</normaloff>:/qv_wireframe.png</iconset>
   </property>
   <property name="text">
    <string>Show Wireframe</string>
   </property>
  </action>
  <action name="actionShow_Normals">
   <property name="checkable">
    <bool>true</bool>
   </property>
   <property name="checked">
    <bool>true</bool>
   </property>
   <property name="icon">
    <iconset resource="../res/viewer.qrc">
     <normaloff>:/qv_pointNormals.png</normaloff>:/qv_pointNormals.png</iconset>
   </property>
   <property name="text">
    <string>Show Normals</string>
   </property>
  </action>
  <action name="actionShow_Mesh">
   <property name="checkable">
    <bool>true</bool>
   </property>
   <property name="checked">
    <bool>true</bool>
   </property>
   <property name="icon">
    <iconset resource="../res/viewer.qrc">
     <normaloff>:/qv_surfaces.png</normaloff>:/qv_surfaces.png</iconset>
   </property>
   <property name="text">
    <string>Show Mesh</string>
   </property>
  </action>
  <action name="actionAbout">
   <property name="text">
    <string>About</string>
   </property>
  </action>
  <action name="actionShowBackgroundSettings">
   <property name="text">
    <string>Background...</string>
   </property>
  </action>
 </widget>
 <customwidgets>
  <customwidget>
   <class>QVTKWidget</class>
   <extends>QWidget</extends>
   <header>QVTKWidget.h</header>
  </customwidget>
 </customwidgets>
 <resources>
  <include location="../res/viewer.qrc"/>
 </resources>
 <connections/>
</ui><|MERGE_RESOLUTION|>--- conflicted
+++ resolved
@@ -453,14 +453,7 @@
     <addaction name="actionStore_Current_View"/>
     <addaction name="actionRecall_Stored_View"/>
     <addaction name="separator"/>
-<<<<<<< HEAD
     <addaction name="actionCameraPathTool"/>
-=======
-    <addaction name="actionRecord_Path"/>
-    <addaction name="actionLoad_Path"/>
-    <addaction name="actionAnimate_Path"/>
-    <addaction name="actionExportAnimation"/>
->>>>>>> 7938e658
    </widget>
    <widget class="QMenu" name="menuReconstruction">
     <property name="title">
@@ -658,11 +651,7 @@
     <string>Animate Path</string>
    </property>
   </action>
-<<<<<<< HEAD
   <action name="actionCameraPathTool">
-=======
-  <action name="actionExportAnimation">
->>>>>>> 7938e658
    <property name="text">
     <string>Camera Path Tool</string>
    </property>
