--- conflicted
+++ resolved
@@ -84,14 +84,7 @@
     m_actionReset_Camera = this->actionReset_Camera;
     m_actionStore_Current_View = this->actionStore_Current_View;
     m_actionRecall_Stored_View = this->actionRecall_Stored_View;
-<<<<<<< HEAD
     m_actionCameraPathTool = this->actionCameraPathTool;
-=======
-    m_actionRecord_Path = this->actionRecord_Path; // TODO: Record path
-    m_actionLoad_Path = this->actionLoad_Path; // TODO: Load path
-    m_actionAnimate_Path = this->actionAnimate_Path; // TODO: Animate path
-    m_actionExport_Animation = this->actionExportAnimation; // TODO: Save animation
->>>>>>> 1d078c90
     // Toolbar item "Reconstruction"
     m_actionEstimate_Normals = this->actionEstimate_Normals; // TODO: fix normal estimation
     m_actionMarching_Cubes = this->actionMarching_Cubes;
@@ -135,6 +128,10 @@
     m_buttonExportData = this->buttonExportData;
     m_buttonTransformModel = this->buttonTransformModel;
 
+    m_pickingInteractor = new LVRPickingInteractor(m_renderer);
+    qvtkWidget->GetRenderWindow()->GetInteractor()->SetInteractorStyle( m_pickingInteractor );
+    vtkSmartPointer<vtkPointPicker> pointPicker = vtkSmartPointer<vtkPointPicker>::New();
+    qvtkWidget->GetRenderWindow()->GetInteractor()->SetPicker(pointPicker);
     connectSignalsAndSlots();
 }
 
