--- conflicted
+++ resolved
@@ -645,7 +645,7 @@
     // }
 }
 
-void test_meshnav(const BaseMesh<BaseVecT>& mesh, DenseVertexMap<Rgb8Color>& color_vertices)
+void test_meshnav(const BaseMesh<BaseVecT>& mesh, DenseVertexMap<Rgb8Color>& color_vertices,  const VertexMap<Normal<BaseVecT>>& vertexNormals)
 {
     // calculate height differences
     DenseVertexMap<float> height_differences;
@@ -665,12 +665,33 @@
         height_differences[f] = height_differences[f]/max_val;
     }
 
+    auto roughness = calcVertexRoughness(mesh, 31, vertexNormals);
+
+    max_val = -1;
+
+    for (auto f: roughness)
+    {
+        //cout << "Current height difference:" << height_differences[f] << endl;
+        if(roughness[f]>max_val) max_val = roughness[f];
+    }
+
+    for (auto f: roughness)
+    {
+        roughness[f] = roughness[f]/max_val;
+    }
+
+    DenseVertexMap<float> comb_cost;
+    for(auto vH: mesh.vertices())
+    {
+        comb_cost.insert(vH, height_differences[vH]+roughness[vH]);
+    }
+
     // create function pointer to the color conversion function
     Rgb8Color (*color_function_pointer)(float);
     color_function_pointer = &floatToRainbowColor;
 
     // create map of color vertices according to the calculated height differences
-    color_vertices = changeMap<float, Rgb8Color>(height_differences, color_function_pointer);
+    color_vertices = changeMap<float, Rgb8Color>(comb_cost, color_function_pointer);
 }
 
 int main(int argc, char** argv)
@@ -737,37 +758,6 @@
         grid->saveGrid("fastgrid.grid");
     }
 
-    // Mesh Nav Tests
-<<<<<<< HEAD
-    /*DenseVertexMap<float> height_differences(-1.0);
-    height_differences = calcVertexHeightDiff(mesh, 0.2);
-    float max_val = -1;
-
-    for (auto f: height_differences)
-    {
-        //cout << "Current height difference:" << height_differences[f] << endl;
-        if(height_differences[f]>max_val) max_val = height_differences[f];
-    }
-
-    for (auto f: height_differences)
-    {
-        height_differences[f] = height_differences[f]/max_val;
-    }
-
-    Rgb8Color (*color_function_pointer)(float);
-    color_function_pointer = &floatToRainbowColor;
-
-    std::array<uint8_t, 3> a = {0, 0, 0};
-    DenseVertexMap<Rgb8Color> color_vertices(a);
-    color_vertices = changeMap<float, Rgb8Color>(height_differences, color_function_pointer);
-    */
-=======
-    std::array<uint8_t, 3> a = {0, 0, 0};
-    DenseVertexMap<Rgb8Color> color_vertices(a);
-    test_meshnav(mesh, color_vertices);
-
-
->>>>>>> 5141964a
     // =======================================================================
     // Optimize and finalize mesh
     // =======================================================================
@@ -832,30 +822,11 @@
     // Calc normals for vertices
     auto vertexNormals = calcVertexNormals(mesh, faceNormals, *surface);
 
-    auto roughness = calcVertexRoughness(mesh, 31, vertexNormals);
-
-    float max_val = -1;
-
-    for (auto f: roughness)
-    {
-        //cout << "Current height difference:" << height_differences[f] << endl;
-        if(roughness[f]>max_val) max_val = roughness[f];
-    }
-
-    for (auto f: roughness)
-    {
-        roughness[f] = roughness[f]/max_val;
-    }
-
-    Rgb8Color (*color_function_pointer)(float);
-    color_function_pointer = &floatToRainbowColor;
-
-
 
     std::array<uint8_t, 3> a = {0, 0, 0};
     DenseVertexMap<Rgb8Color> color_vertices(a);
-    color_vertices = changeMap<float, Rgb8Color>(roughness, color_function_pointer);
-
+
+    test_meshnav(mesh, color_vertices, vertexNormals);
 
     // Debug mesh
     //auto duplicateVertices = getDuplicateVertices(mesh);
