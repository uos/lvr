--- conflicted
+++ resolved
@@ -591,13 +591,14 @@
                 floatArr normals = floatArr(new float[ num_points * 3 ]);
                 std::cout << "Generate GPU kd-tree..." << std::endl;
                 GpuSurface gpu_surface(points, num_points);
-
+         
                 gpu_surface.setKn(options.getKn());
                 gpu_surface.setKi(options.getKi());
                 gpu_surface.setFlippoint(flipPoint[0], flipPoint[1], flipPoint[2]);
-                std::cout << "Start Normal Calculation..." << std::endl;
+  
                 gpu_surface.calculateNormals();
                 gpu_surface.getNormals(normals);
+   
                 buffer->setNormalArray(normals, num_points);
                 gpu_surface.freeGPU();
             #else
@@ -859,10 +860,6 @@
         *surface
     );
 
-<<<<<<< HEAD
-    // When using textures ...
-    if (options.generateTextures())
-=======
     ImageTexturizer<Vec> img_texter(
         options.getTexelSize(),
         options.getTexMinClusterSize(),
@@ -872,7 +869,6 @@
     ScanprojectIO project;
 
     if (options.getProjectDir().empty())
->>>>>>> fb796285
     {
         project.parse_project(options.getInputFileName());
     }
@@ -908,7 +904,6 @@
 
     // Add material data to finalize algorithm
     finalize.setMaterializerResult(matResult);
-
     // Run finalize algorithm
     auto buffer = finalize.apply(mesh);
 
