--- conflicted
+++ resolved
@@ -168,7 +168,7 @@
     {
         if(n_colors != n_ip)
         {
-            std::cout << "Numbers of points and colors needs to be identical" << std::endl;
+            std::cout << timestamp << "Numbers of points and colors needs to be identical" << std::endl;
             return 0;
         }
 
@@ -674,26 +674,14 @@
                 writeFrames(transformed, framesOut);
             }
 
-            // Transform the pose file
-            if(boost::filesystem::exists(posePath))
-            {
-            }
-
             ofstream out(name);
-            cout << " 1 " << endl;
             transformFromOptions(model, asciiReductionFactor(inFile));
-            cout << " 2 " << endl;
             size_t points_written = writeAscii(model, out);
 
             out.close();
-<<<<<<< HEAD
+
             cout << "Wrote " << points_written << " points to file " << name << endl;
-            cout << " 3 " << endl;
-
-=======
-            cout << timestamp << "Wrote " << points_written << " points to file " << name << endl;
->>>>>>> 83cf520f
-        }
+         }
         else if(options->getOutputFormat() == "SLAM")
         {
             std::cerr << "I am sorry! This is not implemented yet" << std::endl;
@@ -703,7 +691,6 @@
             std::cerr << "I am sorry! This is not implemented yet" << std::endl;
         }
     }
-    cout << 4 << endl;
 }
 
     template <typename Iterator>
