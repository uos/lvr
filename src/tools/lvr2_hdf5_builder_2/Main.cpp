--- conflicted
+++ resolved
@@ -48,408 +48,6 @@
     return reducedData;
 }
 
-<<<<<<< HEAD
-bool saveScan(int nr, ScanPtr scan, HDF5IO hdf5)
-{
-    // Check scan data
-    if (scan->m_points->numPoints())
-    {
-        std::cout << timestamp << "Saving data" << std::endl;
-        // Setup group for scan data
-        char buffer[128];
-        sprintf(buffer, "position_%05d", nr);
-        string nr_str(buffer);
-
-        std::string groupName = "/raw/scans/" + nr_str;
-
-        // Generate tuples for field of view and resolution parameters
-        floatArr fov(new float[2]);
-        fov[0] = scan->m_thetaMax - scan->m_thetaMin;
-        fov[1] = scan->m_phiMax - scan->m_phiMin;
-
-
-        floatArr res(new float[2]);
-        res[0] = scan->m_hResolution;
-        res[1] = scan->m_vResolution;
-
-        // Generate pose estimation matrix array
-        //    float* pose_data = new float[16];
-        //    float* reg_data = new float[16];
-        //
-        //    std::copy(scan->m_poseEstimation.data(), scan->m_poseEstimation.data() + 16,
-        //    pose_data); std::copy(scan->m_registration.data(), scan->m_registration.data() + 16,
-        //    reg_data);
-        //
-        //    floatArr pose_estimate(pose_data);
-        //    floatArr registration(reg_data);
-
-        // Generate bounding box representation
-        floatArr bb(new float[6]);
-
-        auto bb_min = scan->m_boundingBox.getMin();
-        auto bb_max = scan->m_boundingBox.getMax();
-        bb[0] = bb_min.x;
-        bb[1] = bb_min.y;
-        bb[2] = bb_min.z;
-
-        bb[3] = bb_max.x;
-        bb[4] = bb_max.y;
-        bb[5] = bb_max.z;
-
-        // Add data to group
-        std::vector<size_t> dim = {4, 4};
-        std::vector<size_t> scan_dim = {scan->m_points->numPoints(), 3};
-        //    hdf5.MatrixIO::save()
-        hdf5.save(groupName, "fov", 2, fov);
-        hdf5.save(groupName, "resolution", 2, res);
-        hdf5.MatrixIO::save(groupName, "initialPose", scan->m_poseEstimation);
-        hdf5.save(groupName, "finalPose", scan->m_registration);
-        hdf5.save(groupName, "boundingBox", 6, bb);
-        hdf5.save(groupName, "points", scan_dim, scan->m_points->getPointArray());
-
-        // Add spectral annotation channel
-        size_t an;
-        size_t aw;
-        ucharArr spectral = scan->m_points->getUCharArray("spectral_channels", an, aw);
-
-        if (spectral)
-        {
-            size_t chunk_w = std::min<size_t>(an, 1000000); // Limit chunk size
-            std::vector<hsize_t> chunk_annotation = {chunk_w, aw};
-            std::vector<size_t> dim_annotation = {an, aw};
-            hdf5.save(
-                "/annotation/" + nr_str, "spectral", dim_annotation, chunk_annotation, spectral);
-        }
-
-        // Add preview data if wanted
-        if (m_usePreviews)
-        {
-            std::string previewGroupName = "/preview/" + nr_str;
-
-            // Add point preview
-            floatArr points = scan->m_points->getPointArray();
-            if (points)
-            {
-                size_t numPreview;
-                floatArr previewData = reduceData(
-                    points, scan->m_points->numPoints(), 3, m_previewReductionFactor, &numPreview);
-
-                std::vector<size_t> previewDim = {numPreview, 3};
-                hdf5.save(previewGroupName, "points", previewDim, previewData);
-            }
-
-            // Add spectral preview
-            if (spectral)
-            {
-                size_t numPreview;
-                ucharArr previewData =
-                    reduceData(spectral, an, aw, m_previewReductionFactor, &numPreview);
-                std::vector<size_t> previewDim = {numPreview, aw};
-                hdf5.save(previewGroupName, "spectral", previewDim, previewData);
-            }
-        }
-    }
-    return true;
-}
-
-bool channelIO(const boost::filesystem::path& p, int number, HDF5IO& hdf)
-{
-    std::cout << timestamp << "Start processing channels" << std::endl;
-    std::vector<boost::filesystem::path> spectral;
-    char group[256];
-    sprintf(group, "/raw/spectral/position_%05d", number);
-    // floatArr angles;
-    // std::cout << p << std::endl;
-
-    // count files and get all png pathes.
-    for (boost::filesystem::directory_iterator it(p); it != boost::filesystem::directory_iterator();
-         ++it)
-    {
-        std::string fn = it->path().stem().string();
-        int position;
-        if ((it->path().extension() == ".png") &&
-            parse_png_filename(fn.begin(), fn.end(), position))
-        {
-            spectral.push_back(*it);
-        }
-    }
-
-    std::sort(spectral.begin(), spectral.end(), sortPanoramas);
-    // std::cout << "sorted " << std::endl;
-
-    // we assume that every frame has the same resolution
-    // TODO change dimensions when writing
-    cv::Mat img = cv::imread(spectral[0].string(), cv::IMREAD_GRAYSCALE);
-    ucharArr data(new unsigned char[spectral.size() * img.cols * img.rows]);
-    std::memcpy(
-        data.get() + (img.rows * img.cols), img.data, img.rows * img.cols * sizeof(unsigned char));
-
-    std::vector<size_t> dim = {
-        spectral.size(), static_cast<size_t>(img.rows), static_cast<size_t>(img.cols)};
-
-    for (size_t i = 1; i < spectral.size(); ++i)
-    {
-
-        cv::Mat img = cv::imread(spectral[i].string(), cv::IMREAD_GRAYSCALE);
-        std::memcpy(data.get() + i * (img.rows * img.cols),
-                    img.data,
-                    img.rows * img.cols * sizeof(unsigned char));
-    }
-
-    std::vector<hsize_t> chunks = {50, 50, 50};
-    hdf.save(group, "channels", dim, chunks, data);
-    // std::cout << "wrote channels" << std::endl;
-
-    // TODO write aperture. 47.5 deg oder so
-    // TODO panorama?
-
-    std::cout << timestamp << "Finished processing channels" << std::endl;
-    return true;
-}
-
-size_t readSpectralMetaData(const boost::filesystem::path& fn,
-                            Channel<long>& timestamps,
-                            Channel<double>& angleOffset)
-{
-    // TODO use double or long
-    std::vector<YAML::Node> root = YAML::LoadAllFromFile(fn.string());
-    size_t size = 0;
-    for (auto& n : root)
-    {
-        timestamps = Channel<long>(n.size() - 1, 1);
-        //        std::cout << n.size() << std::endl;
-        size = n.size();
-        for (YAML::const_iterator it = n.begin(); it != n.end(); ++it)
-        {
-            // not sorted. key as index.
-            if (it->first.as<std::string>() == std::string("offset_angle"))
-            {
-                angleOffset = Channel<double>(1, 1);
-                angleOffset[0] = it->second.as<double>();
-            }
-            else
-            {
-                timestamps[it->first.as<int>()] = it->second["timestamp"].as<long>();
-            }
-        }
-    }
-
-    return size;
-}
-
-void readScanMetaData(const boost::filesystem::path& fn, ScanPtr& scan_ptr)
-{
-    std::vector<YAML::Node> root = YAML::LoadAllFromFile(fn.string());
-    for (auto& n : root)
-    {
-        for (YAML::const_iterator it = n.begin(); it != n.end(); ++it)
-        {
-            if (it->first.as<string>() == "Start")
-            {
-                // Parse start time
-                float sec = it->second["sec"].as<float>();
-                float nsec = it->second["nsec"].as<float>();
-
-                std::cout << "Start: " << sec << "; " << nsec << std::endl;
-            }
-            else if (it->first.as<string>() == "End")
-            {
-                // Parse end time
-                float sec = it->second["sec"].as<float>();
-                float nsec = it->second["nsec"].as<float>();
-
-                std::cout << "End: " << sec << "; " << nsec << std::endl;
-            }
-            else if (it->first.as<string>() == "Pose")
-            {
-                Transformd pose = Transformd::Identity();
-                size_t row = 0;
-                size_t col = 0;
-                for (auto& i : it->second)
-                {
-                    pose(row, col) = i.as<double>();
-                    if (col >= 3)
-                    {
-                        row++;
-                        col = 0;
-                        // std::cout << std::endl;
-                    }
-                    else
-                    {
-                        col++;
-                    }
-                }
-                scan_ptr->m_poseEstimation = pose;
-
-                // Parse Position
-                // if (it->second["Position"]) {
-                //  YAML::Node tmp = it->second["Position"];
-                //  float x = tmp["x"].as<float>();
-                //  float y = tmp["y"].as<float>();
-                //  float z = tmp["z"].as<float>();
-
-                //  std::cout << "Pos: " << x << ", " << y << ", " << z << std::endl;
-                //}
-                // if (it->second["Rotation"]) {
-                //  YAML::Node tmp = it->second["Rotation"];
-                //  float x = tmp["x"].as<float>();
-                //  float y = tmp["y"].as<float>();
-                //  float z = tmp["z"].as<float>();
-
-                //  std::cout << "Rot: " << x << ", " << y << ", " << z << std::endl;
-                //}
-            }
-            else if (it->first.as<string>() == "Config")
-            {
-                // Parse Angles
-                if (it->second["Theta"])
-                {
-                    YAML::Node tmp = it->second["Theta"];
-                    scan_ptr->m_thetaMin = tmp["min"].as<float>();
-                    scan_ptr->m_thetaMax = tmp["max"].as<float>();
-
-                    // scan_ptr->m_vFieldOfView = max - min;
-                    // scan_ptr->m_vResolution = tmp["delta"].as<float>();
-                    // std::cout << "T: " << scan_ptr->m_vFieldOfView << "; "
-                    //          << scan_ptr->m_vResolution << std::endl;
-                }
-                if (it->second["Phi"])
-                {
-                    YAML::Node tmp = it->second["Phi"];
-                    float min = tmp["min"].as<float>();
-                    float max = tmp["max"].as<float>();
-                    
-                    scan_ptr->m_hResolution = tmp["delta"].as<float>();
-                    // std::cout << "P: " << scan_ptr->m_hFieldOfView << "; "
-                    //          << scan_ptr->m_hResolution << std::endl;
-                }
-            }
-        }
-        // std::cout << std::endl;
-    }
-    return;
-}
-
-bool spectralIO(const boost::filesystem::path& p, int number, HDF5IO& hdf)
-{
-    std::cout << timestamp << "Start processing frames" << std::endl;
-    std::vector<boost::filesystem::path> spectral;
-    char group[256];
-    sprintf(group, "/raw/spectral/position_%05d", number);
-    Channel<long> timestamps;
-    Channel<double> angleOffsets;
-    // std::cout << p << std::endl;
-
-    size_t size = 0;
-    // count files and get all png pathes.
-    bool yaml = false;
-    for (boost::filesystem::directory_iterator it(p); it != boost::filesystem::directory_iterator();
-         ++it)
-    {
-        if (it->path().extension() == ".yaml")
-        {
-            std::cout << timestamp << "Load yaml " << it->path() << std::endl;
-            size = readSpectralMetaData(it->path(), timestamps, angleOffsets);
-            yaml = true;
-        }
-
-        std::string fn = it->path().stem().string();
-        int position;
-        if ((it->path().extension() == ".png") &&
-            parse_png_filename(fn.begin(), fn.end(), position))
-        {
-            spectral.push_back(*it);
-        }
-    }
-
-    if (!yaml)
-    {
-        std::cout << timestamp << "No yaml config found" << std::endl;
-    }
-
-    if (size - 1 != spectral.size())
-    {
-        std::cout << timestamp << "Inconsistent"
-                  << " " << size - 1 << " " << spectral.size() << std::endl;
-    }
-
-    std::sort(spectral.begin(), spectral.end(), sortPanoramas);
-
-    // we assume that every frame has the same resolution
-    // TODO change dimensions when writing
-    cv::Mat img = cv::imread(spectral[0].string(), cv::IMREAD_GRAYSCALE);
-    ucharArr data(new unsigned char[spectral.size() * img.cols * img.rows]);
-    std::memcpy(
-        data.get() + (img.rows * img.cols), img.data, img.rows * img.cols * sizeof(unsigned char));
-
-    std::vector<size_t> dim = {
-        spectral.size(), static_cast<size_t>(img.rows), static_cast<size_t>(img.cols)};
-
-    for (size_t i = 1; i < spectral.size(); ++i)
-    {
-
-        cv::Mat img = cv::imread(spectral[i].string(), cv::IMREAD_GRAYSCALE);
-        std::memcpy(data.get() + i * (img.rows * img.cols),
-                    img.data,
-                    img.rows * img.cols * sizeof(unsigned char));
-    }
-
-    std::vector<hsize_t> chunks = {50, 50, 50};
-
-    hdf.save(group, "frames", dim, chunks, data);
-
-    if (size)
-    {
-        hdf.save(group, "timestamps", timestamps);
-        hdf.save(group, "offset_angle", angleOffsets);
-    }
-
-    // TODO write aperture. 47.5 deg oder so
-    // TODO panorama?
-
-    // check if correct number of pngs
-    std::cout << timestamp << "Finished processing frames" << std::endl;
-    return true;
-}
-
-bool scanIO(const boost::filesystem::path& p,
-            int number,
-            const boost::filesystem::path& yaml,
-            HDF5IO& hdf5)
-{
-    std::cout << timestamp << "Load scan " << p.string() << std::endl;
-    ModelPtr model = ModelFactory::readModel(p.string());
-    std::cout << timestamp << "Loaded " << model->m_pointCloud->numPoints() << " points"
-              << std::endl;
-    ScanPtr scan_ptr(new Scan());
-
-    PointBufferPtr pc = model->m_pointCloud;
-    scan_ptr->m_points = pc;
-    floatArr points = pc->getPointArray();
-    for (int i = 0; i < pc->numPoints(); i++)
-    {
-        scan_ptr->m_boundingBox.expand(
-            BaseVector<float>(points[3 * i], points[3 * i + 1], points[3 * i + 2]));
-    }
-
-    // TODO parse yaml
-    if (boost::filesystem::exists(yaml))
-    {
-        readScanMetaData(yaml, scan_ptr);
-    }
-    else
-    {
-        std::cout << timestamp << "No scan config found" << std::endl;
-    }
-
-    saveScan(number, scan_ptr, hdf5);
-
-    // needed?
-    return true;
-}
-
-=======
->>>>>>> 736fedbe
 int main(int argc, char** argv)
 {
     hdf5tool2::Options options(argc, argv);
