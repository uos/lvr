/**
 * Copyright (c) 2018, University Osnabrück
 * All rights reserved.
 *
 * Redistribution and use in source and binary forms, with or without
 * modification, are permitted provided that the following conditions are met:
 *     * Redistributions of source code must retain the above copyright
 *       notice, this list of conditions and the following disclaimer.
 *     * Redistributions in binary form must reproduce the above copyright
 *       notice, this list of conditions and the following disclaimer in the
 *       documentation and/or other materials provided with the distribution.
 *     * Neither the name of the University Osnabrück nor the
 *       names of its contributors may be used to endorse or promote products
 *       derived from this software without specific prior written permission.
 *
 * THIS SOFTWARE IS PROVIDED BY THE COPYRIGHT HOLDERS AND CONTRIBUTORS "AS IS" AND
 * ANY EXPRESS OR IMPLIED WARRANTIES, INCLUDING, BUT NOT LIMITED TO, THE IMPLIED
 * WARRANTIES OF MERCHANTABILITY AND FITNESS FOR A PARTICULAR PURPOSE ARE
 * DISCLAIMED. IN NO EVENT SHALL University Osnabrück BE LIABLE FOR ANY
 * DIRECT, INDIRECT, INCIDENTAL, SPECIAL, EXEMPLARY, OR CONSEQUENTIAL DAMAGES
 * (INCLUDING, BUT NOT LIMITED TO, PROCUREMENT OF SUBSTITUTE GOODS OR SERVICES;
 * LOSS OF USE, DATA, OR PROFITS; OR BUSINESS INTERRUPTION) HOWEVER CAUSED AND
 * ON ANY THEORY OF LIABILITY, WHETHER IN CONTRACT, STRICT LIABILITY, OR TORT
 * (INCLUDING NEGLIGENCE OR OTHERWISE) ARISING IN ANY WAY OUT OF THE USE OF THIS
 * SOFTWARE, EVEN IF ADVISED OF THE POSSIBILITY OF SUCH DAMAGE.
 */

#include "LargeScaleOptions.hpp"
#include "lvr2/reconstruction/LargeScaleReconstruction.hpp"
#include "lvr2/algorithm/GeometryAlgorithms.hpp"
#include <algorithm>
#include <iostream>
#include "lvr2/geometry/BaseVector.hpp"
#include <random>
#include <string>
#include "lvr2/io/GHDF5IO.hpp"

using std::cout;
using std::endl;
using namespace lvr2;

#if defined CUDA_FOUND
#define GPU_FOUND

#include "lvr2/reconstruction/cuda/CudaSurface.hpp"

typedef CudaSurface GpuSurface;
#elif defined OPENCL_FOUND
#define GPU_FOUND

#include "lvr2/reconstruction/opencl/ClSurface.hpp"


typedef ClSurface GpuSurface;
#endif

using Vec = lvr2::BaseVector<float>;
int main(int argc, char** argv)
{
<<<<<<< HEAD
    // =======================================================================
    // Parse and print command line parameters
    // =======================================================================
    // Parse command line arguments
    LargeScaleOptions::Options options(argc, argv);
=======
    string filePath = options.getInputFileName()[0];
    float voxelsize = options.getVoxelsize();
    float bgVoxelsize = options.getBGVoxelsize();
    float scale = options.getScaling();
    cout << lvr2::timestamp << "Starting grid" << endl;
    BigGrid<BaseVecT> bg(filePath, bgVoxelsize, scale);
    cout << lvr2::timestamp << "grid finished " << endl;
    BoundingBox<BaseVecT> bb = bg.getBB();
    shared_ptr<BoundingBox<BaseVecT>> part_bb; // Bounding Box for partial reconstruction
    cout << bb << endl;

    if (!(options.getPartialReconstruct() == "NONE"))
    {
        part_bb = std::make_shared<BoundingBox<BaseVecT>>(options.getPartialReconstruct());
    }

    // lvr2::floatArr points = bg.getPointCloud(numPoints);
    vector<BoundingBox<BaseVecT>> partitionBoxes;

    cout << lvr2::timestamp << "making tree" << endl;
    if (options.getVGrid() == 1)
    {
        VirtualGrid<BaseVecT> vGrid(
            bg.getBB(), options.getNodeSize(), options.getGridSize(), bgVoxelsize);
        std::vector<shared_ptr<BoundingBox<BaseVecT>>> boxes;
        if (!(options.getPartialReconstruct() == "NONE"))
        {
            vGrid.setBoundingBox(*part_bb);
        }
        vGrid.calculateBoxes();
        ofstream partBoxOfs("BoundingBoxes.ser");
        for (size_t i = 0; i < vGrid.getBoxes().size(); i++)
        {
            BoundingBox<BaseVecT> partBB = *vGrid.getBoxes().at(i).get();
            partitionBoxes.push_back(partBB);
            partBoxOfs << partBB.getMin()[0] << " " << partBB.getMin()[1] << " "
                       << partBB.getMin()[2] << " " << partBB.getMax()[0] << " "
                       << partBB.getMax()[1] << " " << partBB.getMax()[2] << std::endl;
        }
    }
    else
    {
        BigGridKdTree<BaseVecT> gridKd(bg.getBB(), options.getNodeSize(), &bg, bgVoxelsize);
        gridKd.insert(bg.pointSize(), bg.getBB().getCentroid());
        ofstream partBoxOfs("KdTree.ser");
        for (size_t i = 0; i < gridKd.getLeafs().size(); i++)
        {
            BoundingBox<BaseVecT> partBB = gridKd.getLeafs()[i]->getBB();
            partitionBoxes.push_back(partBB);
            partBoxOfs << partBB.getMin()[0] << " " << partBB.getMin()[1] << " "
                       << partBB.getMin()[2] << " " << partBB.getMax()[0] << " "
                       << partBB.getMax()[1] << " " << partBB.getMax()[2] << std::endl;
        }
    }

    cout << lvr2::timestamp << "finished tree" << endl;

    std::cout << lvr2::timestamp << "got: " << partitionBoxes.size() << " leafs, saving leafs"
              << std::endl;

    BaseVecT bb_min(bb.getMin().x, bb.getMin().y, bb.getMin().z);
    BaseVecT bb_max(bb.getMax().x, bb.getMax().y, bb.getMax().z);
    BoundingBox<BaseVecT> cbb(bb_min, bb_max);

    vector<string> grid_files;
    unordered_set<string> meshes;

    uint partitionBoxesSkipped = 0;

    for (int i = 0; i < partitionBoxes.size(); i++)
    {
        string name_id;
        if (options.getVGrid() == 1)
        {
            name_id =
                std::to_string(
                    (int)floor(partitionBoxes.at(i).getMin().x / options.getGridSize())) +
                "_" +
                std::to_string(
                    (int)floor(partitionBoxes.at(i).getMin().y / options.getGridSize())) +
                "_" +
                std::to_string((int)floor(partitionBoxes.at(i).getMin().z / options.getGridSize()));
        }
        else
        {
            name_id = std::to_string(i);
        }

        size_t numPoints;

        // todo: okay?
        floatArr points = bg.points(partitionBoxes[i].getMin().x,
                                    partitionBoxes[i].getMin().y,
                                    partitionBoxes[i].getMin().z,
                                    partitionBoxes[i].getMax().x,
                                    partitionBoxes[i].getMax().y,
                                    partitionBoxes[i].getMax().z,
                                    numPoints);

        if (numPoints <= 50)
        {
            partitionBoxesSkipped++;
            continue;
        }

        BaseVecT gridbb_min(partitionBoxes[i].getMin().x,
                            partitionBoxes[i].getMin().y,
                            partitionBoxes[i].getMin().z);
        BaseVecT gridbb_max(partitionBoxes[i].getMax().x,
                            partitionBoxes[i].getMax().y,
                            partitionBoxes[i].getMax().z);
        BoundingBox<BaseVecT> gridbb(gridbb_min, gridbb_max);

        cout << "grid: " << i << "/" << partitionBoxes.size() - 1 << endl;
        cout << "grid has " << numPoints << " points" << endl;
        cout << "kn=" << options.getKn() << endl;
        cout << "ki=" << options.getKi() << endl;
        cout << "kd=" << options.getKd() << endl;
        cout << gridbb << endl;

        lvr2::PointBufferPtr p_loader(new lvr2::PointBuffer);
        p_loader->setPointArray(points, numPoints);

        if (bg.hasNormals())
        {
            size_t numNormals;
            lvr2::floatArr normals = bg.normals(partitionBoxes[i].getMin().x,
                                                partitionBoxes[i].getMin().y,
                                                partitionBoxes[i].getMin().z,
                                                partitionBoxes[i].getMax().x,
                                                partitionBoxes[i].getMax().y,
                                                partitionBoxes[i].getMax().z,
                                                numNormals);

            p_loader->setNormalArray(normals, numNormals);
            cout << "got " << numNormals << " normals" << endl;
        }

        lvr2::PointsetSurfacePtr<Vec> surface;
        surface = make_shared<lvr2::AdaptiveKSearchSurface<Vec>>(p_loader,
                                                                 "FLANN",
                                                                 options.getKn(),
                                                                 options.getKi(),
                                                                 options.getKd(),
                                                                 options.useRansac());

        if (!bg.hasNormals())
        {
            if (options.useGPU())
            {
                #ifdef GPU_FOUND
                std::vector<float> flipPoint = options.getFlippoint();
                size_t num_points = p_loader->numPoints();
                floatArr points = p_loader->getPointArray();
                floatArr normals = floatArr(new float[num_points * 3]);
                std::cout << timestamp << "Generate GPU kd-tree..." << std::endl;
                GpuSurface gpu_surface(points, num_points);

                gpu_surface.setKn(options.getKn());
                gpu_surface.setKi(options.getKi());
                gpu_surface.setFlippoint(flipPoint[0], flipPoint[1], flipPoint[2]);

                gpu_surface.calculateNormals();
                gpu_surface.getNormals(normals);

                p_loader->setNormalArray(normals, num_points);
                gpu_surface.freeGPU();
                #else
                std::cout << timestamp << "ERROR: GPU Driver not installed" << std::endl;
                surface->calculateSurfaceNormals();
                #endif
            }
            else
            {
                surface->calculateSurfaceNormals();
            }
        }

        auto ps_grid = std::make_shared<lvr2::PointsetGrid<Vec, lvr2::FastBox<Vec>>>(
            voxelsize, surface, gridbb, true, options.extrude());

        ps_grid->setBB(gridbb);
        ps_grid->calcIndices();
        ps_grid->calcDistanceValues();

        auto reconstruction =
            make_unique<lvr2::FastReconstruction<Vec, lvr2::FastBox<Vec>>>(ps_grid);
>>>>>>> 6ffb00e5

    options.printLogo();

    // Exit if options had to generate a usage message
    // (this means required parameters are missing)
    if (options.printUsage())
    {
        return EXIT_SUCCESS;
    }

    std::cout << options << std::endl;

    string in = options.getInputFileName()[0];

    LargeScaleReconstruction<Vec> lsr(options);

    std::vector<ScanPtr> scans;


    std::vector<ScanPtr> h5scans;
    //std::vector<ScanPtr> scans_new;


    //scans_new.push_back(scans.front());

    //scans.erase(scans.begin());

    //BoundingBox<Vec> bb1(Vec(-200, -200, -100),Vec(0, 200, 180));
    //BoundingBox<Vec> bb2(Vec(60, -200, -100),Vec(200, 200, 180));
    //scans.front()->m_globalBoundingBox = bb1;



   // if(bb1.overlap(bb2)) {
   //     cout << "didnt work!" << endl;
  //      return 0;
   //}

   ScanProjectPtr project;
   vector<bool> diff;

    int x = lsr.mpiChunkAndReconstruct(project, diff);

    //scans_new.front()->m_globalBoundingBox = bb2;

    //int y = lsr.mpiChunkAndReconstruct(scans, scans_new);

    cout << "Program end." << endl;

    return 0;
}<|MERGE_RESOLUTION|>--- conflicted
+++ resolved
@@ -57,201 +57,11 @@
 using Vec = lvr2::BaseVector<float>;
 int main(int argc, char** argv)
 {
-<<<<<<< HEAD
     // =======================================================================
     // Parse and print command line parameters
     // =======================================================================
     // Parse command line arguments
     LargeScaleOptions::Options options(argc, argv);
-=======
-    string filePath = options.getInputFileName()[0];
-    float voxelsize = options.getVoxelsize();
-    float bgVoxelsize = options.getBGVoxelsize();
-    float scale = options.getScaling();
-    cout << lvr2::timestamp << "Starting grid" << endl;
-    BigGrid<BaseVecT> bg(filePath, bgVoxelsize, scale);
-    cout << lvr2::timestamp << "grid finished " << endl;
-    BoundingBox<BaseVecT> bb = bg.getBB();
-    shared_ptr<BoundingBox<BaseVecT>> part_bb; // Bounding Box for partial reconstruction
-    cout << bb << endl;
-
-    if (!(options.getPartialReconstruct() == "NONE"))
-    {
-        part_bb = std::make_shared<BoundingBox<BaseVecT>>(options.getPartialReconstruct());
-    }
-
-    // lvr2::floatArr points = bg.getPointCloud(numPoints);
-    vector<BoundingBox<BaseVecT>> partitionBoxes;
-
-    cout << lvr2::timestamp << "making tree" << endl;
-    if (options.getVGrid() == 1)
-    {
-        VirtualGrid<BaseVecT> vGrid(
-            bg.getBB(), options.getNodeSize(), options.getGridSize(), bgVoxelsize);
-        std::vector<shared_ptr<BoundingBox<BaseVecT>>> boxes;
-        if (!(options.getPartialReconstruct() == "NONE"))
-        {
-            vGrid.setBoundingBox(*part_bb);
-        }
-        vGrid.calculateBoxes();
-        ofstream partBoxOfs("BoundingBoxes.ser");
-        for (size_t i = 0; i < vGrid.getBoxes().size(); i++)
-        {
-            BoundingBox<BaseVecT> partBB = *vGrid.getBoxes().at(i).get();
-            partitionBoxes.push_back(partBB);
-            partBoxOfs << partBB.getMin()[0] << " " << partBB.getMin()[1] << " "
-                       << partBB.getMin()[2] << " " << partBB.getMax()[0] << " "
-                       << partBB.getMax()[1] << " " << partBB.getMax()[2] << std::endl;
-        }
-    }
-    else
-    {
-        BigGridKdTree<BaseVecT> gridKd(bg.getBB(), options.getNodeSize(), &bg, bgVoxelsize);
-        gridKd.insert(bg.pointSize(), bg.getBB().getCentroid());
-        ofstream partBoxOfs("KdTree.ser");
-        for (size_t i = 0; i < gridKd.getLeafs().size(); i++)
-        {
-            BoundingBox<BaseVecT> partBB = gridKd.getLeafs()[i]->getBB();
-            partitionBoxes.push_back(partBB);
-            partBoxOfs << partBB.getMin()[0] << " " << partBB.getMin()[1] << " "
-                       << partBB.getMin()[2] << " " << partBB.getMax()[0] << " "
-                       << partBB.getMax()[1] << " " << partBB.getMax()[2] << std::endl;
-        }
-    }
-
-    cout << lvr2::timestamp << "finished tree" << endl;
-
-    std::cout << lvr2::timestamp << "got: " << partitionBoxes.size() << " leafs, saving leafs"
-              << std::endl;
-
-    BaseVecT bb_min(bb.getMin().x, bb.getMin().y, bb.getMin().z);
-    BaseVecT bb_max(bb.getMax().x, bb.getMax().y, bb.getMax().z);
-    BoundingBox<BaseVecT> cbb(bb_min, bb_max);
-
-    vector<string> grid_files;
-    unordered_set<string> meshes;
-
-    uint partitionBoxesSkipped = 0;
-
-    for (int i = 0; i < partitionBoxes.size(); i++)
-    {
-        string name_id;
-        if (options.getVGrid() == 1)
-        {
-            name_id =
-                std::to_string(
-                    (int)floor(partitionBoxes.at(i).getMin().x / options.getGridSize())) +
-                "_" +
-                std::to_string(
-                    (int)floor(partitionBoxes.at(i).getMin().y / options.getGridSize())) +
-                "_" +
-                std::to_string((int)floor(partitionBoxes.at(i).getMin().z / options.getGridSize()));
-        }
-        else
-        {
-            name_id = std::to_string(i);
-        }
-
-        size_t numPoints;
-
-        // todo: okay?
-        floatArr points = bg.points(partitionBoxes[i].getMin().x,
-                                    partitionBoxes[i].getMin().y,
-                                    partitionBoxes[i].getMin().z,
-                                    partitionBoxes[i].getMax().x,
-                                    partitionBoxes[i].getMax().y,
-                                    partitionBoxes[i].getMax().z,
-                                    numPoints);
-
-        if (numPoints <= 50)
-        {
-            partitionBoxesSkipped++;
-            continue;
-        }
-
-        BaseVecT gridbb_min(partitionBoxes[i].getMin().x,
-                            partitionBoxes[i].getMin().y,
-                            partitionBoxes[i].getMin().z);
-        BaseVecT gridbb_max(partitionBoxes[i].getMax().x,
-                            partitionBoxes[i].getMax().y,
-                            partitionBoxes[i].getMax().z);
-        BoundingBox<BaseVecT> gridbb(gridbb_min, gridbb_max);
-
-        cout << "grid: " << i << "/" << partitionBoxes.size() - 1 << endl;
-        cout << "grid has " << numPoints << " points" << endl;
-        cout << "kn=" << options.getKn() << endl;
-        cout << "ki=" << options.getKi() << endl;
-        cout << "kd=" << options.getKd() << endl;
-        cout << gridbb << endl;
-
-        lvr2::PointBufferPtr p_loader(new lvr2::PointBuffer);
-        p_loader->setPointArray(points, numPoints);
-
-        if (bg.hasNormals())
-        {
-            size_t numNormals;
-            lvr2::floatArr normals = bg.normals(partitionBoxes[i].getMin().x,
-                                                partitionBoxes[i].getMin().y,
-                                                partitionBoxes[i].getMin().z,
-                                                partitionBoxes[i].getMax().x,
-                                                partitionBoxes[i].getMax().y,
-                                                partitionBoxes[i].getMax().z,
-                                                numNormals);
-
-            p_loader->setNormalArray(normals, numNormals);
-            cout << "got " << numNormals << " normals" << endl;
-        }
-
-        lvr2::PointsetSurfacePtr<Vec> surface;
-        surface = make_shared<lvr2::AdaptiveKSearchSurface<Vec>>(p_loader,
-                                                                 "FLANN",
-                                                                 options.getKn(),
-                                                                 options.getKi(),
-                                                                 options.getKd(),
-                                                                 options.useRansac());
-
-        if (!bg.hasNormals())
-        {
-            if (options.useGPU())
-            {
-                #ifdef GPU_FOUND
-                std::vector<float> flipPoint = options.getFlippoint();
-                size_t num_points = p_loader->numPoints();
-                floatArr points = p_loader->getPointArray();
-                floatArr normals = floatArr(new float[num_points * 3]);
-                std::cout << timestamp << "Generate GPU kd-tree..." << std::endl;
-                GpuSurface gpu_surface(points, num_points);
-
-                gpu_surface.setKn(options.getKn());
-                gpu_surface.setKi(options.getKi());
-                gpu_surface.setFlippoint(flipPoint[0], flipPoint[1], flipPoint[2]);
-
-                gpu_surface.calculateNormals();
-                gpu_surface.getNormals(normals);
-
-                p_loader->setNormalArray(normals, num_points);
-                gpu_surface.freeGPU();
-                #else
-                std::cout << timestamp << "ERROR: GPU Driver not installed" << std::endl;
-                surface->calculateSurfaceNormals();
-                #endif
-            }
-            else
-            {
-                surface->calculateSurfaceNormals();
-            }
-        }
-
-        auto ps_grid = std::make_shared<lvr2::PointsetGrid<Vec, lvr2::FastBox<Vec>>>(
-            voxelsize, surface, gridbb, true, options.extrude());
-
-        ps_grid->setBB(gridbb);
-        ps_grid->calcIndices();
-        ps_grid->calcDistanceValues();
-
-        auto reconstruction =
-            make_unique<lvr2::FastReconstruction<Vec, lvr2::FastBox<Vec>>>(ps_grid);
->>>>>>> 6ffb00e5
 
     options.printLogo();
 
@@ -292,8 +102,8 @@
 
    ScanProjectPtr project;
    vector<bool> diff;
-
-    int x = lsr.mpiChunkAndReconstruct(project, diff);
+    std::shared_ptr<ChunkManager> cm;
+    int x = lsr.mpiChunkAndReconstruct(project, diff, cm);
 
     //scans_new.front()->m_globalBoundingBox = bb2;
 
