/**
 * Copyright (c) 2018, University Osnabrück
 * All rights reserved.
 *
 * Redistribution and use in source and binary forms, with or without
 * modification, are permitted provided that the following conditions are met:
 *     * Redistributions of source code must retain the above copyright
 *       notice, this list of conditions and the following disclaimer.
 *     * Redistributions in binary form must reproduce the above copyright
 *       notice, this list of conditions and the following disclaimer in the
 *       documentation and/or other materials provided with the distribution.
 *     * Neither the name of the University Osnabrück nor the
 *       names of its contributors may be used to endorse or promote products
 *       derived from this software without specific prior written permission.
 *
 * THIS SOFTWARE IS PROVIDED BY THE COPYRIGHT HOLDERS AND CONTRIBUTORS "AS IS" AND
 * ANY EXPRESS OR IMPLIED WARRANTIES, INCLUDING, BUT NOT LIMITED TO, THE IMPLIED
 * WARRANTIES OF MERCHANTABILITY AND FITNESS FOR A PARTICULAR PURPOSE ARE
 * DISCLAIMED. IN NO EVENT SHALL University Osnabrück BE LIABLE FOR ANY
 * DIRECT, INDIRECT, INCIDENTAL, SPECIAL, EXEMPLARY, OR CONSEQUENTIAL DAMAGES
 * (INCLUDING, BUT NOT LIMITED TO, PROCUREMENT OF SUBSTITUTE GOODS OR SERVICES;
 * LOSS OF USE, DATA, OR PROFITS; OR BUSINESS INTERRUPTION) HOWEVER CAUSED AND
 * ON ANY THEORY OF LIABILITY, WHETHER IN CONTRACT, STRICT LIABILITY, OR TORT
 * (INCLUDING NEGLIGENCE OR OTHERWISE) ARISING IN ANY WAY OUT OF THE USE OF THIS
 * SOFTWARE, EVEN IF ADVISED OF THE POSSIBILITY OF SUCH DAMAGE.
 */

#include "LargeScaleOptions.hpp"
#include "lvr2/reconstruction/LargeScaleReconstruction.hpp"
#include "lvr2/algorithm/GeometryAlgorithms.hpp"
#include <algorithm>
#include <iostream>
#include "lvr2/geometry/BaseVector.hpp"
#include <random>
#include <string>
#include "lvr2/io/GHDF5IO.hpp"

using std::cout;
using std::endl;
using namespace lvr2;

#if defined CUDA_FOUND
#define GPU_FOUND

#include "lvr2/reconstruction/cuda/CudaSurface.hpp"

typedef CudaSurface GpuSurface;
#elif defined OPENCL_FOUND
#define GPU_FOUND

#include "lvr2/reconstruction/opencl/ClSurface.hpp"


typedef ClSurface GpuSurface;
#endif

using Vec = lvr2::BaseVector<float>;
int main(int argc, char** argv)
{
    // =======================================================================
    // Parse and print command line parameters
    // =======================================================================
    // Parse command line arguments
    LargeScaleOptions::Options options(argc, argv);

    options.printLogo();

    // Exit if options had to generate a usage message
    // (this means required parameters are missing)
    if (options.printUsage())
    {
        return EXIT_SUCCESS;
    }

    std::cout << options << std::endl;

    string in = options.getInputFileName()[0];

    LargeScaleReconstruction<Vec> lsr(options);

    std::vector<ScanPtr> scans;


    std::vector<ScanPtr> h5scans;
    //std::vector<ScanPtr> scans_new;


    //scans_new.push_back(scans.front());

    //scans.erase(scans.begin());

    //BoundingBox<Vec> bb1(Vec(-200, -200, -100),Vec(0, 200, 180));
    //BoundingBox<Vec> bb2(Vec(60, -200, -100),Vec(200, 200, 180));
    //scans.front()->m_globalBoundingBox = bb1;



   // if(bb1.overlap(bb2)) {
   //     cout << "didnt work!" << endl;
  //      return 0;
   //}


   ScanProjectEditMarkPtr project(new ScanProjectEditMark);

    cout << "didnt work!" << endl;
   vector<bool> diff;
<<<<<<< HEAD
    std::shared_ptr<ChunkManager> cm;
    int x = lsr.mpiChunkAndReconstruct(project, diff, cm);
=======

   diff.push_back(true);
    diff.push_back(true);
    diff.push_back(true);
    cout << "didnt work!" << endl;
    project->changed.push_back(true);
    project->changed.push_back(true);
    project->changed.push_back(true);
    cout << "didnt work!" << endl;
    
   for(auto mark : project->changed)
   {
       std::cout << mark;
   }

   lsr.resetEditMark(project);

    for(auto mark : project->changed)
    {
        std::cout << mark;
    }





    //int x = lsr.mpiChunkAndReconstruct(project);
>>>>>>> 3113837f

    //scans_new.front()->m_globalBoundingBox = bb2;

    //int y = lsr.mpiChunkAndReconstruct(scans, scans_new);

    cout << "Program end." << endl;

    return 0;
}<|MERGE_RESOLUTION|>--- conflicted
+++ resolved
@@ -100,43 +100,9 @@
   //      return 0;
    //}
 
-
-   ScanProjectEditMarkPtr project(new ScanProjectEditMark);
-
-    cout << "didnt work!" << endl;
-   vector<bool> diff;
-<<<<<<< HEAD
+    ScanProjectEditMarkPtr project(new ScanProjectEditMark);
     std::shared_ptr<ChunkManager> cm;
-    int x = lsr.mpiChunkAndReconstruct(project, diff, cm);
-=======
-
-   diff.push_back(true);
-    diff.push_back(true);
-    diff.push_back(true);
-    cout << "didnt work!" << endl;
-    project->changed.push_back(true);
-    project->changed.push_back(true);
-    project->changed.push_back(true);
-    cout << "didnt work!" << endl;
-    
-   for(auto mark : project->changed)
-   {
-       std::cout << mark;
-   }
-
-   lsr.resetEditMark(project);
-
-    for(auto mark : project->changed)
-    {
-        std::cout << mark;
-    }
-
-
-
-
-
-    //int x = lsr.mpiChunkAndReconstruct(project);
->>>>>>> 3113837f
+    int x = lsr.mpiChunkAndReconstruct(project, cm);
 
     //scans_new.front()->m_globalBoundingBox = bb2;
 
