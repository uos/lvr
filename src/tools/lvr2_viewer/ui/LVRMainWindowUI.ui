--- conflicted
+++ resolved
@@ -613,11 +613,7 @@
      <x>0</x>
      <y>0</y>
      <width>1198</width>
-<<<<<<< HEAD
-     <height>24</height>
-=======
-     <height>20</height>
->>>>>>> a06fb072
+     <height>22</height>
     </rect>
    </property>
    <widget class="QMenu" name="menuViews">
@@ -703,7 +699,6 @@
     <addaction name="separator"/>
     <addaction name="actionOpenScanProject"/>
     <addaction name="actionExportScanProject"/>
-    <addaction name="actionOpen_Intermedia_Project"/>
     <addaction name="separator"/>
     <addaction name="actionReadWaveform"/>
     <addaction name="actionOpen_SoilAssist"/>
