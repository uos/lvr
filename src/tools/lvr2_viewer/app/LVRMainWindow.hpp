--- conflicted
+++ resolved
@@ -218,12 +218,9 @@
 private:
     void setupQVTK();
     void connectSignalsAndSlots();
-<<<<<<< HEAD
     LVRModelItem* loadModelItem(QString name);
-=======
     bool childNameExists(QTreeWidgetItem* item, const QString& name);
     QString increaseFilename(QString filename);
->>>>>>> d96283be
 
     QList<QTreeWidgetItem*>                     m_items_copied;
     LVRCorrespondanceDialog*                    m_correspondanceDialog;
