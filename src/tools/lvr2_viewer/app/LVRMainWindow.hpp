/**
 * Copyright (c) 2018, University Osnabrück
 * All rights reserved.
 *
 * Redistribution and use in source and binary forms, with or without
 * modification, are permitted provided that the following conditions are met:
 *     * Redistributions of source code must retain the above copyright
 *       notice, this list of conditions and the following disclaimer.
 *     * Redistributions in binary form must reproduce the above copyright
 *       notice, this list of conditions and the following disclaimer in the
 *       documentation and/or other materials provided with the distribution.
 *     * Neither the name of the University Osnabrück nor the
 *       names of its contributors may be used to endorse or promote products
 *       derived from this software without specific prior written permission.
 *
 * THIS SOFTWARE IS PROVIDED BY THE COPYRIGHT HOLDERS AND CONTRIBUTORS "AS IS" AND
 * ANY EXPRESS OR IMPLIED WARRANTIES, INCLUDING, BUT NOT LIMITED TO, THE IMPLIED
 * WARRANTIES OF MERCHANTABILITY AND FITNESS FOR A PARTICULAR PURPOSE ARE
 * DISCLAIMED. IN NO EVENT SHALL University Osnabrück BE LIABLE FOR ANY
 * DIRECT, INDIRECT, INCIDENTAL, SPECIAL, EXEMPLARY, OR CONSEQUENTIAL DAMAGES
 * (INCLUDING, BUT NOT LIMITED TO, PROCUREMENT OF SUBSTITUTE GOODS OR SERVICES;
 * LOSS OF USE, DATA, OR PROFITS; OR BUSINESS INTERRUPTION) HOWEVER CAUSED AND
 * ON ANY THEORY OF LIABILITY, WHETHER IN CONTRACT, STRICT LIABILITY, OR TORT
 * (INCLUDING NEGLIGENCE OR OTHERWISE) ARISING IN ANY WAY OUT OF THE USE OF THIS
 * SOFTWARE, EVEN IF ADVISED OF THE POSSIBILITY OF SUCH DAMAGE.
 */

/**
 * MainWindow.hpp
 *
 *  @date Jan 31, 2014
 *  @author Thomas Wiemann
 */
#ifndef MAINWINDOW_HPP_
#define MAINWINDOW_HPP_

#include <vtkSmartPointer.h>
#include <vtkCamera.h>
#include <vtkCameraRepresentation.h>
#include <vtkCameraInterpolator.h>
#include <vtkCommand.h>
#include <vtkRenderer.h>
#include <vtkRendererCollection.h>
#include <vtkRenderWindow.h>
#include <vtkRenderWindowInteractor.h>
#include <vtkViewport.h>
#include <vtkObjectFactory.h>
#include <vtkGraphicsFactory.h>
#include <vtkOrientationMarkerWidget.h>
#include <vtkAxesActor.h>
#include <vtkOpenGLRenderer.h>
#include <vtkNew.h>

#include <vtkCullerCollection.h>

// EDL shading is only available in new vtk versions
#ifdef LVR2_USE_VTK_GE_7_1
#include <vtkEDLShading.h>
#include <vtkRenderStepsPass.h>
#endif

#include <QtGui>

#ifdef LVR2_USE_VTK8
    #include "QVTKOpenGLWidget.h"
#elif defined LVR2_USE_VTK9
    #include "QVTKOpenGLNativeWidget.h"
#else
    #include "QVTKWidget.h"
#endif

#include "ui_LVRMainWindowUI.h"
#include "ui_LVRAboutDialogUI.h"
#include "ui_LVRTooltipDialogUI.h"

#include "LVRTreeWidgetHelper.hpp"

#include "../widgets/LVRPlotter.hpp"
#include "../vtkBridge/LVRModelBridge.hpp"
#include "../vtkBridge/LVRLabeledScanProjectEditMarkBridge.hpp"
#include "../vtkBridge/LVRScanProjectBridge.hpp"
#include "../widgets/LVRModelItem.hpp"
#include "../widgets/LVRScanProjectItem.hpp"
#include "../widgets/LVRScanPositionItem.hpp"
#include "../widgets/LVRLabelItem.hpp"
#include "../widgets/LVRLabeledScanProjectEditMarkItem.hpp"
#include "../widgets/LVRPointCloudItem.hpp"
#include "../widgets/LVRMeshItem.hpp"
#include "../widgets/LVRItemTypes.hpp"
#include "../widgets/LVRRenameDialog.hpp"
#include "../widgets/LVRAnimationDialog.hpp"
#include "../widgets/LVRTransformationDialog.hpp"
#include "../widgets/LVRCorrespondanceDialog.hpp"
#include "../widgets/LVRLabelDialog.hpp"
#include "../widgets/LVRReconstructionEstimateNormalsDialog.hpp"
#include "../widgets/LVRReconstructionMarchingCubesDialog.hpp"
#include "../widgets/LVRReconstructionExtendedMarchingCubesDialog.hpp"
#include "../widgets/LVROptimizationPlanarOptimizationDialog.hpp"
#include "../widgets/LVROptimizationRemoveArtifactsDialog.hpp"
#include "../widgets/LVRFilteringMLSProjectionDialog.hpp"
#include "../widgets/LVRFilteringRemoveOutliersDialog.hpp"
#include "../widgets/LVRBackgroundDialog.hpp"
#include "../widgets/LVRPointcloudSelectionDialog.hpp"
#include "../widgets/LVRHistogram.hpp"
#include "../widgets/LVRLabelTreeWidget.hpp"
#include "../widgets/LVRScanDataItem.hpp"
#include "../widgets/LVRCamDataItem.hpp"
#include "../widgets/LVRBoundingBoxItem.hpp"
#include "../widgets/LVRPointInfo.hpp"
#include "../widgets/LVRLabelClassTreeItem.hpp"
<<<<<<< HEAD
#include "../widgets/LVRScanProjectOpenDialog.hpp"
=======
#include "../widgets/LVRScanImageItem.hpp"
>>>>>>> 30d9b0b7
#include "../vtkBridge/LVRPickingInteractor.hpp"
#include "../vtkBridge/LVRLabelInteractor.hpp"
#include "../vtkBridge/LVRVtkArrow.hpp"

#include <iostream>
#include <iterator>
#include <vector>
#include <set>
#include <boost/format.hpp>

#include "../vtkBridge/LVRChunkedMeshBridge.hpp"
#include "../vtkBridge/LVRChunkedMeshCuller.hpp"

#define LABEL_NAME_COLUMN 0
#define LABELED_POINT_COLUMN 1
#define LABEL_VISIBLE_COLUMN 2
#define LABEL_ID_COLUMN 3
#define LABEL_EDITABLE_COLUMN 4



using std::vector;
using std::cout;
using std::endl;

namespace lvr2
{

class LVRMainWindow : public QMainWindow, public Ui::MainWindow
{
    Q_OBJECT
public:

    /**
     * @brief   MainWindow
     */
    LVRMainWindow();
    virtual ~LVRMainWindow();
    std::mutex display_mutex;

    void deleteLabelInstance(QTreeWidgetItem* item);
public Q_SLOTS:
    void updateDisplayLists(actorMap lowRes, actorMap highRes);
            
            //std::unordered_map<size_t, vtkSmartPointer<MeshChunkActor> > lowResActors,
            //                std::unordered_map<size_t, vtkSmartPointer<MeshChunkActor> > highResActors);


    void openIntermediaProject();
    void comboBoxIndexChanged(int index);
    void addNewInstance(LVRLabelClassTreeItem *);
    void loadModel();
    void loadScanProject(ScanProjectPtr scanProject, QString filename);
    void loadScanProjectDir(bool lazy = true);
    void loadScanProjectH5();
    void loadModels(const QStringList& filenames);
    void loadChunkedMesh();
    void loadChunkedMesh(const QStringList& filenames, std::vector<std::string> layers, int cacheSize, float highResDistance);
    void manualICP();
    void manualLabeling();
    void changePicker(bool labeling);
    void showLabelTreeContextMenu(const QPoint&);
    void updatePointCount(const uint16_t, const int);
    void readLWF();
    void openSoilAssist();
    void exportScanProject();

    void cellSelected(QTreeWidgetItem* item, int column);
    void addLabelClass();
    void lassoButtonToggled(bool);
    void polygonButtonToggled(bool);

    void showTransformationDialog();
    void showTreeContextMenu(const QPoint&);
    void showColorDialog();
    /// Shows a Popup Dialog saying that no PointClouds with spectral data are selected
    void showErrorDialog();
    /// Shows a Popup Dialog with the average Intensity per Spectral Channel
    void showHistogramDialog();
    void renameModelItem();
    void estimateNormals();
    void reconstructUsingMarchingCubes();
    void reconstructUsingExtendedMarchingCubes();
    void reconstructUsingPlanarMarchingCubes();
    void optimizePlanes();
    void removeArtifacts();
    void applyMLSProjection();
    void removeOutliers();
    void deleteModelItem();
    void copyModelItem();
    void pasteModelItem();
    void loadPointCloudData();
    void unloadPointCloudData();
    void changePointSize(int pointSize);
    void changeTransparency(int transparencyValue);
    void changeShading(int shader);

    void showImage();
    void setViewToCamera();

    /// Updates all selected LVRPointCloudItems to the desired Spectral. **can take seconds**
    void changeSpectralColor();
    /// Determines if changeSpectralColor() should be called. Updates the m_spectralLineEdit to the value from m_spectralSlider
    void onSpectralSliderChanged(int action = -1);
    /// Updates the m_spectralSlider to the value from m_spectralLineEdit
    void onSpectralLineEditChanged();
    /// Same as onSpectralLineEditChanged(), but triggers changeSpectralView()
    void onSpectralLineEditSubmit();

    /// Updates all selected LVRPointCloudItems to the desired Gradient. **can take seconds**
    void changeGradientColor();
    /// Determines if changeGradientColor() should be called. Updates the m_gradientLineEdit to the value from m_gradientSlider
    void onGradientSliderChanged(int action = -1);
    /// Updates the m_gradientSlider to the value from m_gradientLineEdit
    void onGradientLineEditChanged();
    /// Same as onGradientLineEditChanged(), but triggers changeGradientView()
    void onGradientLineEditSubmit();

    void assertToggles();
    void togglePoints(bool checkboxState);
    void toggleLabelDock(bool checkboxState);
    void toggleNormals(bool checkboxState);
    void toggleMeshes(bool checkboxState);
    void toggleWireframe(bool checkboxState);
    void toogleEDL(bool checkboxstate);

    void refreshView();
    void updateView();
    void saveCamera();
    void loadCamera();
    void parseCommandLine(int argc, char** argv);
    void openCameraPathTool();
    void removeArrow(LVRVtkArrow*);
    void addArrow(LVRVtkArrow*);
    void alignPointClouds();
    void exportSelectedModel();
    void buildIncompatibilityBox(string actionName, unsigned char allowedTypes);
    void showBackgroundDialog();

    /// Shows a Popup Dialog with Information about a Point
    void showPointInfoDialog();
    /// Shows the DockerWidget with the preview of the PointInfoDialog
    void showPointPreview(vtkActor* actor, int point);
    /// Changes the Point displayed by the PointPreview
    void updatePointPreview(int pointId, PointBufferPtr points);

    /// Switches between Sliders and Gradients. checked == true => Slider DockWidget enabled
    void updateSpectralSlidersEnabled(bool checked);
    /// Switches between Sliders and Gradients. checked == true => Gradient DockWidget enabled
    void updateSpectralGradientEnabled(bool checked);
    QTreeWidgetItem* addScans(std::shared_ptr<ScanDataManager> sdm, QTreeWidgetItem *parent);

    LVRModelItem* getModelItem(QTreeWidgetItem* item);
    LVRPointCloudItem* getPointCloudItem(QTreeWidgetItem* item);
    QList<LVRPointCloudItem*> getPointCloudItems(QList<QTreeWidgetItem*> items);
    LVRMeshItem* getMeshItem(QTreeWidgetItem* item);
    std::set<LVRModelItem*> getSelectedModelItems();
    std::set<LVRPointCloudItem*> getSelectedPointCloudItems();
    std::set<LVRMeshItem*> getSelectedMeshItems();
    void exportLabels();

protected Q_SLOTS:
    void setModelVisibility(QTreeWidgetItem* treeWidgetItem, int column);
    /// Adjusts all the Sliders, LineEdits and CheckBoxes to the currently selected Items
    void restoreSliders();
    void highlightBoundingBoxes();

    void visibilityChanged(QTreeWidgetItem*, int);
    void openHDF5(std::string fileName);
    void openScanProject();

Q_SIGNALS:
    void labelChanged(uint16_t);
    void correspondenceDialogOpened();
    void labelAdded(QTreeWidgetItem*);
    void hidePoints(int, bool);
    void labelLoaded(int, std::vector<int>);

private:
    void setupQVTK();
    void connectSignalsAndSlots();
    LVRModelItem* loadModelItem(QString name);
    LVRLabeledScanProjectEditMarkItem* checkForScanProject();
    bool childNameExists(QTreeWidgetItem* item, const QString& name);
    QString increaseFilename(QString filename);

    QList<QTreeWidgetItem*>                     m_items_copied;
    LVRCorrespondanceDialog*                    m_correspondanceDialog;
    LVRLabelDialog*                   		    m_labelDialog;
    std::map<LVRPointCloudItem*, LVRHistogram*> m_histograms;
    std::map<uint32_t, WaveformPtr>             m_waveformOffset;
    LVRPlotter*                                 m_PointPreviewPlotter;
    int                                         m_previewPoint;
    PointBufferPtr                              m_previewPointBuffer;
    QDialog*                                    m_aboutDialog;
    QDialog*                                    m_errorDialog;
    QMessageBox*                                m_incompatibilityBox;
    vtkSmartPointer<vtkRenderer>                m_renderer;
    vtkSmartPointer<vtkRenderWindowInteractor>  m_renderWindowInteractor;
    vtkSmartPointer<vtkCamera>                  m_camera;
    vtkSmartPointer<vtkCameraRepresentation>    m_pathCamera;
    vtkSmartPointer<vtkOrientationMarkerWidget> m_axesWidget;
    vtkSmartPointer<vtkAxesActor>               m_axes;

    ChunkedMeshBridgePtr m_chunkBridge;
//    vtkSmartPointer<ChunkedMeshCuller> m_chunkCuller;
    ChunkedMeshCuller* m_chunkCuller;
    QMenu*                                      m_treeParentItemContextMenu;
    QMenu*                                      m_treeChildItemContextMenu;

    QMenu*                                      m_labelTreeParentItemContextMenu;
    QMenu*                                      m_labelTreeChildItemContextMenu;
    // Toolbar item "File"
    QAction*                            m_actionOpen;
    QAction*                            m_actionOpenChunkedMesh;
    QAction*                            m_actionOpenScanProject;
    QAction*                            m_actionOpenScanProjectDir;
    QAction*                            m_actionOpenScanProjectH5;
    QAction*                            m_actionExport;
    QAction*                            m_actionQuit;
    // Toolbar item "Views"
    QAction*                            m_actionReset_Camera;
    QAction*                            m_actionStore_Current_View;
    QAction*                            m_actionRecall_Stored_View;
    QAction*                            m_actionCameraPathTool;
    // Toolbar item "Reconstruction"
    QAction*                            m_actionEstimate_Normals;
    QAction*                            m_actionMarching_Cubes;
    QAction*                            m_actionPlanar_Marching_Cubes;
    QAction*                            m_actionExtended_Marching_Cubes;
    QAction*                            m_actionCompute_Textures;
    QAction*                            m_actionMatch_Textures_from_Package;
    QAction*                            m_actionExtract_and_Rematch_Patterns;
    // Toolbar item "Mesh Optimization"
    QAction*                            m_actionPlanar_Optimization;
    QAction*                            m_actionRemove_Artifacts;
    // Toolbar item "Filtering"
    QAction*                            m_actionRemove_Outliers;
    QAction*                            m_actionMLS_Projection;
    // Toolbar item "Registration"
    QAction*                            m_actionICP_Using_Manual_Correspondance;
    QAction*                            m_actionICP_Using_Pose_Estimations;
    QAction*                            m_actionGlobal_Relaxation;
    // Toolbar item "Classification"
    QAction*                            m_actionSimple_Plane_Classification;
    QAction*                            m_actionFurniture_Recognition;
    // Toolbar items "Labeling"
    QAction* 				            m_actionStart_labeling;
    QAction* 				            m_actionStop_labeling;
    QAction* 				            m_actionExtract_labeling;
    // Toolbar item "About"
    QMenu*                              m_menuAbout;
    // QToolbar below toolbar
    QAction*                            m_actionShow_Points;
    QAction*                            m_actionShow_Normals;
    QAction*                            m_actionShow_Mesh;
    QAction*                            m_actionShow_Wireframe;
    QAction*                            m_actionShowBackgroundSettings;
    QAction*                            m_actionShowSpectralSlider;
    QAction*                            m_actionShowSpectralColorGradient;
    QAction*                            m_actionShowSpectralPointPreview;
    QAction*                            m_actionShowSpectralHistogram;
    // Sliders below tree widget
    QSlider*                            m_horizontalSliderPointSize;
    QSlider*                            m_horizontalSliderTransparency;
    // Combo boxes below sliders
    QComboBox*                          m_comboBoxGradient;
    QComboBox*                          m_comboBoxShading;
    // Buttons below combo boxes
    QPushButton*                        m_buttonCameraPathTool;
    QPushButton*                        m_buttonCreateMesh;
    QPushButton*                        m_buttonExportData;
    QPushButton*                        m_buttonTransformModel;
    // Spectral Settings
    QSlider*                            m_spectralSliders[3];
    QCheckBox*                          m_spectralCheckboxes[3];
    QLabel*                             m_spectralLabels[3];
    QLineEdit*                          m_spectralLineEdits[3];
    // Gradient Settings
    QSlider*                            m_gradientSlider;
    QLineEdit*                          m_gradientLineEdit;
    // ContextMenu Items
    QAction*                            m_actionShowColorDialog;
    QAction*                            m_actionCopyModelItem;
    QAction*                            m_actionPasteModelItem;
    QAction*                            m_actionRenameModelItem;
    QAction*                            m_actionDeleteModelItem;
    QAction*                            m_actionExportModelTransformed;
    QAction*                            m_actionLoadPointCloudData;
    QAction*                            m_actionUnloadPointCloudData;

    QAction*                            m_actionShowImage;
    QAction*                            m_actionSetViewToCamera;
    
    //Label
    QAction*                            m_actionAddLabelClass;
    QAction*                            m_actionDeleteLabelClass;
    QAction*                            m_actionAddNewInstance;
    QAction*                            m_actionRemoveInstance;
    QAction*                            m_actionShowWaveform;

    LVRPickingInteractor*               m_pickingInteractor;
    LVRLabelInteractorStyle*		    m_labelInteractor; 
    LVRTreeWidgetHelper*                m_treeWidgetHelper;

#ifdef LVR2_USE_VTK8
    QVTKOpenGLWidget* qvtkWidget;
#elif defined LVR2_USE_VTK9
    QVTKOpenGLNativeWidget* qvtkWidget;
#else
    QVTKWidget* qvtkWidget;
#endif


    // EDM Rendering
#ifdef LVR2_USE_VTK_GE_7_1
    vtkSmartPointer<vtkRenderStepsPass> m_basicPasses;
    vtkSmartPointer<vtkEDLShading>      m_edl;
#endif

    bool m_labeling = false;
    int m_id = 1;
    static const string UNKNOWNNAME;
    QTreeWidgetItem* m_selectedLabelItem;

    enum TYPE {
        MODELITEMS_ONLY,
        POINTCLOUDS_ONLY,
        MESHES_ONLY,
        POINTCLOUDS_AND_PARENT_ONLY,
        MESHES_AND_PARENT_ONLY,
        POINTCLOUDS_AND_MESHES_ONLY,
        POINTCLOUDS_AND_MESHES_AND_PARENT_ONLY
    };
};

} /* namespace lvr2 */

#endif /* MAINWINDOW_HPP_ */<|MERGE_RESOLUTION|>--- conflicted
+++ resolved
@@ -108,11 +108,8 @@
 #include "../widgets/LVRBoundingBoxItem.hpp"
 #include "../widgets/LVRPointInfo.hpp"
 #include "../widgets/LVRLabelClassTreeItem.hpp"
-<<<<<<< HEAD
 #include "../widgets/LVRScanProjectOpenDialog.hpp"
-=======
 #include "../widgets/LVRScanImageItem.hpp"
->>>>>>> 30d9b0b7
 #include "../vtkBridge/LVRPickingInteractor.hpp"
 #include "../vtkBridge/LVRLabelInteractor.hpp"
 #include "../vtkBridge/LVRVtkArrow.hpp"
@@ -301,7 +298,7 @@
 
     QList<QTreeWidgetItem*>                     m_items_copied;
     LVRCorrespondanceDialog*                    m_correspondanceDialog;
-    LVRLabelDialog*                   		    m_labelDialog;
+    LVRLabelDialog*                   		m_labelDialog;
     std::map<LVRPointCloudItem*, LVRHistogram*> m_histograms;
     std::map<uint32_t, WaveformPtr>             m_waveformOffset;
     LVRPlotter*                                 m_PointPreviewPlotter;
@@ -360,9 +357,9 @@
     QAction*                            m_actionSimple_Plane_Classification;
     QAction*                            m_actionFurniture_Recognition;
     // Toolbar items "Labeling"
-    QAction* 				            m_actionStart_labeling;
-    QAction* 				            m_actionStop_labeling;
-    QAction* 				            m_actionExtract_labeling;
+    QAction* 				m_actionStart_labeling;
+    QAction* 				m_actionStop_labeling;
+    QAction* 				m_actionExtract_labeling;
     // Toolbar item "About"
     QMenu*                              m_menuAbout;
     // QToolbar below toolbar
@@ -415,7 +412,7 @@
     QAction*                            m_actionShowWaveform;
 
     LVRPickingInteractor*               m_pickingInteractor;
-    LVRLabelInteractorStyle*		    m_labelInteractor; 
+    LVRLabelInteractorStyle*		m_labelInteractor; 
     LVRTreeWidgetHelper*                m_treeWidgetHelper;
 
 #ifdef LVR2_USE_VTK8
