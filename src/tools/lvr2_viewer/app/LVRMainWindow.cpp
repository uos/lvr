--- conflicted
+++ resolved
@@ -1663,13 +1663,9 @@
     std::vector<ScanPtr> scans = sdm->getScans();
     std::vector<std::vector<CameraData> > camData = sdm->getCameraData();
 
-<<<<<<< HEAD
     bool cam_data_available = camData.size() > 0;
 
-    for (size_t i = 0; i < scanData.size(); i++)
-=======
     for (size_t i = 0; i < scans.size(); i++)
->>>>>>> 28421c1d
     {
         char buf[128];
         std::sprintf(buf, "%05d", scans[i]->m_positionNumber);
