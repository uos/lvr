--- conflicted
+++ resolved
@@ -777,12 +777,12 @@
     }
 
     Pose dataPose = dataItem->getPose();
-    Vector3d pos(dataPose.x, dataPose.y, dataPose.z);
-    Vector3d angles(dataPose.r, dataPose.t, dataPose.p);
+    Vector3f pos(dataPose.x, dataPose.y, dataPose.z);
+    Vector3f angles(dataPose.r, dataPose.t, dataPose.p);
     angles *= M_PI / 180.0; // degrees -> radians
-    Matrix4d mat = poseToMatrix(pos, angles);
-
-    boost::optional<Matrix4d> correspondence = m_correspondanceDialog->getTransformation();
+    Matrix4f mat = poseToMatrix(pos, angles);
+
+    boost::optional<Matrix4f> correspondence = m_correspondanceDialog->getTransformation();
     if (correspondence.is_initialized())
     {
         mat *= correspondence.get();
@@ -790,8 +790,8 @@
         angles *= 180.0 / M_PI; // radians -> degrees
 
         dataItem->setPose(Pose {
-            (float)pos.x(), (float)pos.y(), (float)pos.z(),
-            (float)angles.x(), (float)angles.y(), (float)angles.z()
+            pos.x(), pos.y(), pos.z(),
+            angles.x(), angles.y(), angles.z()
         });
 
         updateView();
@@ -801,10 +801,10 @@
     if(m_correspondanceDialog->doICP() && modelBuffer && dataBuffer)
     {
         Pose modelPose = modelItem->getPose();
-        pos = Vector3d(modelPose.x, modelPose.y, modelPose.z);
-        angles = Vector3d(modelPose.r, modelPose.t, modelPose.p);
+        pos = Vector3f(modelPose.x, modelPose.y, modelPose.z);
+        angles = Vector3f(modelPose.r, modelPose.t, modelPose.p);
         angles /= 180.0 / M_PI;
-        Matrix4d modelTransform = poseToMatrix(pos, angles);
+        Matrix4f modelTransform = poseToMatrix(pos, angles);
 
         /* TODO: convert to new ICPPointAlign
 
@@ -812,14 +812,14 @@
         icp.setEpsilon(m_correspondanceDialog->getEpsilon());
         icp.setMaxIterations(m_correspondanceDialog->getMaxIterations());
         icp.setMaxMatchDistance(m_correspondanceDialog->getMaxDistance());
-        Matrix4d refinedTransform = icp.match();
+        Matrix4f refinedTransform = icp.match();
 
         matrixToPose(refinedTransform, pos, angles);
         angles *= M_PI / 180.0; // radians -> degrees
 
         dataItem->setPose(Pose {
-            (float)pos.x(), (float)pos.y(), (float)pos.z(),
-            (float)angles.x(), (float)angles.y(), (float)angles.z()
+            pos.x(), pos.y(), pos.z(),
+            angles.x(), angles.y(), angles.z()
         });
         */
     }
@@ -908,7 +908,6 @@
     }
 }
 
-<<<<<<< HEAD
 LVRModelItem* LVRMainWindow::loadModelItem(QString name)
 {
     // Load model and generate vtk representation
@@ -942,8 +941,8 @@
         if (boost::filesystem::exists(poseFile))
         {
             cout << "Found Pose file: " << poseFile << endl;
-            Eigen::Matrix4d mat = getTransformationFromPose(poseFile);
-            Eigen::Vector3d pos, angles;
+            Eigen::Matrix4f mat = getTransformationFromPose(poseFile).cast<float>();
+            Eigen::Vector3f pos, angles;
             matrixToPose(mat, pos, angles);
 
             angles *= 180.0 / M_PI; // radians -> degrees
@@ -957,10 +956,7 @@
     return item;
 }
 
-void LVRMainWindow::loadModel()
-=======
 void LVRMainWindow::loadModels(const QStringList& filenames)
->>>>>>> 291c63ed
 {
     if(filenames.size() > 0)
     {
@@ -969,9 +965,6 @@
         QStringList::const_iterator it = filenames.begin();
         while(it != filenames.end())
         {
-<<<<<<< HEAD
-            lastItem = loadModelItem(*it);
-=======
             // check for h5
             QFileInfo info((*it));
             QString base = info.fileName();
@@ -1010,20 +1003,9 @@
                 }
 
             } else {
-                // Load model and generate vtk representation
-                ModelPtr model = ModelFactory::readModel((*it).toStdString());
-                ModelBridgePtr bridge(new LVRModelBridge(model));
-                bridge->addActors(m_renderer);
-
-                // Add item for this model to tree widget
-                
-                LVRModelItem* item = new LVRModelItem(bridge, base);
-                this->treeWidget->addTopLevelItem(item);
-                item->setExpanded(true);
-                lastItem = item;
-            }
-
->>>>>>> 291c63ed
+                lastItem = loadModelItem(*it);
+            }
+
             ++it;
         }
 
@@ -1719,44 +1701,7 @@
     QStringList filenames;
     for(int i = 1; i < argc; i++)
     {
-<<<<<<< HEAD
-        QString s(argv[i]);
-        QFileInfo info(s);
-        QString base = info.fileName();
-
-        if (info.suffix() == "h5")
-        {
-
-            QTreeWidgetItem *root = new QTreeWidgetItem(treeWidget);
-            root->setText(0, base);
-
-            QIcon icon;
-            icon.addFile(QString::fromUtf8(":/qv_scandata_tree_icon.png"), QSize(), QIcon::Normal, QIcon::Off);
-            root->setIcon(0, icon);
-
-            std::shared_ptr<ScanDataManager> sdm(new ScanDataManager(argv[i]));
-
-            lastItem = addScanData(sdm, root);
-
-            root->setExpanded(true);
-
-        }
-        else
-        {
-            lastItem = loadModelItem(QString(argv[i]));
-        }
-    }
-
-    if (lastItem != nullptr)
-    {
-        for(QTreeWidgetItem* selected : treeWidget->selectedItems())
-        {
-            selected->setSelected(false);
-        }
-        lastItem->setSelected(true);
-=======
         filenames << argv[i];
->>>>>>> 291c63ed
     }
     
     loadModels(filenames);
