--- conflicted
+++ resolved
@@ -259,17 +259,9 @@
     int                                 m_startCameraMovePosition[2];
     int 			                    m_selectedLabel;
 
-<<<<<<< HEAD
-    double                          m_viewUp[3];
-    float                           m_motionFactor;
-    float                           m_rotationFactor;
-=======
-
     double                              m_viewUp[3];
-
     float                               m_motionFactor;
     float                               m_rotationFactor;
->>>>>>> a06fb072
 
     InteractorMode                      m_interactorMode;
     ShooterMode                         m_shooterMode;
