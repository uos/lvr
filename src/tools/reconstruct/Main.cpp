/* Copyright (C) 2011 Uni Osnabrück
 * This file is part of the LAS VEGAS Reconstruction Toolkit,
 *
 * LAS VEGAS is free software; you can redistribute it and/or modify
 * it under the terms of the GNU General Public License as published by
 * the Free Software Foundation; either version 2 of the License, or
 * (at your option) any later version.
 *
 * LAS VEGAS is distributed in the hope that it will be useful,
 * but WITHOUT ANY WARRANTY; without even the implied warranty of
 * MERCHANTABILITY or FITNESS FOR A PARTICULAR PURPOSE.  See the
 * GNU General Public License for more details.
 *
 * You should have received a copy of the GNU General Public License
 * along with this program; if not, write to the Free Software
 * Foundation, Inc., 59 Temple Place - Suite 330, Boston, MA  02111-1307, USA
 */


 /**
 * @mainpage LSSR Toolkit Documentation
 *
 * @section Intro Introduction
 *
 * This software delivers tools to build surface reconstructions from
 * point cloud data and a simple viewer to display the results.
 * Additionally, the found surfaces can be classified into
 * categories in terms of floor, ceiling walls etc.. The main aim of this
 * project is to deliver fast and accurate surface extraction algorithms
 * for robotic applications such as teleoperation in unknown environments
 * and localization.
 *
 * LSSR is under permanent development and runs under Linux and MacOS.
 * A Windows version will be made available soon. The software is currently
 * under heavy reorganization, so it may happen that some interfaces change.
 * Additionally, not all features have been ported to the new structure,
 * so some functionalities may not be available at all times.
 *
 * In the current version the previously available plane clustering and
 * classification algorithms are not available. Please use the previous
 * release (0.1) if your are interested in these functionalities. The
 * missing features will be re-integrated in the next release.
 *
 * @section Compiling Compiling the software
 *
 * This software uses cmake \ref [http://www.cmake.org]. The easiest way
 * to build LSSR is to perform an out of source build:
 * \verbatim
 * mkdir build
 * cd build
 * cmake .. && make
 * cd ../bin
 * \endverbatim
 *
 * External library dependencies:
 *
 * <ul>
 * <li>OpenGL</li>
 * <li>OpenGL Utility Toolkit (glut)</li>
 * <li>OpenGL Utility Library (glu)</li>
 * <li>OpenMP</li>
 * <li>Boost
 *   <ul>
 *     <li>Thread</li>
 *     <li>Filesystem</li>
 *     <li>Program Options</li>
 *     <li>System</li>
 *   </ul>
 * </li>
 * <li>Qt 4.7 or above (for viewer and qviewer)</li>
 * <li>libQGLViewer 2.3.9 or newer (for qviewer)</li>
 * <li>X.Org X11 libXi runtime library</li>
 * <li>X.Org X11 libXmu/libXmuu runtime libraries</li>
 * </ul>
 *
 *
 * @section Usage Software Usage
 *
 * LSSR comes with a tool to reconstruct surfaces from unorganized
 * points and two viewer applications. To build a surface from the
 * provided example data set, just call from the program directory
 *
 * \verbatim
 * bin/reconstruct dat/points.pts -v5
 * \endverbatim
 *
 * This command will produce a triangle mesh of the data points stored in
 * a file called "triangle_mesh.ply". The data set and the reconstruction
 * can be displayed with one of the provided viewers. Important
 * parameters for "reconstruct" are
 *
 * <table border="0">
 * <tr>
 * <td width = 10%>
 * --help
 * </td>
 * <td>
 * Prints a short description of all relevant parameters.
 * </td>
 * </tr>
 * <tr>
 * <td>-v or -i</td>
* <td>
* <p>These parameters affect the accuracy of the reconstruction.
* <i>-i</i> defines the number of intersections on the longest side
* of the scanned scene and determines the corresponding voxelsize.
* Using this parameter is useful if the scaling of a scene is
* unknown. A value of about 100 will usually generate coarse surface.
* Experiment with this value to get a tradeoff between accuracy and
* mesh size. If you know the scaling of the objects, you can set a
* fixed voxelsize by using the <i>-v</i> parameter.
* </p>
* </td>
* </tr>
* <tr>
* <td>--ki, --kn, --kd</td>
* <td>These parameters determine the number of nearest neighbors used
* for initial normal estimation (<i>--kn</i>), normal interpolation
* (<i>--ki</i>) and distance value evaluation (<i>--kd</i>). In data
* sets with a lot of noise, increasing these values can lead to better
* approximations at the cost of running time. Increasing <i>--kd</i>
* usually helps to generate more continuous surfaces in sparse
* scans, but yields in a lot of smoothing, i.e. in the
* reconstuctions, sharp features will be smoothed out.</td>
* </tr>
* </table>
*
* @section API API Description
*
* A detailed API documentation will be made available soon.
*
* @section Tutorials Tutorials
*
* A set of tutorials how to use LSSR will be made available soon.
*/


// Program options for this tool

#ifndef DEBUG
  #include "Options.hpp"
#endif

// Local includes
#include <lvr/reconstruction/AdaptiveKSearchSurface.hpp>
#include <lvr/reconstruction/FastReconstruction.hpp>
#include <lvr/reconstruction/PointsetGrid.hpp>
#include <lvr/reconstruction/FastBox.hpp>

#include <lvr/io/PLYIO.hpp>
#include <lvr/config/lvropenmp.hpp>
#include <lvr/geometry/Matrix4.hpp>
#include <lvr/geometry/HalfEdgeMesh.hpp>
#include <lvr/texture/Texture.hpp>
#include <lvr/texture/Transform.hpp>
#include <lvr/texture/Texturizer.hpp>
#include <lvr/texture/Statistics.hpp>
#include <lvr/geometry/QuadricVertexCosts.hpp>
#include <lvr/reconstruction/SharpBox.hpp>

<<<<<<< HEAD
#include <lvr2/geometry/HalfEdgeMesh.hpp>
#include <lvr2/geometry/BaseVector.hpp>
#include <lvr2/geometry/Vector.hpp>
#include <lvr2/geometry/Point.hpp>
#include <lvr2/geometry/Normal.hpp>
#include <lvr2/util/StableVector.hpp>

=======
>>>>>>> 2331fa84
// PCL related includes
#ifdef LVR_USE_PCL
#include <lvr/reconstruction/PCLKSurface.hpp>
#endif


#include <iostream>


using namespace lvr;

typedef ColorVertex<float, unsigned char> cVertex;
typedef Normal<float> cNormal;
typedef PointsetSurface<ColorVertex<float, unsigned char> > psSurface;
typedef AdaptiveKSearchSurface<ColorVertex<float, unsigned char>, Normal<float> > akSurface;

#ifdef LVR_USE_PCL
typedef PCLKSurface<ColorVertex<float, unsigned char> , Normal<float> > pclSurface;
#endif

/**
 * @brief   Main entry point for the LSSR surface executable
 */
int main(int argc, char** argv)
{
<<<<<<< HEAD
    // TODO: remove
    using Vec = lvr2::Vector<lvr2::BaseVector<float>>;
    using Poi = lvr2::Point<lvr2::BaseVector<float>>;

    Vec v1, v2;
    Poi p1, p2;

    v1 + p1;
    v1 + v2;
    // p1 + p2;

    v1.length();
    // v1.distance(v2);

    // p1.length();
    p1.distance(p2);

    lvr2::HalfEdgeMesh<lvr2::BaseVector<float>> mesh;

    lvr2::StableVector<Vec, lvr2::BaseMesh<float>::VertexHandle> vec;
    lvr2::BaseMesh<float>::VertexHandle handle1(1);
    lvr2::BaseMesh<float>::VertexHandle handle2(0);
    cout << vec.sizeUsed() << std::endl;
    vec.push_back(v1);
    cout << vec.sizeUsed() << std::endl;
    vec.push_back(v2);
    cout << vec.sizeUsed() << std::endl;
    vec.erase(handle1);
    cout << vec.sizeUsed() << std::endl;
    auto vec1 = vec[handle2];

    cout << vec.size() << std::endl;
    cout << vec1.x << std::endl;

    return 0;

    try
    {
        // Parse command line arguments
        reconstruct::Options options(argc, argv);

        // Exit if options had to generate a usage message
        // (this means required parameters are missing)
        if ( options.printUsage() )
        {
            return 0;
        }

        OpenMPConfig::setNumThreads(options.getNumThreads());

        std::cout << options << std::endl;

        // Create a point loader object
        ModelPtr model = ModelFactory::readModel( options.getInputFileName() );
        PointBufferPtr p_loader;

        // Parse loaded data
        if ( !model )
        {
            cout << timestamp << "IO Error: Unable to parse " << options.getInputFileName() << endl;
            exit(-1);
        }
        p_loader = model->m_pointCloud;

        // Create a point cloud manager
        string pcm_name = options.getPCM();
        psSurface::Ptr surface;

        // Create point set surface object
        if(pcm_name == "PCL")
        {
=======
	try
	{
		// Parse command line arguments
		reconstruct::Options options(argc, argv);

		// Exit if options had to generate a usage message
		// (this means required parameters are missing)
		if ( options.printUsage() )
		{
			return 0;
		}

		OpenMPConfig::setNumThreads(options.getNumThreads());

		std::cout << options << std::endl;

		// Create a point loader object
		ModelPtr model = ModelFactory::readModel( options.getInputFileName() );
		PointBufferPtr p_loader;

		// Parse loaded data
		if ( !model )
		{
			cout << timestamp << "IO Error: Unable to parse " << options.getInputFileName() << endl;
			exit(-1);
		}
		p_loader = model->m_pointCloud;

		// Create a point cloud manager
		string pcm_name = options.getPCM();
		psSurface::Ptr surface;

		// Create point set surface object
		if(pcm_name == "PCL")
		{
>>>>>>> 2331fa84
#ifdef LVR_USE_PCL
			surface = psSurface::Ptr( new pclSurface(p_loader));
#else 
			cout << timestamp << "Can't create a PCL point set surface without PCL installed." << endl;
			exit(-1);
#endif
		}
		else if(pcm_name == "STANN" || pcm_name == "FLANN" || pcm_name == "NABO" || pcm_name == "NANOFLANN")
		{
			akSurface* aks = new akSurface(
					p_loader, pcm_name,
					options.getKn(),
					options.getKi(),
					options.getKd(),
					options.useRansac(),
					options.getScanPoseFile()
			);

			surface = psSurface::Ptr(aks);
			// Set RANSAC flag
			if(options.useRansac())
			{
				aks->useRansac(true);
			}
		}
		else
		{
			cout << timestamp << "Unable to create PointCloudManager." << endl;
			cout << timestamp << "Unknown option '" << pcm_name << "'." << endl;
			cout << timestamp << "Available PCMs are: " << endl;
			cout << timestamp << "STANN, STANN_RANSAC";
#ifdef LVR_USE_PCL
			cout << ", PCL";
#endif
#ifdef LVR_USE_NABO
			cout << ", Nabo";
#endif
			cout << endl;
			return 0;
		}

		// Set search options for normal estimation and distance evaluation
		surface->setKd(options.getKd());
		surface->setKi(options.getKi());
		surface->setKn(options.getKn());

		// Calculate normals if necessary
		if(!surface->pointBuffer()->hasPointNormals()
				|| (surface->pointBuffer()->hasPointNormals() && options.recalcNormals()))
		{
		    Timestamp ts;
			surface->calculateSurfaceNormals();
		}
		else
		{
			cout << timestamp << "Using given normals." << endl;
		}

		// Save points and normals only
		if(options.savePointNormals())
		{
			ModelPtr pn( new Model);
			pn->m_pointCloud = surface->pointBuffer();
			ModelFactory::saveModel(pn, "pointnormals.ply");
		}

		// Create an empty mesh
		HalfEdgeMesh<ColorVertex<float, unsigned char> , Normal<float> > mesh( surface );

		// Set recursion depth for region growing
		if(options.getDepth())
		{
			mesh.setDepth(options.getDepth());
		}

		if(options.getTexelSize())
		{
			Texture::m_texelSize = options.getTexelSize();
		}
		
		if(options.getTexturePack() != "")
		{
			Texturizer<Vertex<float> , Normal<float> >::m_filename = options.getTexturePack();
			if(options.getStatsCoeffs())
			{	
				float* sc = options.getStatsCoeffs();
				for (int i = 0; i < 14; i++)
				{
					Statistics::m_coeffs[i] = sc[i];
				}
				delete sc;
			}
			if(options.getNumStatsColors())
			{
				Texturizer<Vertex<float> , Normal<float> >::m_numStatsColors = options.getNumStatsColors();
			}
			if(options.getNumCCVColors())
			{
				Texturizer<Vertex<float> , Normal<float> >::m_numCCVColors = options.getNumCCVColors();
			}
			if(options.getCoherenceThreshold())
			{
				Texturizer<Vertex<float> , Normal<float> >::m_coherenceThreshold = options.getCoherenceThreshold();
			}

			if(options.getColorThreshold())
			{
				Texturizer<Vertex<float> , Normal<float> >::m_colorThreshold = options.getColorThreshold();
			}
			if(options.getStatsThreshold())
			{
				Texturizer<Vertex<float> , Normal<float> >::m_statsThreshold = options.getStatsThreshold();
			}
			if(options.getUseCrossCorr())
			{
				Texturizer<Vertex<float> , Normal<float> >::m_useCrossCorr = options.getUseCrossCorr();
			}
			if(options.getFeatureThreshold())
			{
				Texturizer<Vertex<float> , Normal<float> >::m_featureThreshold = options.getFeatureThreshold();
			}
			if(options.getPatternThreshold())
			{
				Texturizer<Vertex<float> , Normal<float> >::m_patternThreshold = options.getPatternThreshold();
			}
			if(options.doTextureAnalysis())
			{
			    Texturizer<Vertex<float> , Normal<float> >::m_doAnalysis = true;
			}
			if(options.getMinimumTransformationVotes())
			{
				Transform::m_minimumVotes = options.getMinimumTransformationVotes();
			}
		}

		if(options.getSharpFeatureThreshold())
		{
			SharpBox<Vertex<float> , Normal<float> >::m_theta_sharp = options.getSharpFeatureThreshold();
		}
		if(options.getSharpCornerThreshold())
		{
			SharpBox<Vertex<float> , Normal<float> >::m_phi_corner = options.getSharpCornerThreshold();
		}

		// Determine whether to use intersections or voxelsize
		float resolution;
		bool useVoxelsize;
		if(options.getIntersections() > 0)
		{
			resolution = options.getIntersections();
			useVoxelsize = false;
		}
		else
		{
			resolution = options.getVoxelsize();
			useVoxelsize = true;
		}

		// Create a point set grid for reconstruction
		string decomposition = options.getDecomposition();

		// Fail safe check
		if(decomposition != "MC" && decomposition != "PMC" && decomposition != "SF" )
		{
			cout << "Unsupported decomposition type " << decomposition << ". Defaulting to PMC." << endl;
			decomposition = "PMC";
		}

		GridBase* grid;
		FastReconstructionBase<ColorVertex<float, unsigned char>, Normal<float> >* reconstruction;
		if(decomposition == "MC")
		{
			grid = new PointsetGrid<ColorVertex<float, unsigned char>, FastBox<ColorVertex<float, unsigned char>, Normal<float> > >(resolution, surface, surface->getBoundingBox(), useVoxelsize, options.extrude());
			PointsetGrid<ColorVertex<float, unsigned char>, FastBox<ColorVertex<float, unsigned char>, Normal<float> > >* ps_grid = static_cast<PointsetGrid<ColorVertex<float, unsigned char>, FastBox<ColorVertex<float, unsigned char>, Normal<float> > > *>(grid);
			ps_grid->calcDistanceValues();
			reconstruction = new FastReconstruction<ColorVertex<float, unsigned char> , Normal<float>, FastBox<ColorVertex<float, unsigned char>, Normal<float> >  >(ps_grid);

		}
		else if(decomposition == "PMC")
		{
			BilinearFastBox<ColorVertex<float, unsigned char>, Normal<float> >::m_surface = surface;
			grid = new PointsetGrid<ColorVertex<float, unsigned char>, BilinearFastBox<ColorVertex<float, unsigned char>, Normal<float> > >(resolution, surface, surface->getBoundingBox(), useVoxelsize, options.extrude());
			PointsetGrid<ColorVertex<float, unsigned char>, BilinearFastBox<ColorVertex<float, unsigned char>, Normal<float> > >* ps_grid = static_cast<PointsetGrid<ColorVertex<float, unsigned char>, BilinearFastBox<ColorVertex<float, unsigned char>, Normal<float> > > *>(grid);
			ps_grid->calcDistanceValues();
			reconstruction = new FastReconstruction<ColorVertex<float, unsigned char> , Normal<float>, BilinearFastBox<ColorVertex<float, unsigned char>, Normal<float> >  >(ps_grid);

		}
		else if(decomposition == "SF")
		{
			SharpBox<ColorVertex<float, unsigned char>, Normal<float> >::m_surface = surface;
			grid = new PointsetGrid<ColorVertex<float, unsigned char>, SharpBox<ColorVertex<float, unsigned char>, Normal<float> > >(resolution, surface, surface->getBoundingBox(), useVoxelsize, options.extrude());
			PointsetGrid<ColorVertex<float, unsigned char>, SharpBox<ColorVertex<float, unsigned char>, Normal<float> > >* ps_grid = static_cast<PointsetGrid<ColorVertex<float, unsigned char>, SharpBox<ColorVertex<float, unsigned char>, Normal<float> > > *>(grid);
			ps_grid->calcDistanceValues();
			reconstruction = new FastReconstruction<ColorVertex<float, unsigned char> , Normal<float>, SharpBox<ColorVertex<float, unsigned char>, Normal<float> >  >(ps_grid);
		}


		
		// Create mesh
		reconstruction->getMesh(mesh);
		
		// Save grid to file
		if(options.saveGrid())
		{
			grid->saveGrid("fastgrid.grid");
		}

		if(options.getDanglingArtifacts())
 		{
			mesh.removeDanglingArtifacts(options.getDanglingArtifacts());
		}

		// Optimize mesh
		mesh.cleanContours(options.getCleanContourIterations());
		mesh.setClassifier(options.getClassifier());
		mesh.getClassifier().setMinRegionSize(options.getSmallRegionThreshold());

		if(options.optimizePlanes())
		{
			mesh.optimizePlanes(options.getPlaneIterations(),
					options.getNormalThreshold(),
					options.getMinPlaneSize(),
					options.getSmallRegionThreshold(),
					true);

			mesh.fillHoles(options.getFillHoles());
			mesh.optimizePlaneIntersections();
			mesh.restorePlanes(options.getMinPlaneSize());

			if(options.getNumEdgeCollapses())
			{
				QuadricVertexCosts<ColorVertex<float, unsigned char> , Normal<float> > c = QuadricVertexCosts<ColorVertex<float, unsigned char> , Normal<float> >(true);
				mesh.reduceMeshByCollapse(options.getNumEdgeCollapses(), c);
			}
		}
		else if(options.clusterPlanes())
		{
			mesh.clusterRegions(options.getNormalThreshold(), options.getMinPlaneSize());
			mesh.fillHoles(options.getFillHoles());
		}

		// Save triangle mesh
		if ( options.retesselate() )
		{
			mesh.finalizeAndRetesselate(options.generateTextures(), options.getLineFusionThreshold());
		}
		else
		{
			mesh.finalize();
		}

		// Write classification to file
		if ( options.writeClassificationResult() )
		{
			mesh.writeClassificationResult();
		}

		// Create output model and save to file
		ModelPtr m( new Model( mesh.meshBuffer() ) );

		if(options.saveOriginalData())
		{
			m->m_pointCloud = model->m_pointCloud;
		}
		cout << timestamp << "Saving mesh." << endl;
		ModelFactory::saveModel( m, "triangle_mesh.ply");

		// Save obj model if textures were generated
		if(options.generateTextures())
		{
			ModelFactory::saveModel( m, "triangle_mesh.obj");
		}		
		cout << timestamp << "Program end." << endl;

	}
	catch(...)
	{
		std::cout << "Unable to parse options. Call 'reconstruct --help' for more information." << std::endl;
	}
	return 0;
}
<|MERGE_RESOLUTION|>--- conflicted
+++ resolved
@@ -158,16 +158,6 @@
 #include <lvr/geometry/QuadricVertexCosts.hpp>
 #include <lvr/reconstruction/SharpBox.hpp>
 
-<<<<<<< HEAD
-#include <lvr2/geometry/HalfEdgeMesh.hpp>
-#include <lvr2/geometry/BaseVector.hpp>
-#include <lvr2/geometry/Vector.hpp>
-#include <lvr2/geometry/Point.hpp>
-#include <lvr2/geometry/Normal.hpp>
-#include <lvr2/util/StableVector.hpp>
-
-=======
->>>>>>> 2331fa84
 // PCL related includes
 #ifdef LVR_USE_PCL
 #include <lvr/reconstruction/PCLKSurface.hpp>
@@ -193,79 +183,6 @@
  */
 int main(int argc, char** argv)
 {
-<<<<<<< HEAD
-    // TODO: remove
-    using Vec = lvr2::Vector<lvr2::BaseVector<float>>;
-    using Poi = lvr2::Point<lvr2::BaseVector<float>>;
-
-    Vec v1, v2;
-    Poi p1, p2;
-
-    v1 + p1;
-    v1 + v2;
-    // p1 + p2;
-
-    v1.length();
-    // v1.distance(v2);
-
-    // p1.length();
-    p1.distance(p2);
-
-    lvr2::HalfEdgeMesh<lvr2::BaseVector<float>> mesh;
-
-    lvr2::StableVector<Vec, lvr2::BaseMesh<float>::VertexHandle> vec;
-    lvr2::BaseMesh<float>::VertexHandle handle1(1);
-    lvr2::BaseMesh<float>::VertexHandle handle2(0);
-    cout << vec.sizeUsed() << std::endl;
-    vec.push_back(v1);
-    cout << vec.sizeUsed() << std::endl;
-    vec.push_back(v2);
-    cout << vec.sizeUsed() << std::endl;
-    vec.erase(handle1);
-    cout << vec.sizeUsed() << std::endl;
-    auto vec1 = vec[handle2];
-
-    cout << vec.size() << std::endl;
-    cout << vec1.x << std::endl;
-
-    return 0;
-
-    try
-    {
-        // Parse command line arguments
-        reconstruct::Options options(argc, argv);
-
-        // Exit if options had to generate a usage message
-        // (this means required parameters are missing)
-        if ( options.printUsage() )
-        {
-            return 0;
-        }
-
-        OpenMPConfig::setNumThreads(options.getNumThreads());
-
-        std::cout << options << std::endl;
-
-        // Create a point loader object
-        ModelPtr model = ModelFactory::readModel( options.getInputFileName() );
-        PointBufferPtr p_loader;
-
-        // Parse loaded data
-        if ( !model )
-        {
-            cout << timestamp << "IO Error: Unable to parse " << options.getInputFileName() << endl;
-            exit(-1);
-        }
-        p_loader = model->m_pointCloud;
-
-        // Create a point cloud manager
-        string pcm_name = options.getPCM();
-        psSurface::Ptr surface;
-
-        // Create point set surface object
-        if(pcm_name == "PCL")
-        {
-=======
 	try
 	{
 		// Parse command line arguments
@@ -301,7 +218,6 @@
 		// Create point set surface object
 		if(pcm_name == "PCL")
 		{
->>>>>>> 2331fa84
 #ifdef LVR_USE_PCL
 			surface = psSurface::Ptr( new pclSurface(p_loader));
 #else 
