--- conflicted
+++ resolved
@@ -98,10 +98,7 @@
     {
       hdf5.open(options.getOutputFile());
     }
-<<<<<<< HEAD
-=======
     hdf5.setMeshName(options.getMeshName());
->>>>>>> e099bde9
 
     // face normals
     DenseFaceMap<Normal<float>> faceNormals;
