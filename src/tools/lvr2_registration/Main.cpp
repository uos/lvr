/**
 * Copyright (c) 2019, University Osnabrück
 * All rights reserved.
 *
 * Redistribution and use in source and binary forms, with or without
 * modification, are permitted provided that the following conditions are met:
 *     * Redistributions of source code must retain the above copyright
 *       notice, this list of conditions and the following disclaimer.
 *     * Redistributions in binary form must reproduce the above copyright
 *       notice, this list of conditions and the following disclaimer in the
 *       documentation and/or other materials provided with the distribution.
 *     * Neither the name of the University Osnabrück nor the
 *       names of its contributors may be used to endorse or promote products
 *       derived from this software without specific prior written permission.
 *
 * THIS SOFTWARE IS PROVIDED BY THE COPYRIGHT HOLDERS AND CONTRIBUTORS "AS IS" AND
 * ANY EXPRESS OR IMPLIED WARRANTIES, INCLUDING, BUT NOT LIMITED TO, THE IMPLIED
 * WARRANTIES OF MERCHANTABILITY AND FITNESS FOR A PARTICULAR PURPOSE ARE
 * DISCLAIMED. IN NO EVENT SHALL University Osnabrück BE LIABLE FOR ANY
 * DIRECT, INDIRECT, INCIDENTAL, SPECIAL, EXEMPLARY, OR CONSEQUENTIAL DAMAGES
 * (INCLUDING, BUT NOT LIMITED TO, PROCUREMENT OF SUBSTITUTE GOODS OR SERVICES;
 * LOSS OF USE, DATA, OR PROFITS; OR BUSINESS INTERRUPTION) HOWEVER CAUSED AND
 * ON ANY THEORY OF LIABILITY, WHETHER IN CONTRACT, STRICT LIABILITY, OR TORT
 * (INCLUDING NEGLIGENCE OR OTHERWISE) ARISING IN ANY WAY OUT OF THE USE OF THIS
 * SOFTWARE, EVEN IF ADVISED OF THE POSSIBILITY OF SUCH DAMAGE.
 */

/**
 * Main.cpp
 *
 *  @date Apr 25, 2019
 *  @author Malte Hillmann
 */

#include "lvr2/io/ModelFactory.hpp"
#include "lvr2/io/IOUtils.hpp"
#include "lvr2/registration/SLAMAlign.hpp"
#include "lvr2/io/HDF5IO.hpp"
#include "lvr2/io/GHDF5IO.hpp"
#include "lvr2/io/hdf5/ArrayIO.hpp"
#include "lvr2/io/hdf5/ChannelIO.hpp"
#include "lvr2/io/hdf5/VariantChannelIO.hpp"
#include "lvr2/io/hdf5/PointCloudIO.hpp"
#include "lvr2/io/hdf5/MatrixIO.hpp"
#include "lvr2/registration/RegistrationPipeline.hpp"


#include <boost/program_options.hpp>
#include <boost/filesystem.hpp>
#include <boost/optional.hpp>
#include <iostream>
#include <chrono>
#include <fstream>

using namespace lvr2;
using namespace std;
using boost::filesystem::path;

string format_name(const string& format, int index)
{
    size_t size = snprintf(nullptr, 0, format.c_str(), index) + 1; // Extra space for '\0'
    char buff[size];
    snprintf(buff, size, format.c_str(), index);
    return string(buff);
}


string map_format(const string& format)
{
    if (format == "uos")
    {
        return "scan%03i.3d";
    }
    else if (format == "riegl_txt")
    {
        return "scan%03i.txt";
    }
    else if (format == "ply")
    {
        return "scan%03i.ply";
    }
    else
    {
        throw boost::program_options::error(string("Unknown Output format: ") + format);
    }
}

int main(int argc, char** argv)
{
    // =============== parse options ===============
    SLAMOptions options;

    path dir;
    int start = -1;
    int end = -1;
    string format = "uos";
    string pose_format = "pose";
    bool isHDF = false;

    bool write_scans = false;
    string output_format;
    bool write_pose = false;
    string output_pose_format;
    bool no_frames = false;
    path output_dir;

    bool help;

    try
    {
        using namespace boost::program_options;

        options_description general_options("General Options");
        options_description icp_options("ICP Options");
        options_description loopclosing_options("Loopclosing Options");

        general_options.add_options()
        ("start,s", value<int>(&start)->default_value(start),
         "The first Scan to process.\n"
         "-1 (default): Search for first Scan.")

        ("end,e", value<int>(&end)->default_value(end),
         "The last Scan to process.\n"
         "-1 (default): Continue until no more Scans found.")

        ("format,f", value<string>(&format)->default_value(format),
         "The format of the Scans in <dir>.\n"
         "This can be a predefined Format (uos, ply, riegl_txt), or a printf Format String like \"scan%03i.3d\",\n"
         "containing one %i or %d that will be replaced with the Scan Index.")

        ("pose-format", value<string>(&pose_format)->default_value(pose_format),
         "The File extension of the Pose files.\n"
         "Currently supported are: pose, dat, frames.")

        ("reduction,r", value<double>(&options.reduction)->default_value(options.reduction),
         "The Voxel size for Octree based reduction.\n"
         "-1 (default): No reduction.")

        ("min,m", value<double>(&options.minDistance)->default_value(options.minDistance),
         "Ignore all Points closer than <value> to the origin of the Scan.\n"
         "-1 (default): No filter.")

        ("max,M", value<double>(&options.maxDistance)->default_value(options.maxDistance),
         "Ignore all Points farther away than <value> from the origin of the Scan.\n"
         "-1 (default): No filter.")

        ("trustPose,p", bool_switch(&options.trustPose),
         "Use the unmodified Pose for ICP. Useful for GPS Poses or unordered Scans.\n"
         "false (default): Apply the relative refinement of previous Scans.")

        ("metascan", bool_switch(&options.metascan),
         "Match Scans to the combined Pointcloud of all previous Scans instead of just the last Scan.")

        ("noFrames,F", bool_switch(&no_frames),
         "Don't write \".frames\" files.")

        ("writePose,w", value<string>(&output_pose_format)->implicit_value("<pose-format>"),
         "Write Poses to directory specified by --output.")

        ("writeScans,W", value<string>(&output_format)->implicit_value("<format>"),
         "Write Scans to directory specified by --output.")

        ("output,o", value<path>(&output_dir),
         "Changes output directory of --writePose and --writeScans. Does not affect \".frames\" files\n"
         "default: <dir>/output.")

        ("verbose,v", bool_switch(&options.verbose),
         "Show more detailed output. Useful for fine-tuning Parameters or debugging.")

        ("hdf,H", bool_switch(&options.useHDF),
         "Opens the given hdf5 file. Then registrates all scans in '/raw/scans/'\nthat are named after the scheme: 'position_00001' where '1' is the scans number.\nAfter registration the calculated poses are written to the finalPose dataset in the hdf5 file.\n")

        ("help,h", bool_switch(&help),
         "Print this help. Seriously how are you reading this if you don't know the --help Option?")
        ;

        icp_options.add_options()
        ("icpIterations,i", value<int>(&options.icpIterations)->default_value(options.icpIterations),
         "Number of iterations for ICP.\n"
         "ICP should ideally converge before this number is met, but this number places an upper Bound on calculation time.")

        ("icpMaxDistance,d", value<double>(&options.icpMaxDistance)->default_value(options.icpMaxDistance),
         "The maximum distance between two points during ICP.")

        ("maxLeafSize", value<int>(&options.maxLeafSize)->default_value(options.maxLeafSize),
         "The maximum number of Points in a Leaf of a KDTree.")

        ("epsilon", value<double>(&options.epsilon)->default_value(options.epsilon),
         "The epsilon difference between ICP-errors for the stop criterion of ICP.")
        ;

        loopclosing_options.add_options()
        ("loopClosing,L", bool_switch(&options.doLoopClosing),
         "Use simple Loopclosing.\n"
         "At least one of -L and -G must be specified for Loopclosing to take place.")

        ("graphSlam,G", bool_switch(&options.doGraphSLAM),
         "Use complex Loop Closing with GraphSLAM.\n"
         "At least one of -L and -G must be specified for Loopclosing to take place.")

        ("closeLoopDistance,c", value<double>(&options.closeLoopDistance)->default_value(options.closeLoopDistance),
         "The maximum distance between two poses to consider a closed loop in Loopclosing or an Edge in the GraphSLAM Graph.\n"
         "Mutually exclusive to --closeLoopPairs.")

        ("closeLoopPairs,C", value<int>(&options.closeLoopPairs)->default_value(options.closeLoopPairs),
         "The minimum pair overlap between two poses to consider a closed loop in Loopclosing or an Edge in the GraphSLAM Graph.\n"
         "Mutually exclusive to --closeLoopDistance.\n"
         "Pairs are judged using slamMaxDistance.\n"
         "-1 (default): use --closeLoopDistance instead.")

        ("loopSize,l", value<int>(&options.loopSize)->default_value(options.loopSize),
         "The minimum number of Scans to be considered a Loop to prevent Loopclosing from triggering on adjacent Scans.\n"
         "Also used in GraphSLAM when considering other Scans for Edges\n"
         "For Loopclosing, this value needs to be at least 6, for GraphSLAM at least 1.")

        ("slamIterations,I", value<int>(&options.slamIterations)->default_value(options.slamIterations),
         "Number of iterations for SLAM.")

        ("slamMaxDistance,D", value<double>(&options.slamMaxDistance)->default_value(options.slamMaxDistance),
         "The maximum distance between two points during SLAM.")

        ("slamEpsilon", value<double>(&options.slamEpsilon)->default_value(options.slamEpsilon),
         "The epsilon difference of SLAM corrections for the stop criterion of SLAM.")
        ;

        options_description hidden_options("hidden_options");
        hidden_options.add_options()
        ("dir", value<path>(&dir))
        ;

        positional_options_description pos;
        pos.add("dir", 1);

        options_description all_options("options");
        all_options.add(general_options).add(icp_options).add(loopclosing_options).add(hidden_options);

        variables_map variables;
        store(command_line_parser(argc, argv).options(all_options).positional(pos).run(), variables);
        notify(variables);

        if (help)
        {
            cout << "The Scan Registration Tool" << endl;
            cout << "Usage: " << endl;
            cout << "\tlvr2_registration [OPTIONS] <dir>" << endl;
            cout << endl;
            general_options.print(cout);
            cout << endl;
            icp_options.print(cout);
            cout << endl;
            loopclosing_options.print(cout);
            cout << endl;
            cout << "<dir> is the directory to search scans in" << endl;
            return EXIT_SUCCESS;
        }

        if (variables.count("dir") != 1)
        {
            throw error("Missing <dir> Parameter");
        }

        if (variables.count("output") == 0)
        {
            output_dir = dir / "output";
        }

        if (format.find('%') == string::npos)
        {
            format = map_format(format);
        }

        if (variables.count("writePose") == 1)
        {
            write_pose = true;
            if (output_pose_format[0] == '<')
            {
                output_pose_format = pose_format;
            }
        }
        if (variables.count("writeScans") == 1)
        {
            write_scans = true;
            if (output_format[0] == '<')
            {
                output_format = format;
            }
            else if (output_format.find('%') == string::npos)
            {
                format = map_format(format);
            }
        }

        options.createFrames = !no_frames;
    }
    catch (const boost::program_options::error& ex)
    {
        std::cerr << ex.what() << endl;
        std::cerr << endl;
        std::cerr << "Use '--help' to see the list of possible options" << endl;
        return EXIT_FAILURE;
    }

    using HDF5PCIO = lvr2::Hdf5IO<
                lvr2::hdf5features::ArrayIO,
                lvr2::hdf5features::ChannelIO,
                lvr2::hdf5features::VariantChannelIO,
                lvr2::hdf5features::PointCloudIO,
                lvr2::hdf5features::MatrixIO>;
    // contains the hdf5
    std::shared_ptr<HDF5PCIO> h5_ptr(new HDF5PCIO());

    if(options.useHDF)
    {
        cout << "HDF5 is used!" << endl;
        ifstream f(dir.c_str());
        if (f.good())
        {
            // create boost::fileystem::path to hdf file location
            boost::filesystem::path pathToHDF(dir.c_str());
            h5_ptr->open(pathToHDF.string());
        }
        else
        {
            cerr << "The given HDF5 file could not be opened! Oben" << endl;
            return EXIT_FAILURE;
        }
    }

    // =============== search scans ===============
    if (start == -1)
    {
        if (!options.useHDF)
        {
            for (int i = 0; i < 100; i++)
            {
                path file = dir / format_name(format, i);
                if (exists(file))
                {
                    start = i;
                    cout << "First scan: " << file.filename() << endl;
                    break;
                }
            }
            if (start == -1)
            {
                cerr << "Could not find a starting scan. are you using the right format?" << endl;
                return EXIT_FAILURE;
            }
        }
    }
    if (!options.useHDF)
    {
        // make sure all scan and pose files are in the directory
        for (int i = start; end == -1 || i <= end; i++)
        {
            path file = dir / format_name(format, i);
            if (!exists(file))
            {
                if (end != -1 || i == start)
                {
                    cerr << "Missing scan " << file.filename() << endl;
                    return EXIT_FAILURE;
                }
                end = i - 1;
                cout << "Last scan: \"" << format_name(format, end) << '"' << endl;
                break;
            }
            file.replace_extension(pose_format);
            if (!exists(file))
            {
                cerr << "Missing pose file " << file.filename() << endl;
                return EXIT_FAILURE;
            }
        }
    }

    SLAMAlign align(options);
    vector<SLAMScanPtr> scans;

    // DEBUG
    ScanProjectEditMark proj;
    proj.project = ScanProjectPtr(new ScanProject);

    int count = end - start + 1;

    HighFive::Group hfscans = hdf5util::getGroup(h5_ptr->m_hdf5_file, "raw/scans");
    vector<string> numOfScansInHDF = hfscans.listObjectNames();
    vector<lvr2::ScanPtr> rawScans;
    if (options.useHDF)
    {
        for (int i = 0; i < numOfScansInHDF.size(); i++)
        {
            // create a scan object for each scan in hdf
            ScanPtr tempScan(new Scan());
            size_t six;
            size_t pointsNum;
            boost::shared_array<float> bb_array = h5_ptr->loadArray<float>("raw/scans/" + numOfScansInHDF[i], "boundingBox", six);
            BoundingBox<BaseVector<float>> bb(BaseVector<float>(bb_array[0], bb_array[1], bb_array[2]),
                                    BaseVector<float>(bb_array[3], bb_array[4], bb_array[5]));
            // bounding box transfered to object
            tempScan->boundingBox = bb;

            boost::shared_array<float> fov_array = h5_ptr->loadArray<float>("raw/scans/" + numOfScansInHDF[i], "fov", six);
            // fov transfered to object
          
            // TODO: min and max angles from new structure

            boost::shared_array<float> res_array = h5_ptr->loadArray<float>("raw/scans/" + numOfScansInHDF[i], "resolution", six);
            // resolution transfered
            tempScan->hResolution = res_array[0];
            tempScan->vResolution = res_array[1];
            // point cloud transfered
            boost::shared_array<float> point_array = h5_ptr->loadArray<float>("raw/scans/"+ numOfScansInHDF[i], "points", pointsNum);
            // important because x, y, z coords
            pointsNum = pointsNum / 3;
            PointBufferPtr pointPointer = PointBufferPtr(new PointBuffer(point_array, pointsNum));
            tempScan->points = pointPointer;
            // tempScan->m_points = h5_ptr->loadPointCloud("raw/scans/" + numOfScansInHDF[i]);
            tempScan->pointsLoaded = true;
            // pose transfered
            tempScan->poseEstimation = h5_ptr->loadMatrix<Transformd>("raw/scans/" + numOfScansInHDF[i], "initialPose").get();
            tempScan->positionNumber = i;

            tempScan->scanRoot = "raw/scans/" + numOfScansInHDF[i];


            // sets the finalPose to the identiy matrix
            tempScan->registration = Transformd::Identity();

            
            // DEBUG
            ScanPosition pos;
<<<<<<< HEAD
            pos.scan = boost::optional<Scan>(*tempScan);
            proj.project->positions.push_back(std::make_shared<ScanPosition>(pos));
=======
            pos.scans.push_back(tempScan);
            proj.positions.push_back(std::make_shared<ScanPosition>(pos));
>>>>>>> 7e76e064
            proj.changed.push_back(false);

            SLAMScanPtr slamScan = SLAMScanPtr(new SLAMScanWrapper(tempScan));

           // scans.push_back(slamScan);
           // align.addScan(slamScan);
        }
        // DEBUG

         cout << "vor Pipe Konstruktor" << endl;
         ScanProjectEditMarkPtr projPtr = make_shared<ScanProjectEditMark>(proj);
         RegistrationPipeline pipe(&options, projPtr);
         pipe.doRegistration();
         cout << "Nach doRegistration" << endl;
         for (size_t i = 0; i < projPtr->changed.size(); i++)
         {
             cout << "Reconstruct indivcator ans Stelle: " << i << " ist: " << projPtr->changed.at(i)<< endl;
         }

         cout << "Eine Pose aus dem Project:" << endl << projPtr->project->positions.at(1)->scan->m_registration << endl;
    }
    else
    {
        // case for not using HDF5
        // TODO: change to ScanDirectoryParser once that is done

        for (int i = 0; i < count; i++)
        {
            path file = dir / format_name(format, start + i);
            auto model = ModelFactory::readModel(file.string());

            if (!model)
            {
                cerr << "Unable to read Model from: " << file.string() << endl;
                return EXIT_FAILURE;
            }
            if (!model->m_pointCloud)
            {
                cerr << "file does not contain Points: " << file.string() << endl;
                return EXIT_FAILURE;
            }

            file.replace_extension(pose_format);
            Transformd pose = getTransformationFromFile<double>(file);

            ScanPtr scan = ScanPtr(new Scan());
            scan->points = model->m_pointCloud;
            scan->poseEstimation = pose;

            SLAMScanPtr slamScan = SLAMScanPtr(new SLAMScanWrapper(scan));
            scans.push_back(slamScan);
            align.addScan(slamScan);
        }
    }


    auto start_time = chrono::steady_clock::now();

    align.finish();

    auto required_time = chrono::steady_clock::now() - start_time;
    cout << "SLAM finished in " << required_time.count() / 1e9 << " seconds" << endl;

    if (write_pose || write_scans)
    {
        create_directories(output_dir);
    }

    path file;

    if (options.useHDF)
    {
        // write poses to hdf
        for(int i = 0; i < scans.size(); i++)
        {
            Transformd pose = scans[i]->pose();
            cout << "Main:Pose Scan Nummer " << i << endl << pose << endl;
            // The pose needs to be transposed before writing to hdf,
            // because the lvr2_viewer expects finalPose in hdf transposed this way.
            // The initial pose is saved NOT transposed in HDF
            pose.transposeInPlace();
            h5_ptr->MatrixIO::save("raw/scans/" + numOfScansInHDF[i], "finalPose", pose);
        }
    }

    for (int i = 0; i < count; i++)
    {
        auto& scan = scans[i];

        if (!no_frames)
        {
            file = dir / format_name(format, start + i);
            file.replace_extension("frames");

            scan->writeFrames(file.string());
        }

        if (write_pose)
        {
            file = output_dir / format_name(write_scans ? output_format : format, start + i);
            file.replace_extension(output_pose_format);
            ofstream out(file.string());

            auto pose = scan->pose();
            for (int y = 0; y < 4; y++)
            {
                for (int x = 0; x < 4; x++)
                {
                    out << pose(y, x);
                    if (x < 3)
                    {
                        out << " ";
                    }
                }
                out << endl;
            }
        }

        if (write_scans)
        {
            file = output_dir / format_name(output_format, start + i);

            size_t n = scan->numPoints();

            auto model = make_shared<Model>();
            auto pointCloud = make_shared<PointBuffer>();
            floatArr points = floatArr(new float[n * 3]);

            #pragma omp parallel for schedule(static)
            for (size_t i = 0; i < n; i++)
            {
                auto point = scan->rawPoint(i);
                points[i * 3] = point[0];
                points[i * 3 + 1] = point[1];
                points[i * 3 + 2] = point[2];
            }

            pointCloud->setPointArray(points, n);
            model->m_pointCloud = pointCloud;
            ModelFactory::saveModel(model, file.string());
        }
    }
    return EXIT_SUCCESS;
}<|MERGE_RESOLUTION|>--- conflicted
+++ resolved
@@ -430,13 +430,8 @@
             
             // DEBUG
             ScanPosition pos;
-<<<<<<< HEAD
-            pos.scan = boost::optional<Scan>(*tempScan);
+            pos.scans.push_back(tempScan);
             proj.project->positions.push_back(std::make_shared<ScanPosition>(pos));
-=======
-            pos.scans.push_back(tempScan);
-            proj.positions.push_back(std::make_shared<ScanPosition>(pos));
->>>>>>> 7e76e064
             proj.changed.push_back(false);
 
             SLAMScanPtr slamScan = SLAMScanPtr(new SLAMScanWrapper(tempScan));
@@ -456,7 +451,7 @@
              cout << "Reconstruct indivcator ans Stelle: " << i << " ist: " << projPtr->changed.at(i)<< endl;
          }
 
-         cout << "Eine Pose aus dem Project:" << endl << projPtr->project->positions.at(1)->scan->m_registration << endl;
+         cout << "Eine Pose aus dem Project:" << endl << projPtr->project->positions.at(1)->scans[0]->registration << endl;
     }
     else
     {
