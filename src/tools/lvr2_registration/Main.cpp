--- conflicted
+++ resolved
@@ -378,10 +378,6 @@
 
     int count = end - start + 1;
 
-<<<<<<< HEAD
-    // new hdfio
-=======
->>>>>>> 1d2e02c3
     HighFive::Group hfscans = hdf5util::getGroup(h5_ptr->m_hdf5_file, "raw/scans");
     vector<string> numOfScansInHDF = hfscans.listObjectNames();
     vector<lvr2::ScanPtr> rawScans;
