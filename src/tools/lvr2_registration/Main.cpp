/**
 * Copyright (c) 2019, University Osnabrück
 * All rights reserved.
 *
 * Redistribution and use in source and binary forms, with or without
 * modification, are permitted provided that the following conditions are met:
 *     * Redistributions of source code must retain the above copyright
 *       notice, this list of conditions and the following disclaimer.
 *     * Redistributions in binary form must reproduce the above copyright
 *       notice, this list of conditions and the following disclaimer in the
 *       documentation and/or other materials provided with the distribution.
 *     * Neither the name of the University Osnabrück nor the
 *       names of its contributors may be used to endorse or promote products
 *       derived from this software without specific prior written permission.
 *
 * THIS SOFTWARE IS PROVIDED BY THE COPYRIGHT HOLDERS AND CONTRIBUTORS "AS IS" AND
 * ANY EXPRESS OR IMPLIED WARRANTIES, INCLUDING, BUT NOT LIMITED TO, THE IMPLIED
 * WARRANTIES OF MERCHANTABILITY AND FITNESS FOR A PARTICULAR PURPOSE ARE
 * DISCLAIMED. IN NO EVENT SHALL University Osnabrück BE LIABLE FOR ANY
 * DIRECT, INDIRECT, INCIDENTAL, SPECIAL, EXEMPLARY, OR CONSEQUENTIAL DAMAGES
 * (INCLUDING, BUT NOT LIMITED TO, PROCUREMENT OF SUBSTITUTE GOODS OR SERVICES;
 * LOSS OF USE, DATA, OR PROFITS; OR BUSINESS INTERRUPTION) HOWEVER CAUSED AND
 * ON ANY THEORY OF LIABILITY, WHETHER IN CONTRACT, STRICT LIABILITY, OR TORT
 * (INCLUDING NEGLIGENCE OR OTHERWISE) ARISING IN ANY WAY OUT OF THE USE OF THIS
 * SOFTWARE, EVEN IF ADVISED OF THE POSSIBILITY OF SUCH DAMAGE.
 */

/**
 * Main.cpp
 *
 *  @date Apr 25, 2019
 *  @author Malte Hillmann
 */

#include "lvr2/io/ModelFactory.hpp"
#include "lvr2/io/IOUtils.hpp"
#include "lvr2/registration/SLAMAlign.hpp"
#include "lvr2/io/HDF5IO.hpp"
#include "lvr2/io/GHDF5IO.hpp"
#include "lvr2/io/hdf5/ArrayIO.hpp"
#include "lvr2/io/hdf5/ChannelIO.hpp"
#include "lvr2/io/hdf5/VariantChannelIO.hpp"
#include "lvr2/io/hdf5/PointCloudIO.hpp"
#include "lvr2/io/hdf5/MatrixIO.hpp"
#include "lvr2/registration/RegistrationPipeline.hpp"


#include <boost/program_options.hpp>
#include <boost/filesystem.hpp>
#include <boost/optional.hpp>
#include <iostream>
#include <chrono>
#include <fstream>

using namespace lvr2;
using namespace std;
using boost::filesystem::path;

string format_name(const string& format, int index)
{
    size_t size = snprintf(nullptr, 0, format.c_str(), index) + 1; // Extra space for '\0'
    char buff[size];
    snprintf(buff, size, format.c_str(), index);
    return string(buff);
}


string map_format(const string& format)
{
    if (format == "uos")
    {
        return "scan%03i.3d";
    }
    else if (format == "riegl_txt")
    {
        return "scan%03i.txt";
    }
    else if (format == "ply")
    {
        return "scan%03i.ply";
    }
    else
    {
        throw boost::program_options::error(string("Unknown Output format: ") + format);
    }
}

int main(int argc, char** argv)
{
    // =============== parse options ===============
    SLAMOptions options;

    path dir;
    int start = -1;
    int end = -1;
    string format = "uos";
    string pose_format = "pose";
    bool isHDF = false;

    bool write_scans = false;
    string output_format;
    bool write_pose = false;
    string output_pose_format;
    bool no_frames = false;
    path output_dir;

    bool help;

    try
    {
        using namespace boost::program_options;

        options_description general_options("General Options");
        options_description icp_options("ICP Options");
        options_description loopclosing_options("Loopclosing Options");

        general_options.add_options()
        ("start,s", value<int>(&start)->default_value(start),
         "The first Scan to process.\n"
         "-1 (default): Search for first Scan.")

        ("end,e", value<int>(&end)->default_value(end),
         "The last Scan to process.\n"
         "-1 (default): Continue until no more Scans found.")

        ("format,f", value<string>(&format)->default_value(format),
         "The format of the Scans in <dir>.\n"
         "This can be a predefined Format (uos, ply, riegl_txt), or a printf Format String like \"scan%03i.3d\",\n"
         "containing one %i or %d that will be replaced with the Scan Index.")

        ("pose-format", value<string>(&pose_format)->default_value(pose_format),
         "The File extension of the Pose files.\n"
         "Currently supported are: pose, dat, frames.")

        ("reduction,r", value<double>(&options.reduction)->default_value(options.reduction),
         "The Voxel size for Octree based reduction.\n"
         "-1 (default): No reduction.")

        ("min,m", value<double>(&options.minDistance)->default_value(options.minDistance),
         "Ignore all Points closer than <value> to the origin of the Scan.\n"
         "-1 (default): No filter.")

        ("max,M", value<double>(&options.maxDistance)->default_value(options.maxDistance),
         "Ignore all Points farther away than <value> from the origin of the Scan.\n"
         "-1 (default): No filter.")

        ("trustPose,p", bool_switch(&options.trustPose),
         "Use the unmodified Pose for ICP. Useful for GPS Poses or unordered Scans.\n"
         "false (default): Apply the relative refinement of previous Scans.")

        ("metascan", bool_switch(&options.metascan),
         "Match Scans to the combined Pointcloud of all previous Scans instead of just the last Scan.")

        ("noFrames,F", bool_switch(&no_frames),
         "Don't write \".frames\" files.")

        ("writePose,w", value<string>(&output_pose_format)->implicit_value("<pose-format>"),
         "Write Poses to directory specified by --output.")

        ("writeScans,W", value<string>(&output_format)->implicit_value("<format>"),
         "Write Scans to directory specified by --output.")

        ("output,o", value<path>(&output_dir),
         "Changes output directory of --writePose and --writeScans. Does not affect \".frames\" files\n"
         "default: <dir>/output.")

        ("verbose,v", bool_switch(&options.verbose),
         "Show more detailed output. Useful for fine-tuning Parameters or debugging.")

        ("hdf,H", bool_switch(&options.useHDF),
         "Opens the given hdf5 file. Then registrates all scans in '/raw/scans/'\nthat are named after the scheme: 'position_00001' where '1' is the scans number.\nAfter registration the calculated poses are written to the finalPose dataset in the hdf5 file.\n")

        ("help,h", bool_switch(&help),
         "Print this help. Seriously how are you reading this if you don't know the --help Option?")
        ;

        icp_options.add_options()
        ("icpIterations,i", value<int>(&options.icpIterations)->default_value(options.icpIterations),
         "Number of iterations for ICP.\n"
         "ICP should ideally converge before this number is met, but this number places an upper Bound on calculation time.")

        ("icpMaxDistance,d", value<double>(&options.icpMaxDistance)->default_value(options.icpMaxDistance),
         "The maximum distance between two points during ICP.")

        ("maxLeafSize", value<int>(&options.maxLeafSize)->default_value(options.maxLeafSize),
         "The maximum number of Points in a Leaf of a KDTree.")

        ("epsilon", value<double>(&options.epsilon)->default_value(options.epsilon),
         "The epsilon difference between ICP-errors for the stop criterion of ICP.")
        ;

        loopclosing_options.add_options()
        ("loopClosing,L", bool_switch(&options.doLoopClosing),
         "Use simple Loopclosing.\n"
         "At least one of -L and -G must be specified for Loopclosing to take place.")

        ("graphSlam,G", bool_switch(&options.doGraphSLAM),
         "Use complex Loop Closing with GraphSLAM.\n"
         "At least one of -L and -G must be specified for Loopclosing to take place.")

        ("closeLoopDistance,c", value<double>(&options.closeLoopDistance)->default_value(options.closeLoopDistance),
         "The maximum distance between two poses to consider a closed loop in Loopclosing or an Edge in the GraphSLAM Graph.\n"
         "Mutually exclusive to --closeLoopPairs.")

        ("closeLoopPairs,C", value<int>(&options.closeLoopPairs)->default_value(options.closeLoopPairs),
         "The minimum pair overlap between two poses to consider a closed loop in Loopclosing or an Edge in the GraphSLAM Graph.\n"
         "Mutually exclusive to --closeLoopDistance.\n"
         "Pairs are judged using slamMaxDistance.\n"
         "-1 (default): use --closeLoopDistance instead.")

        ("loopSize,l", value<int>(&options.loopSize)->default_value(options.loopSize),
         "The minimum number of Scans to be considered a Loop to prevent Loopclosing from triggering on adjacent Scans.\n"
         "Also used in GraphSLAM when considering other Scans for Edges\n"
         "For Loopclosing, this value needs to be at least 6, for GraphSLAM at least 1.")

        ("slamIterations,I", value<int>(&options.slamIterations)->default_value(options.slamIterations),
         "Number of iterations for SLAM.")

        ("slamMaxDistance,D", value<double>(&options.slamMaxDistance)->default_value(options.slamMaxDistance),
         "The maximum distance between two points during SLAM.")

        ("slamEpsilon", value<double>(&options.slamEpsilon)->default_value(options.slamEpsilon),
         "The epsilon difference of SLAM corrections for the stop criterion of SLAM.")
        ;

        options_description hidden_options("hidden_options");
        hidden_options.add_options()
        ("dir", value<path>(&dir))
        ;

        positional_options_description pos;
        pos.add("dir", 1);

        options_description all_options("options");
        all_options.add(general_options).add(icp_options).add(loopclosing_options).add(hidden_options);

        variables_map variables;
        store(command_line_parser(argc, argv).options(all_options).positional(pos).run(), variables);
        notify(variables);

        if (help)
        {
            cout << "The Scan Registration Tool" << endl;
            cout << "Usage: " << endl;
            cout << "\tlvr2_registration [OPTIONS] <dir>" << endl;
            cout << endl;
            general_options.print(cout);
            cout << endl;
            icp_options.print(cout);
            cout << endl;
            loopclosing_options.print(cout);
            cout << endl;
            cout << "<dir> is the directory to search scans in" << endl;
            return EXIT_SUCCESS;
        }

        if (variables.count("dir") != 1)
        {
            throw error("Missing <dir> Parameter");
        }

        if (variables.count("output") == 0)
        {
            output_dir = dir / "output";
        }

        if (format.find('%') == string::npos)
        {
            format = map_format(format);
        }

        if (variables.count("writePose") == 1)
        {
            write_pose = true;
            if (output_pose_format[0] == '<')
            {
                output_pose_format = pose_format;
            }
        }
        if (variables.count("writeScans") == 1)
        {
            write_scans = true;
            if (output_format[0] == '<')
            {
                output_format = format;
            }
            else if (output_format.find('%') == string::npos)
            {
                format = map_format(format);
            }
        }

        options.createFrames = !no_frames;
    }
    catch (const boost::program_options::error& ex)
    {
        std::cerr << ex.what() << endl;
        std::cerr << endl;
        std::cerr << "Use '--help' to see the list of possible options" << endl;
        return EXIT_FAILURE;
    }

    using HDF5PCIO = lvr2::Hdf5IO<
                lvr2::hdf5features::ArrayIO,
                lvr2::hdf5features::ChannelIO,
                lvr2::hdf5features::VariantChannelIO,
                lvr2::hdf5features::PointCloudIO,
                lvr2::hdf5features::MatrixIO>;
    // contains the hdf5
    std::shared_ptr<HDF5PCIO> h5_ptr(new HDF5PCIO());

    if(options.useHDF)
    {
        cout << "HDF5 is used!" << endl;
        ifstream f(dir.c_str());
        if (f.good())
        {
            // create boost::fileystem::path to hdf file location
            boost::filesystem::path pathToHDF(dir.c_str());
            h5_ptr->open(pathToHDF.string());
        }
        else
        {
            cerr << "The given HDF5 file could not be opened! Oben" << endl;
            return EXIT_FAILURE;
        }
    }

    // =============== search scans ===============
    if (start == -1)
    {
        if (!options.useHDF)
        {
            for (int i = 0; i < 100; i++)
            {
                path file = dir / format_name(format, i);
                if (exists(file))
                {
                    start = i;
                    cout << "First scan: " << file.filename() << endl;
                    break;
                }
            }
            if (start == -1)
            {
                cerr << "Could not find a starting scan. are you using the right format?" << endl;
                return EXIT_FAILURE;
            }
        }
    }
    if (!options.useHDF)
    {
        // make sure all scan and pose files are in the directory
        for (int i = start; end == -1 || i <= end; i++)
        {
            path file = dir / format_name(format, i);
            if (!exists(file))
            {
                if (end != -1 || i == start)
                {
                    cerr << "Missing scan " << file.filename() << endl;
                    return EXIT_FAILURE;
                }
                end = i - 1;
                cout << "Last scan: \"" << format_name(format, end) << '"' << endl;
                break;
            }
            file.replace_extension(pose_format);
            if (!exists(file))
            {
                cerr << "Missing pose file " << file.filename() << endl;
                return EXIT_FAILURE;
            }
        }
    }

    SLAMAlign align(options);
    vector<SLAMScanPtr> scans;

    // DEBUG
    ScanProjectEditMark proj;

    int count = end - start + 1;

    HighFive::Group hfscans = hdf5util::getGroup(h5_ptr->m_hdf5_file, "raw/scans");
    vector<string> numOfScansInHDF = hfscans.listObjectNames();
    vector<lvr2::ScanPtr> rawScans;
    if (options.useHDF)
    {
        for (int i = 0; i < numOfScansInHDF.size(); i++)
        {
            // create a scan object for each scan in hdf
            ScanPtr tempScan(new Scan());
            size_t six;
            size_t pointsNum;
            boost::shared_array<float> bb_array = h5_ptr->loadArray<float>("raw/scans/" + numOfScansInHDF[i], "boundingBox", six);
            BoundingBox<BaseVector<float>> bb(BaseVector<float>(bb_array[0], bb_array[1], bb_array[2]),
                                    BaseVector<float>(bb_array[3], bb_array[4], bb_array[5]));
            // bounding box transfered to object
            tempScan->m_boundingBox = bb;

            boost::shared_array<float> fov_array = h5_ptr->loadArray<float>("raw/scans/" + numOfScansInHDF[i], "fov", six);
            // fov transfered to object
          
            // TODO: min and max angles from new structure

            boost::shared_array<float> res_array = h5_ptr->loadArray<float>("raw/scans/" + numOfScansInHDF[i], "resolution", six);
            // resolution transfered
            tempScan->m_hResolution = res_array[0];
            tempScan->m_vResolution = res_array[1];
            // point cloud transfered
            boost::shared_array<float> point_array = h5_ptr->loadArray<float>("raw/scans/"+ numOfScansInHDF[i], "points", pointsNum);
            // important because x, y, z coords
            pointsNum = pointsNum / 3;
            PointBufferPtr pointPointer = PointBufferPtr(new PointBuffer(point_array, pointsNum));
            tempScan->m_points = pointPointer;
            // tempScan->m_points = h5_ptr->loadPointCloud("raw/scans/" + numOfScansInHDF[i]);
            tempScan->m_pointsLoaded = true;
            // pose transfered
            tempScan->m_poseEstimation = h5_ptr->loadMatrix<Transformd>("raw/scans/" + numOfScansInHDF[i], "initialPose").get();
            tempScan->m_positionNumber = i;

            tempScan->m_scanRoot = "raw/scans/" + numOfScansInHDF[i];


            // sets the finalPose to the identiy matrix
            tempScan->m_registration = Transformd::Identity();

            
            // DEBUG
            ScanPosition pos;
            pos.scan = boost::optional<Scan>(*tempScan);
            proj.project = ScanProjectPtr(new ScanProject);
            proj.project->positions.push_back(std::make_shared<ScanPosition>(pos));
            proj.changed.push_back(false);

            

            // SLAMScanPtr slamScan = SLAMScanPtr(new SLAMScanWrapper(tempScan));

            // scans.push_back(slamScan);
            // align.addScan(slamScan);
        }
        // DEBUG
<<<<<<< HEAD
=======
        
        // cout << "vor Pipe Konstruktor" << endl;
        // ScanProjectEditMarkPtr projPtr = make_shared<ScanProjectEditMark>(proj);
        // RegistrationPipeline pipe(&options, projPtr);
        // pipe.doRegistration();
        // cout << "Nach doRegistration" << endl;
        // for (size_t i = 0; i < projPtr->changed.size(); i++)
        // {
        //     cout << "Reconstruct indivcator ans Stelle: " << i << " ist: " << projPtr->changed.at(i)<< endl;
        // }
        

        //cout << "Eine Pose aus dem Project:" << endl << projPtr->project->positions.at(1)->scan->m_registration << endl;

>>>>>>> 119c6114

        cout << "vor Pipe Konstruktor" << endl;
        ScanProjectEditMarkPtr projPtr = make_shared<ScanProjectEditMark>(proj);
        RegistrationPipeline pipe(&options, projPtr);
        pipe.doRegistration();
        cout << "Nach doRegistration" << endl;
        for (size_t i = 0; i < projPtr->changed.size(); i++)
        {
            cout << "Reconstruct indivcator ans Stelle: " << i << " ist: " << projPtr->changed.at(i)<< endl;
        }

        cout << "Eine Pose aus dem Project:" << endl << projPtr->positions.at(1)->scan->m_registration << endl;
    }
    else
    {
        // case for not using HDF5
        // TODO: change to ScanDirectoryParser once that is done

        for (int i = 0; i < count; i++)
        {
            path file = dir / format_name(format, start + i);
            auto model = ModelFactory::readModel(file.string());

            if (!model)
            {
                cerr << "Unable to read Model from: " << file.string() << endl;
                return EXIT_FAILURE;
            }
            if (!model->m_pointCloud)
            {
                cerr << "file does not contain Points: " << file.string() << endl;
                return EXIT_FAILURE;
            }

            file.replace_extension(pose_format);
            Transformd pose = getTransformationFromFile<double>(file);

            ScanPtr scan = ScanPtr(new Scan());
            scan->m_points = model->m_pointCloud;
            scan->m_poseEstimation = pose;

            SLAMScanPtr slamScan = SLAMScanPtr(new SLAMScanWrapper(scan));
            scans.push_back(slamScan);
            align.addScan(slamScan);
        }
    }


    auto start_time = chrono::steady_clock::now();

    align.finish();

    auto required_time = chrono::steady_clock::now() - start_time;
    cout << "SLAM finished in " << required_time.count() / 1e9 << " seconds" << endl;

    if (write_pose || write_scans)
    {
        create_directories(output_dir);
    }

    path file;

    if (options.useHDF)
    {
        // write poses to hdf
        for(int i = 0; i < scans.size(); i++)
        {
            Transformd pose = scans[i]->pose();
            cout << "Main:Pose Scan Nummer " << i << endl << pose << endl;
            // The pose needs to be transposed before writing to hdf,
            // because the lvr2_viewer expects finalPose in hdf transposed this way.
            // The initial pose is saved NOT transposed in HDF
            pose.transposeInPlace();
            h5_ptr->MatrixIO::save("raw/scans/" + numOfScansInHDF[i], "finalPose", pose);
        }
    }

    for (int i = 0; i < count; i++)
    {
        auto& scan = scans[i];

        if (!no_frames)
        {
            file = dir / format_name(format, start + i);
            file.replace_extension("frames");

            scan->writeFrames(file.string());
        }

        if (write_pose)
        {
            file = output_dir / format_name(write_scans ? output_format : format, start + i);
            file.replace_extension(output_pose_format);
            ofstream out(file.string());

            auto pose = scan->pose();
            for (int y = 0; y < 4; y++)
            {
                for (int x = 0; x < 4; x++)
                {
                    out << pose(y, x);
                    if (x < 3)
                    {
                        out << " ";
                    }
                }
                out << endl;
            }
        }

        if (write_scans)
        {
            file = output_dir / format_name(output_format, start + i);

            size_t n = scan->numPoints();

            auto model = make_shared<Model>();
            auto pointCloud = make_shared<PointBuffer>();
            floatArr points = floatArr(new float[n * 3]);

            #pragma omp parallel for schedule(static)
            for (size_t i = 0; i < n; i++)
            {
                auto point = scan->rawPoint(i);
                points[i * 3] = point[0];
                points[i * 3 + 1] = point[1];
                points[i * 3 + 2] = point[2];
            }

            pointCloud->setPointArray(points, n);
            model->m_pointCloud = pointCloud;
            ModelFactory::saveModel(model, file.string());
        }
    }
    return EXIT_SUCCESS;
}<|MERGE_RESOLUTION|>--- conflicted
+++ resolved
@@ -442,23 +442,6 @@
             // align.addScan(slamScan);
         }
         // DEBUG
-<<<<<<< HEAD
-=======
-        
-        // cout << "vor Pipe Konstruktor" << endl;
-        // ScanProjectEditMarkPtr projPtr = make_shared<ScanProjectEditMark>(proj);
-        // RegistrationPipeline pipe(&options, projPtr);
-        // pipe.doRegistration();
-        // cout << "Nach doRegistration" << endl;
-        // for (size_t i = 0; i < projPtr->changed.size(); i++)
-        // {
-        //     cout << "Reconstruct indivcator ans Stelle: " << i << " ist: " << projPtr->changed.at(i)<< endl;
-        // }
-        
-
-        //cout << "Eine Pose aus dem Project:" << endl << projPtr->project->positions.at(1)->scan->m_registration << endl;
-
->>>>>>> 119c6114
 
         cout << "vor Pipe Konstruktor" << endl;
         ScanProjectEditMarkPtr projPtr = make_shared<ScanProjectEditMark>(proj);
