/* Copyright (C) 2013 Uni Osnabrück
 * This file is part of the LAS VEGAS Reconstruction Toolkit,
 *
 * LAS VEGAS is free software; you can redistribute it and/or modify
 * it under the terms of the GNU General Public License as published by
 * the Free Software Foundation; either version 2 of the License, or
 * (at your option) any later version.
 *
 * LAS VEGAS is distributed in the hope that it will be useful,
 * but WITHOUT ANY WARRANTY; without even the implied warranty of
 * MERCHANTABILITY or FITNESS FOR A PARTICULAR PURPOSE.  See the
 * GNU General Public License for more details.
 *
 * You should have received a copy of the GNU General Public License
 * along with this program; if not, write to the Free Software
 * Foundation, Inc., 59 Temple Place - Suite 330, Boston, MA  02111-1307, USA
 *
 * Main.cpp
 *
 *  Created on: Aug 9, 2013
 *      Author: Thomas Wiemann
 */

#include <iostream>
#include <algorithm>
#include <string>
#include <stdio.h>
#include <fstream>
#include <Eigen/Dense>

using namespace std;

#include <boost/filesystem.hpp>

#include "Options.hpp"
#include <lvr/io/BaseIO.hpp>
#include <lvr/io/DatIO.hpp>
#include <lvr/io/Timestamp.hpp>
#include <lvr/io/ModelFactory.hpp>
#include <lvr/io/AsciiIO.hpp>
#ifdef LVR_USE_PCL
#include <lvr/reconstruction/PCLFiltering.hpp>
#endif

using namespace lvr;

const leica_convert::Options* options;


ModelPtr filterModel(ModelPtr p, int k, float sigma)
{
    if(p)
    {
        if(p->m_pointCloud)
        {
#ifdef LVR_USE_PCL
            PCLFiltering filter(p->m_pointCloud);
            cout << timestamp << "Filtering outliers with k=" << k << " and sigma=" << sigma << "." << endl;
            size_t original_size = p->m_pointCloud->getNumPoints();
            filter.applyOutlierRemoval(k, sigma);
            PointBufferPtr pb( filter.getPointBuffer() );
            ModelPtr out_model( new Model( pb ) );
            cout << timestamp << "Filtered out " << original_size - out_model->m_pointCloud->getNumPoints() << " points." << endl;
            return out_model;
#else 
            cout << timestamp << "Can't create a PCL Filter without PCL installed." << endl;
            return NULL;
#endif

        }
    }
}

size_t countPointsInFile(boost::filesystem::path& inFile)
{
    ifstream in(inFile.filename().c_str());
    cout << timestamp << "Counting points in " << inFile.filename().string() << "..." << endl;

    // Count lines in file
    size_t n_points = 0;
    char line[2048];
    while(in.good())
    {
        in.getline(line, 1024);
        n_points++;
    }
    in.close();

    cout << timestamp << "File " << inFile.filename().string() << " contains " << n_points << " points." << endl;

    return n_points;
}

size_t writeModel(ModelPtr model, ofstream& out, int modulo)
{
<<<<<<< HEAD
	size_t n_ip;
	size_t cntr = 0;
	floatArr arr = model->m_pointCloud->getPointArray(n_ip);

	size_t new_model_size = n_ip / modulo;
	floatArr targetPoints(new float[3 * new_model_size]);

	for(int a = 0; a < n_ip; a++)
	{
		if(a % modulo == 0)
		{
			if(options->sx() != 1)
			{
				targetPoints[cntr * 3 + options->x()] = arr[a * 3] * options->sx();
			}

			if(options->sy() != 1)
			{
				targetPoints[cntr * 3 + options->y()] = arr[a * 3 + 1] * options->sy();
			}

			if(options->sz() != 1)
			{
				targetPoints[cntr * 3 + options->z()] = arr[a * 3 + 2] * options->sz();
			}
			cntr++;
		}
	}

	PointBufferPtr pc(new PointBuffer);
	pc->setPointArray(targetPoints, new_model_size);
	ModelPtr outModel(new Model(pc));
	ModelFactory::saveModel(outModel, outfile.string());

	return cntr;
=======
    size_t n_ip;
    size_t cntr = 0;
    floatArr arr = model->m_pointCloud->getPointArray(n_ip);

    for(int a = 0; a < n_ip; a++)
    {
        if(a % modulo == 0)
        {
            if(options->sx() != 1)
            {
                arr[a * 3] 		*= options->sx();
            }

            if(options->sy() != 1)
            {
                arr[a * 3 + 1] 	*= options->sy();
            }

            if(options->sz() != 1)
            {
                arr[a * 3 + 2] 	*= options->sz();
            }

            out << arr[a * 3 + options->x()] << " " << arr[a * 3 + options->y()] << " " << arr[a * 3 + options->z()] << endl;
            cntr++;
        }
    }
    return cntr;
>>>>>>> 8c09250a
}

size_t writeAscii(ModelPtr model, std::ofstream& out, int modulo)
{
<<<<<<< HEAD
	size_t n_ip;
	size_t cntr = 0;

	floatArr arr = model->m_pointCloud->getPointArray(n_ip);

	for(int a = 0; a < n_ip; a++)
	{
		if(a % modulo == 0)
		{
			if(options->sx() != 1)
			{
				arr[a * 3] 		*= options->sx();
			}

			if(options->sy() != 1)
			{
				arr[a * 3 + 1] 	*= options->sy();
			}

			if(options->sz() != 1)
			{
				arr[a * 3 + 2] 	*= options->sz();
			}

			out << arr[a * 3 + options->x()] << " " << arr[a * 3 + options->y()] << " " << arr[a * 3 + options->z()] << endl;
			cntr++;
		}
	}
	return cntr;
=======
    size_t n_ip;
    size_t cntr = 0;
    floatArr arr = model->m_pointCloud->getPointArray(n_ip);
    for(int a = 0; a < n_ip; a++)
    {
        if(a % modulo == 0)
        {
            if(options->sx() != 1)
            {
                arr[a * 3] 		*= options->sx();
            }

            if(options->sy() != 1)
            {
                arr[a * 3 + 1] 	*= options->sy();
            }

            if(options->sz() != 1)
            {
                arr[a * 3 + 2] 	*= options->sz();
            }

            out << arr[a * 3 + options->x()] << " " << arr[a * 3 + options->y()] << " " << arr[a * 3 + options->z()] << endl;
            cntr++;
        }
    }
    return cntr;
>>>>>>> 8c09250a
}



int asciiReductionFactor(boost::filesystem::path& inFile)
{

    int reduction = options->getTargetSize();

    /*
     * If reduction is less than the number of points it will segfault
     * because the modulo operation is not defined for n mod 0
     * and we have to keep all points anyways.
     * Same if no targetSize was given.
     */
    if(reduction != 0)
    {
        // Count lines in file
        size_t n_points = countPointsInFile(inFile);

        if(reduction < n_points)
        {
            return (int)n_points / reduction;
        }
    }

    /* No reduction write all points */
    return 1;

}

Eigen::Matrix4d getTransformationFromPose(boost::filesystem::path& pose)
{
    ifstream poseIn(pose.c_str());
    if(poseIn.good())
    {
        double rPosTheta[3];
        double rPos[3];
        double alignxf[16];

        poseIn >> rPos[0] >> rPos[1] >> rPos[2];
        poseIn >> rPosTheta[0] >> rPosTheta[1] >> rPosTheta[2];

        rPosTheta[0] *= 0.0174533;
        rPosTheta[1] *= 0.0174533;
        rPosTheta[2] *= 0.0174533;

        double sx = sin(rPosTheta[0]);
        double cx = cos(rPosTheta[0]);
        double sy = sin(rPosTheta[1]);
        double cy = cos(rPosTheta[1]);
        double sz = sin(rPosTheta[2]);
        double cz = cos(rPosTheta[2]);

        alignxf[0]  = cy*cz;
        alignxf[1]  = sx*sy*cz + cx*sz;
        alignxf[2]  = -cx*sy*cz + sx*sz;
        alignxf[3]  = 0.0;
        alignxf[4]  = -cy*sz;
        alignxf[5]  = -sx*sy*sz + cx*cz;
        alignxf[6]  = cx*sy*sz + sx*cz;
        alignxf[7]  = 0.0;
        alignxf[8]  = sy;
        alignxf[9]  = -sx*cy;
        alignxf[10] = cx*cy;

        alignxf[11] = 0.0;

        alignxf[12] = rPos[0];
        alignxf[13] = rPos[1];
        alignxf[14] = rPos[2];
        alignxf[15] = 1;

        Eigen::Matrix4d transformation; 
        transformation  << alignxf[0],  alignxf[1],  alignxf[2],  alignxf[3],
        alignxf[4],  alignxf[5],  alignxf[6],  alignxf[7],
        alignxf[8],  alignxf[9],  alignxf[10], alignxf[11],
        alignxf[12], alignxf[13], alignxf[14], alignxf[15];

        return transformation;
    }
    else
    {
        return Eigen::Matrix4d::Identity();
    }
}

Eigen::Matrix4d getTransformationFromFrames(boost::filesystem::path& frames)
{
    float alignxf[16];
    int color;
    std::ifstream in(frames.c_str());
    while(in.good())
    {
        for(int i = 0; i < 16; i++) 
        {
            in >> alignxf[i];
        }
        in >> color;
    } 

    Eigen::Matrix4d transformation;
    transformation  << alignxf[0],  alignxf[1],  alignxf[2],  alignxf[3],
    alignxf[4],  alignxf[5],  alignxf[6],  alignxf[7],
    alignxf[8],  alignxf[9],  alignxf[10], alignxf[11],
    alignxf[12], alignxf[13], alignxf[14], alignxf[15];

    return transformation;
}

void transformModel(ModelPtr model, Eigen::Matrix4d transformation)
{
    size_t numPoints;
    floatArr arr = model->m_pointCloud->getPointArray(numPoints);

    for(int i = 0; i < numPoints; i++)
    {
        float x = arr[3 * i];
        float y = arr[3 * i + 1];
        float z = arr[3 * i + 2];

        Eigen::Vector4d v(x,y,z,1);
        Eigen::Vector4d tv = transformation * v;
        arr[3 * i]     = tv[0];
        arr[3 * i + 1] = tv[1];
        arr[3 * i + 2] = tv[2];
    }

}

void processSingleFile(boost::filesystem::path& inFile)
{
    cout << timestamp << "Processing " << inFile << endl;

    ModelPtr model;

    cout << timestamp << "Reading point cloud data from file" << inFile.filename().string() << "." << endl;

    model = ModelFactory::readModel(inFile.string());

    if(options->slamOut())
    {
        if(model)
        {
            static int n = 0;

            char name[1024];
            char pose[1024];

            sprintf(name, "/%s/scan%3d.3d", options->getOutputDir().c_str(), n);
            sprintf(name, "/%s/scan%3d.pose", options->getOutputDir().c_str(), n);

            ofstream poseOut(pose);

            // TO-DO Pose or frame existing
            poseOut << 0 << " " << 0 << " " << 0 << " " << 0 << " " << 0 << " "<< 0 << endl;
            poseOut.close();

            ofstream out(name);

            size_t points_written = writeAscii(model, out, asciiReductionFactor(inFile));

            out.close();
            cout << "Wrote " << points_written << " points to file " << name << endl;
            n++;
        }
    }
    else
    {
        if(options->getOutputFile() != "")
        {
            char frames[1024];
            char pose[1024];
            sprintf(frames, "/%s/%s.frames", inFile.parent_path().c_str(), inFile.stem().c_str());
            sprintf(pose, "/%s/%s.pose", inFile.parent_path().c_str(), inFile.stem().c_str());
            
            boost::filesystem::path framesPath(frames);
            boost::filesystem::path posePath(pose);

            if(boost::filesystem::exists(framesPath))
            {
                Eigen::Matrix4d transform = getTransformationFromFrames(framesPath);
                transformModel(model, transform);
            }
            else if(boost::filesystem::exists(posePath))
            {
                Eigen::Matrix4d transform = getTransformationFromPose(posePath);
                transformModel(model, transform);
            }

            std::ofstream out(options->getOutputFile().c_str(), std::ofstream::out | std::ofstream::app);

            static size_t points_written = 0;
            points_written += writeModel(model, out, asciiReductionFactor(inFile));

            out.close();

        }
        else
        {
            if(options->getOutputFormat() == "")
            {

                // TO-DO Test if outputdir is inputdir
                char frames[1024];
                char pose[1024];
                char outFile[1024];

                sprintf(outFile, "/%s/%s", options->getOutputDir().c_str(), inFile.filename().c_str());
                sprintf(frames, "/%s/%s.frames", inFile.parent_path().c_str(), inFile.stem().c_str());
                sprintf(pose, "/%s/%s.pose", inFile.parent_path().c_str(), inFile.stem().c_str());

                boost::filesystem::path framesPath(frames);
                boost::filesystem::path posePath(pose);

                if(boost::filesystem::exists(framesPath))
                {
                    Eigen::Matrix4d transform = getTransformationFromFrames(framesPath);
                    transformModel(model, transform);
                }
                else if(boost::filesystem::exists(posePath))
                {
                    Eigen::Matrix4d transform = getTransformationFromPose(posePath);
                    transformModel(model, transform);
                }

                std::ofstream out(outFile);

                static size_t points_written = writeModel(model, out, asciiReductionFactor(inFile));

                out.close();


            }
            else if(options->getOutputFormat() == "ASCII")
            {
                // Write all data into points.txt
                char frames[1024];
                char pose[1024];
                sprintf(frames, "/%s/%s.frames", inFile.parent_path().c_str(), inFile.stem().c_str());
                sprintf(pose, "/%s/%s.pose", inFile.parent_path().c_str(), inFile.stem().c_str());

                boost::filesystem::path framesPath(frames);
                boost::filesystem::path posePath(pose);

                if(boost::filesystem::exists(framesPath))
                {
                    Eigen::Matrix4d transform = getTransformationFromFrames(framesPath);
                    transformModel(model, transform);
                }
                else if(boost::filesystem::exists(posePath))
                {
                    Eigen::Matrix4d transform = getTransformationFromPose(posePath);
                    transformModel(model, transform);
                }

                std::ofstream out("points.txt", std::ofstream::out | std::ofstream::app);

                static size_t points_written = 0;
                points_written += writeModel(model, out, asciiReductionFactor(inFile));

                out.close();

            }
        }
    }




    //		if(options->getInputFormat() == "DAT")
    //		{
    //			DatIO io;
    //			cout << timestamp << "Reading point cloud data from " << it->c_str() << "." << endl;
    //			model = io.read(it->string(), 4, reduction);
    //
    //			if(options->filter())
    //			{
    //				cout << timestamp << "Filtering input data..." << endl;
    //				model = filterModel(model, options->getK(), options->getSigma());
    //			}
    //		}
    //		else
    //		{
    //			cout << timestamp << "Reduction mode currently only supported for DAT format." << endl;
    //			exit(-1);
    //		}
    //
    //		if(model)
    //		{
    //			/*	// Convert to slam coordinate system
    //				if(model->m_pointCloud)
    //				{
    //					float point[3];
    //					PointBufferPtr p_ptr = model->m_pointCloud;
    //					size_t num;
    //					floatArr points = p_ptr->getPointArray(num);
    //					for(int i = 0; i < num; i++)
    //					{
    //						point[0] = points[3 * i + 1];
    //						point[1] = points[3 * i + 2];
    //						point[2] = points[3 * i];
    //
    //						point[0] *= -100;
    //						point[1] *= 100;
    //						point[2] *= 100;
    //
    //						points[3 * i] = point[0];
    //						points[3 * i + 1] = point[1];
    //						points[3 * i + 2] = point[2];
    //					}
    //				}
    //			 */
    //
    //			if(reduction == 0)
    //			{
    //				char name[1024];
    //				sprintf(name, "%s/scan%03d.3d", outputDir.c_str(), c);
    //				cout << timestamp << "Saving " << name << "..." << endl;
    //				AsciiIO outIO;
    //				outIO.setModel(model);
    //				outIO.save(name);
    //			}
    //		}
    //	}
    //	else if(options->getOutputFormat() == "MERGE")
    //	{
    //		ModelPtr model = ModelFactory::readModel(it->string());
    //		if(model)
    //		{
    //			PointBufferPtr points = model->m_pointCloud;
    //			size_t num_points = 0;
    //			size_t num_colors = 0;
    //			floatArr point_arr = points->getPointArray(num_points);
    //			ucharArr color_arr = points->getPointColorArray(num_colors);
    //
    //			cout << timestamp << "Adding " << it->c_str() << " to merged point cloud" << endl;
    //
    //			for(size_t i = 0; i < num_points; i++)
    //			{
    //				merge_points.push_back(point_arr[3 * i]);
    //				merge_points.push_back(point_arr[3 * i + 1]);
    //				merge_points.push_back(point_arr[3 * i + 2]);
    //
    //				if(num_points == num_colors)
    //				{
    //					merge_colors.push_back(color_arr[3 * i]);
    //					merge_colors.push_back(color_arr[3 * i + 1]);
    //					merge_colors.push_back(color_arr[3 * i + 2]);
    //				}
    //				else
    //				{
    //					for(int j = 0; j < 3; j++)
    //					{
    //						merge_colors.push_back(128);
    //					}
    //				}
    //			}
    //		}
    //		else
    //		{
    //			cout << "Unable to model data from " << it->c_str() << endl;
    //		}
    //	}

}

int main(int argc, char** argv)
{
    // Parse command line arguments
    options = new leica_convert::Options(argc, argv);

    boost::filesystem::path inputDir(options->getInputDir());
    boost::filesystem::path outputDir(options->getOutputDir());

    // Check input directory
    if(!boost::filesystem::exists(inputDir))
    {
        cout << timestamp << "Error: Directory " << options->getInputDir() << " does not exist" << endl;
        exit(-1);
    }

    // Check if output dir exists
    if(!boost::filesystem::exists(outputDir))
    {
        cout << timestamp << "Creating directory " << options->getOutputDir() << endl;
        if(!boost::filesystem::create_directory(outputDir))
        {
            cout << timestamp << "Error: Unable to create " << options->getOutputDir() << endl;
            exit(-1);
        }
    }

    //	// Create director iterator and parse supported file formats
    //	boost::filesystem::directory_iterator end;
    //	vector<boost::filesystem::path> v;
    //	for(boost::filesystem::directory_iterator it(inputDir); it != end; ++it)
    //	{
    //		string extension = "";
    //		if(options->getInputFormat() == "PLY")
    //		{
    //			extension = ".ply";
    //		}
    //		else if(options->getInputFormat() == "DAT")
    //		{
    //			extension = ".dat";
    //		}
    //		else if(options->getInputFormat() == "TXT")
    //		{
    //			extension = ".txt";
    //		}
    //		else if(options->getInputFormat() == "3D")
    //		{
    //			extension = ".3d";
    //		}
    //		else if(options->getOutputFormat() == "ALL")
    //		{
    //			// Filter supported file formats
    //			if(it->path().extension() == ".ply" || it->path().extension() == ".txt" || it->path().extension() == ".dat")
    //			{
    //				extension = string(it->path().extension().string());
    //			}
    //		}
    //
    //		if(it->path().extension() == extension)
    //		{
    //			v.push_back(it->path());
    //		}
    //	}
    //
    //	// Sort entries
    //	sort(v.begin(), v.end());
    //
    //	vector<float>	 		merge_points;
    //	vector<unsigned char>	merge_colors;
    //
    //
    //
    //    int c = 0;
    //
    //    /* This only works properly if we start with scan001 */
    //    if(options->getStart() <= v.size() && options->getStart() > 0)
    //    {
    //        cout << "Starting with scan number " << options->getStart() << endl;
    //        c = options->getStart() - 1;
    //    }
    //
    //    vector<boost::filesystem::path>::iterator endOpt;
    //
    //    if(options->getEnd() > 0 && options->getEnd() >= options->getStart() && options->getEnd() <= v.size())
    //    {
    //        cout << "Ending with scan number " << options->getEnd() << endl;
    //        endOpt = v.begin() + options->getEnd();
    //    }
    //    else
    //    {
    //        endOpt = v.end();
    //    }
    //
    //	for(vector<boost::filesystem::path>::iterator it = v.begin() + c; it != endOpt; it++)
    //	{}
    //
    //	if(merge_points.size() > 0)
    //	{
    //		cout << timestamp << "Building merged model..." << endl;
    //		cout << timestamp << "Merged model contains " << merge_points.size() << " points." << endl;
    //
    //		floatArr points (new float[merge_points.size()]);
    //		ucharArr colors (new unsigned char[merge_colors.size()]);
    //
    //		for(size_t i = 0; i < merge_points.size(); i++)
    //		{
    //			points[i] = merge_points[i];
    //			colors[i] = merge_colors[i];
    //		}
    //
    //		PointBufferPtr pBuffer(new PointBuffer);
    //		pBuffer->setPointArray(points, merge_points.size() / 3);
    //		pBuffer->setPointColorArray(colors, merge_colors.size() / 3);
    //
    //		ModelPtr model(new Model(pBuffer));
    //
    //		cout << timestamp << "Writing 'merge.ply'" << endl;
    //		ModelFactory::saveModel(model, "merge.3d");
    //
    //	}
    //	cout << timestamp << "Program end." << endl;
    //	delete options;
    return 0;
}

<|MERGE_RESOLUTION|>--- conflicted
+++ resolved
@@ -39,7 +39,7 @@
 #include <lvr/io/ModelFactory.hpp>
 #include <lvr/io/AsciiIO.hpp>
 #ifdef LVR_USE_PCL
-#include <lvr/reconstruction/PCLFiltering.hpp>
+	#include <lvr/reconstruction/PCLFiltering.hpp>
 #endif
 
 using namespace lvr;
@@ -93,7 +93,6 @@
 
 size_t writeModel(ModelPtr model, ofstream& out, int modulo)
 {
-<<<<<<< HEAD
 	size_t n_ip;
 	size_t cntr = 0;
 	floatArr arr = model->m_pointCloud->getPointArray(n_ip);
@@ -129,11 +128,13 @@
 	ModelFactory::saveModel(outModel, outfile.string());
 
 	return cntr;
-=======
+}
+
+size_t writeAscii(ModelPtr model, std::ofstream& out, int modulo)
+{
     size_t n_ip;
     size_t cntr = 0;
     floatArr arr = model->m_pointCloud->getPointArray(n_ip);
-
     for(int a = 0; a < n_ip; a++)
     {
         if(a % modulo == 0)
@@ -158,70 +159,6 @@
         }
     }
     return cntr;
->>>>>>> 8c09250a
-}
-
-size_t writeAscii(ModelPtr model, std::ofstream& out, int modulo)
-{
-<<<<<<< HEAD
-	size_t n_ip;
-	size_t cntr = 0;
-
-	floatArr arr = model->m_pointCloud->getPointArray(n_ip);
-
-	for(int a = 0; a < n_ip; a++)
-	{
-		if(a % modulo == 0)
-		{
-			if(options->sx() != 1)
-			{
-				arr[a * 3] 		*= options->sx();
-			}
-
-			if(options->sy() != 1)
-			{
-				arr[a * 3 + 1] 	*= options->sy();
-			}
-
-			if(options->sz() != 1)
-			{
-				arr[a * 3 + 2] 	*= options->sz();
-			}
-
-			out << arr[a * 3 + options->x()] << " " << arr[a * 3 + options->y()] << " " << arr[a * 3 + options->z()] << endl;
-			cntr++;
-		}
-	}
-	return cntr;
-=======
-    size_t n_ip;
-    size_t cntr = 0;
-    floatArr arr = model->m_pointCloud->getPointArray(n_ip);
-    for(int a = 0; a < n_ip; a++)
-    {
-        if(a % modulo == 0)
-        {
-            if(options->sx() != 1)
-            {
-                arr[a * 3] 		*= options->sx();
-            }
-
-            if(options->sy() != 1)
-            {
-                arr[a * 3 + 1] 	*= options->sy();
-            }
-
-            if(options->sz() != 1)
-            {
-                arr[a * 3 + 2] 	*= options->sz();
-            }
-
-            out << arr[a * 3 + options->x()] << " " << arr[a * 3 + options->y()] << " " << arr[a * 3 + options->z()] << endl;
-            cntr++;
-        }
-    }
-    return cntr;
->>>>>>> 8c09250a
 }
 
 
