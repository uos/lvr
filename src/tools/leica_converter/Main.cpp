/* Copyright (C) 2013 Uni Osnabrück
 * This file is part of the LAS VEGAS Reconstruction Toolkit,
 *
 * LAS VEGAS is free software; you can redistribute it and/or modify
 * it under the terms of the GNU General Public License as published by
 * the Free Software Foundation; either version 2 of the License, or
 * (at your option) any later version.
 *
 * LAS VEGAS is distributed in the hope that it will be useful,
 * but WITHOUT ANY WARRANTY; without even the implied warranty of
 * MERCHANTABILITY or FITNESS FOR A PARTICULAR PURPOSE.  See the
 * GNU General Public License for more details.
 *
 * You should have received a copy of the GNU General Public License
 * along with this program; if not, write to the Free Software
 * Foundation, Inc., 59 Temple Place - Suite 330, Boston, MA  02111-1307, USA
 *
 * Main.cpp
 *
 *  Created on: Aug 9, 2013
 *      Author: Thomas Wiemann
 */

#include <iostream>
#include <algorithm>
#include <string>
#include <stdio.h>
#include <fstream>
<<<<<<< HEAD
=======

>>>>>>> 9406f0bf
using namespace std;

#include <boost/filesystem.hpp>

#include "Options.hpp"
#include <lvr/io/BaseIO.hpp>
#include <lvr/io/DatIO.hpp>
#include <lvr/io/Timestamp.hpp>
#include <lvr/io/ModelFactory.hpp>
#include <lvr/io/AsciiIO.hpp>
#ifdef LVR_USE_PCL
	#include <lvr/reconstruction/PCLFiltering.hpp>
#endif


using namespace lvr;

ModelPtr filterModel(ModelPtr p, int k, float sigma)
{
	if(p)
	{
		if(p->m_pointCloud)
		{
#ifdef LVR_USE_PCL
			PCLFiltering filter(p->m_pointCloud);
			cout << timestamp << "Filtering outliers with k=" << k << " and sigma=" << sigma << "." << endl;
			size_t original_size = p->m_pointCloud->getNumPoints();
			filter.applyOutlierRemoval(k, sigma);
			PointBufferPtr pb( filter.getPointBuffer() );
			ModelPtr out_model( new Model( pb ) );
			cout << timestamp << "Filtered out " << original_size - out_model->m_pointCloud->getNumPoints() << " points." << endl;
			return out_model;
#else 
			cout << timestamp << "Can't create a PCL Filter without PCL installed." << endl;
			return NULL;
#endif
			
		}
	}
	p;
}

int main(int argc, char** argv)
{
	// Parse command line arguments
	leica_convert::Options options(argc, argv);

	boost::filesystem::path inputDir(options.getInputDir());
	boost::filesystem::path outputDir(options.getOutputDir());

	// Check input directory
	if(!boost::filesystem::exists(inputDir))
	{
		cout << timestamp << "Error: Directory " << options.getInputDir() << " does not exist" << endl;
		exit(-1);
	}

	// Check if output dir exists
	if(!boost::filesystem::exists(outputDir))
	{
		cout << timestamp << "Creating directory " << options.getOutputDir() << endl;
		if(!boost::filesystem::create_directory(outputDir))
		{
			cout << timestamp << "Error: Unable to create " << options.getOutputDir() << endl;
			exit(-1);
		}
	}

	// Create director iterator and parse supported file formats
	boost::filesystem::directory_iterator end;
	vector<boost::filesystem::path> v;
	for(boost::filesystem::directory_iterator it(inputDir); it != end; ++it)
	{
		string extension = "";
		if(options.getInputFormat() == "PLY")
		{
			extension = ".ply";
		}
		else if(options.getInputFormat() == "DAT")
		{
			extension = ".dat";
		}
		else if(options.getInputFormat() == "TXT")
		{
			extension = ".txt";
		}
		else if(options.getInputFormat() == "3D")
		{
			extension = ".3d";
		}
		else if(options.getOutputFormat() == "ALL")
		{
			// Filter supported file formats
			if(it->path().extension() == ".ply" || it->path().extension() == ".txt" || it->path().extension() == ".dat")
			{
				extension = string(it->path().extension().string());
			}
		}

		if(it->path().extension() == extension)
		{
			v.push_back(it->path());
		}
	}

	// Sort entries
	sort(v.begin(), v.end());

	vector<float>	 		merge_points;
	vector<unsigned char>	merge_colors;


    
    int c = 0;

    if(options.getStart() <= v.size() && options.getStart() > 0)
    {
        cout << "Starting with scan number " << options.getStart() << endl;
        c = options.getStart() - 1;
    }

    vector<boost::filesystem::path>::iterator endOpt;

    if(options.getEnd() > 0 && options.getEnd() >= options.getStart() && options.getEnd() <= v.size())
    {
        cout << "Ending with scan number " << options.getEnd() << endl;
        endOpt = v.begin() + options.getEnd();
    }
    else
    {
        endOpt = v.end();
    }
    
    

	for(vector<boost::filesystem::path>::iterator it = v.begin() + c; it != endOpt; it++)
	{
		cout << timestamp << "Converting " << it->string() << endl;
		if(options.getOutputFormat() == "SLAM")
		{
			int reduction = options.getTargetSize();
			ModelPtr model;

			if(reduction == 0 || (reduction != 0 && options.getInputFormat() == "3D"))
			{
				cout << timestamp << "Reading point cloud data from " << it->c_str() << "." << endl;
				model = ModelFactory::readModel(it->string());
                std::string fullFileName = it->c_str();
                
                std::string shortenedFileName = fullFileName.substr(fullFileName.find_last_of("/"), fullFileName.find_last_of(".") - 1);

				if(model)
				{
					char name[1024];
					//sprintf(name, "%s/scan%03d.3d", outputDir.c_str(), c + 1);

                    sprintf(name, "%s/%s.3d", outputDir.c_str(), shortenedFileName.c_str());

					// Check if user wants to reduce. If not, set reduction
					// to 1 to keep all points
					//if(reduction == 0)
					//{
					//	reduction = 1;
					//}

					cout << timestamp << "Saving " << name << "..." << endl;

					ifstream in(it->string().c_str());
					cout << timestamp << "Counting points in " << it->string().c_str() << "..." << endl;

					// Count lines in file
					size_t n_points = 0;
					char line[2048];
					while(in.good())
					{
						in.getline(line, 1024);
						n_points++;
					}
					in.close();

					cout << timestamp << "File " << it->string().c_str() << " contains " << n_points << " points." << endl;

                    int modulo = 1;
                    // If reduction is less than the number of points it will segfault when
                    // calculating the modulo 
                    // and we have to keep all points anyways.
                    // Same if no targetSize was given.
                    if(reduction < n_points && reduction != 0)
                    {
					    modulo = (int)n_points / reduction;
                    }

					ofstream out(name);
					size_t n_ip;
					int cntr = 0;
					floatArr arr = model->m_pointCloud->getPointArray(n_ip);
					for(int a = 0; a < n_ip; a++)
					{
						if(a % modulo == 0)
						{
							if(options.sx() != 1)
							{
								arr[a * 3] 		*= options.sx();
							}

							if(options.sy() != 1)
							{
								arr[a * 3 + 1] 	*= options.sy();
							}

							if(options.sz() != 1)
							{
								arr[a * 3 + 2] 	*= options.sz();
							}

							out << arr[a * 3 + options.x()] << " " << arr[a * 3 + options.y()] << " " << arr[a * 3 + options.z()] << endl;
							cntr++;
						}
					}
					out.close();
					cout << "Wrote " << cntr << " points to file " << name << endl;


				}
			}
			else
			{
				if(options.getInputFormat() == "DAT")
				{
					DatIO io;
					cout << timestamp << "Reading point cloud data from " << it->c_str() << "." << endl;
					model = io.read(it->string(), 4, reduction);

					if(options.filter())
					{
						cout << timestamp << "Filtering input data..." << endl;
						model = filterModel(model, options.getK(), options.getSigma());
					}
				}
				else
				{
					cout << timestamp << "Reduction mode currently only supported for DAT format." << endl;
					exit(-1);
				}

				if(model)
				{
				/*	// Convert to slam coordinate system
					if(model->m_pointCloud)
					{
						float point[3];
						PointBufferPtr p_ptr = model->m_pointCloud;
						size_t num;
						floatArr points = p_ptr->getPointArray(num);
						for(int i = 0; i < num; i++)
						{
							point[0] = points[3 * i + 1];
							point[1] = points[3 * i + 2];
							point[2] = points[3 * i];

							point[0] *= -100;
							point[1] *= 100;
							point[2] *= 100;

							points[3 * i] = point[0];
							points[3 * i + 1] = point[1];
							points[3 * i + 2] = point[2];
						}
					}
*/

					if(reduction == 0)
					{
						char name[1024];
						sprintf(name, "%s/scan%03d.3d", outputDir.c_str(), c);
						cout << timestamp << "Saving " << name << "..." << endl;
						AsciiIO outIO;
						outIO.setModel(model);
						outIO.save(name);
					}
				}

			}

			c++;

		}
		else if(options.getOutputFormat() == "MERGE")
		{
			ModelPtr model = ModelFactory::readModel(it->string());
			if(model)
			{
				PointBufferPtr points = model->m_pointCloud;
				size_t num_points = 0;
				size_t num_colors = 0;
				floatArr point_arr = points->getPointArray(num_points);
				ucharArr color_arr = points->getPointColorArray(num_colors);

				cout << timestamp << "Adding " << it->c_str() << " to merged point cloud" << endl;

				for(size_t i = 0; i < num_points; i++)
				{
					merge_points.push_back(point_arr[3 * i]);
					merge_points.push_back(point_arr[3 * i + 1]);
					merge_points.push_back(point_arr[3 * i + 2]);

					if(num_points == num_colors)
					{
						merge_colors.push_back(color_arr[3 * i]);
						merge_colors.push_back(color_arr[3 * i + 1]);
						merge_colors.push_back(color_arr[3 * i + 2]);
					}
					else
					{
						for(int j = 0; j < 3; j++)
						{
							merge_colors.push_back(128);
						}
					}
				}
			}
			else
			{
				cout << "Unable to model data from " << it->c_str() << endl;
			}
		}
	}

	if(merge_points.size() > 0)
	{
		cout << timestamp << "Building merged model..." << endl;
		cout << timestamp << "Merged model contains " << merge_points.size() << " points." << endl;

		floatArr points (new float[merge_points.size()]);
		ucharArr colors (new unsigned char[merge_colors.size()]);

		for(size_t i = 0; i < merge_points.size(); i++)
		{
			points[i] = merge_points[i];
			colors[i] = merge_colors[i];
		}

		PointBufferPtr pBuffer(new PointBuffer);
		pBuffer->setPointArray(points, merge_points.size() / 3);
		pBuffer->setPointColorArray(colors, merge_colors.size() / 3);

		ModelPtr model(new Model(pBuffer));

		cout << timestamp << "Writing 'merge.ply'" << endl;
		ModelFactory::saveModel(model, "merge.3d");

	}
	cout << timestamp << "Program end." << endl;
	return 0;
}

<|MERGE_RESOLUTION|>--- conflicted
+++ resolved
@@ -26,10 +26,7 @@
 #include <string>
 #include <stdio.h>
 #include <fstream>
-<<<<<<< HEAD
-=======
-
->>>>>>> 9406f0bf
+
 using namespace std;
 
 #include <boost/filesystem.hpp>
