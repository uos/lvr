--- conflicted
+++ resolved
@@ -66,27 +66,12 @@
         }*/
         //write the indices to the final correspondences only if the correspondences are the same from src to dst
         //and vica versa
-<<<<<<< HEAD
-
-
-
-        //Funktioniert
-        const std::pair<int, int> p(j, tmp_index[0]);
-
-
-        if (j < 10) {
-            std::cout << j << "-th Correspondo second " << (int) correspondo_map.find(j)->second << std::endl;
-            std::cout << j << "-th tmp_index " << (int) tmp_index[0] << std::endl;
-
-        }
-=======
         const std::pair<int, int> p(j, tmp_index[0]);
 //        if (j < 10) {
 //            std::cout << j << "-th Correspondo second " << (int) correspondo_map.find(j)->second << std::endl;
 //            std::cout << j << "-th tmp_index " << (int) tmp_index[0] << std::endl;
 //
 //        }
->>>>>>> f09958a8
         auto map_iterator = correspondo_map.find(j);
 
 
@@ -104,17 +89,6 @@
     std::cout << "> - 100 %." << std::endl;
 
     std::cout << "Final_correspondo size: " << final_correspondo.size() << std::endl;
-<<<<<<< HEAD
-    std::cout << "Pair vector: " << std::endl;
-
-    for (int i = 0; i < 10; i++) {
-        std::cout << "Pair " << i << ": " << correspondo[i].first << ", " << correspondo[i].second << std::endl;
-    }
-
-    for (int i = 0; i < 10; i++) {
-                std::cout << "Pair " << i << ": " << final_correspondo[i].first << ", " << final_correspondo[i].second << std::endl;
-    }
-=======
 //    std::cout << "Pair vector: " << std::endl;
 //
 //    for (int i = 0; i < 10; i++) {
@@ -124,7 +98,6 @@
 //    for (int i = 0; i < 10; i++) {
 //        std::cout << "Pair " << i << ": " << final_correspondo[i].first << ", " << final_correspondo[i].second << std::endl;
 //    }
->>>>>>> f09958a8
 //    std::cout << "Index: " << index[0] << std::endl;
 //    std::cout << "distance2: " << distance2[0] << std::endl;
 
