//
// Created by praktikum on 13.09.22.
//

#include <chrono>
#include <iostream>
#include <random>
#include "util/pointtovertex.h"
#include <Eigen/Core>

//#include <teaser/ply_io.h>
#include <teaser/registration.h>
//#include <teaser/matcher.h>
#include "open3d/Open3D.h"
#include "util/MyMatching.h"

#define NOISE_BOUND 0.05

using namespace open3d;

auto search_param = open3d::geometry::KDTreeSearchParamKNN(30);

open3d::geometry::PointCloud readAndPreprocessPointCloud(std::string path) {
    // Reading PointClouds
    geometry::PointCloud cloud;
    std::cout << "Reading PointCloud... " << std::flush;
//    auto search_param = open3d::geometry::KDTreeSearchParamKNN(30);
    open3d::io::ReadPointCloud(path, cloud);
    std::cout << "- done." << std::endl;

    std::cout << "Cloud Size: " << cloud.points_.size() << std::endl;

    return cloud;
}

//void estimatingNormals(geometry::PointCloud cloud&) {
//    // Estimating Normals
//    std::cout << "Estimating Normals... ";
//    cloud.EstimateNormals(search_param);
//    std::cout << "- done." << std::endl;
//
//    return;
//}

open3d::geometry::PointCloud computeISSPointClouds(open3d::geometry::PointCloud cloud)
{
    // ISS
    std::cout << "Computing ISS keypoints... " << std::endl;
    double SALIENT_RADIUS = 0;
    double NON_MAX_RADIUS = 0;
    double GAMMA_21 = 0.975;
    double GAMMA_32 = 0.975;
    int MIN_NEIGHBORS = 5;
    open3d::geometry::PointCloud iss_cloud = *open3d::geometry::keypoint::ComputeISSKeypoints(cloud,

                                                                                              SALIENT_RADIUS, NON_MAX_RADIUS, GAMMA_21, GAMMA_32, MIN_NEIGHBORS);
    std::cout << "- done." << std::endl;
    std::cout << "ISS Keypoints size: " << iss_cloud.points_.size() << std::endl;
    return iss_cloud;
}

pipelines::registration::Feature computeFPFHs(open3d::geometry::PointCloud iss_cloud) {
    // Compute Features
        std::cout << "Computing FPFHs... " << std::flush;
        auto feature =  *pipelines::registration::ComputeFPFHFeature(iss_cloud, search_param);
        std::cout << "- done." << std::endl;

    // print feature information
//        std::cout <<  "Dimensions: " << feature.Dimension() << std::endl;
        std::cout <<  "Number of features: " << feature.Num() << std::endl;

//        std::cout << "feature.rows(): " << feature.data_.rows() << std::endl;
//        std::cout << "feature.cols(): " << feature.data_.cols() << std::endl;

        return feature;
}

teaser::PointCloud convertToTeaserCloud(geometry::PointCloud cloud) {
    // convert Open3D cloud i
    teaser::PointCloud teaser_cloud;
    for (size_t i = 0; i < cloud.points_.size(); ++i) {
        teaser_cloud.push_back(
                {static_cast<float>(cloud.points_[i].x()), static_cast<float>(cloud.points_[i].y()),
                 static_cast<float>(cloud.points_[i].z())});
    }
    return teaser_cloud;
}

Eigen::Matrix<double, 3, Eigen::Dynamic> convertToEigen(teaser::PointCloud cloud) {
    std::cout << "converting to eigen3 Matrix... " << std::flush;
    int N = cloud.size();
    Eigen::Matrix<double, 3, Eigen::Dynamic> eigen(3, N);
    for (size_t i = 0; i < cloud.size(); ++i) {
        eigen.col(i) << cloud[i].x, cloud[i].y, cloud[i].z;
    }
    std::cout << "- done." << std::endl;
    return eigen;
}

void solveTeaserWithoutCorrespondences(Eigen::Matrix<double, 3, Eigen::Dynamic> src_cloud, Eigen::Matrix<double, 3, Eigen::Dynamic> target_cloud) {
    // Prepare solver parameters
    std::cout << "Teaser solving... " << std::flush;
    teaser::RobustRegistrationSolver::Params params;
    params.noise_bound = NOISE_BOUND;
    params.cbar2 = 1;
    params.estimate_scaling = false;
    params.rotation_max_iterations = 100;
    params.rotation_gnc_factor = 1.4;
    params.rotation_estimation_algorithm =
            teaser::RobustRegistrationSolver::ROTATION_ESTIMATION_ALGORITHM::GNC_TLS;
    params.rotation_cost_threshold = 0.005;

    // Solve with TEASER++
    teaser::RobustRegistrationSolver solver(params);
    std::chrono::steady_clock::time_point begin = std::chrono::steady_clock::now();
    solver.solve(src_cloud, target_cloud);
    std::chrono::steady_clock::time_point end = std::chrono::steady_clock::now();

    auto solution = solver.getSolution();


    // Compare results
    std::cout << "=====================================" << std::endl;
    std::cout << "          TEASER++ Results           " << std::endl;
    std::cout << "=====================================" << std::endl;
    std::cout << "Estimated rotation: " << std::endl;
    std::cout << solution.rotation << std::endl;
    std::cout << "Estimated translation: " << std::endl;
    std::cout << solution.translation << std::endl;
    std::cout << "Time taken (s): "
              << std::chrono::duration_cast<std::chrono::microseconds>(end - begin).count() /
                 1000000.0
              << std::endl;
}

void solveTeaserWithCorrespondences(teaser::PointCloud src_cloud, teaser::PointCloud target_cloud, std::vector<std::pair<int, int>> correspondences) {
    // Prepare solver parameters
    std::cout << "Teaser solving... ";
    teaser::RobustRegistrationSolver::Params params;
    params.noise_bound = NOISE_BOUND;
    params.cbar2 = 1;
    params.estimate_scaling = false;
    params.rotation_max_iterations = 100;
    params.rotation_gnc_factor = 1.4;
    params.rotation_estimation_algorithm =
            teaser::RobustRegistrationSolver::ROTATION_ESTIMATION_ALGORITHM::GNC_TLS;
    params.rotation_cost_threshold = 0.005;

    // Solve with TEASER++
    teaser::RobustRegistrationSolver solver(params);
    std::chrono::steady_clock::time_point begin = std::chrono::steady_clock::now();
    solver.solve(target_cloud, src_cloud, correspondences);
    std::chrono::steady_clock::time_point end = std::chrono::steady_clock::now();

    auto solution = solver.getSolution();


    // Compare results
    std::cout << "=====================================" << std::endl;
    std::cout << "          TEASER++ Results           " << std::endl;
    std::cout << "=====================================" << std::endl;
    std::cout << "Estimated rotation: " << std::endl;
    std::cout << solution.rotation << std::endl;
    std::cout << "Estimated translation: " << std::endl;
    std::cout << solution.translation << std::endl;
    std::cout << "Time taken (s): "
              << std::chrono::duration_cast<std::chrono::microseconds>(end - begin).count() /
                 1000000.0
              << std::endl;

}

void workflowCorrespondences(std::string src_path, std::string target_path) {

    geometry::PointCloud src_cloud = readAndPreprocessPointCloud(src_path);
    geometry::PointCloud target_cloud = readAndPreprocessPointCloud(target_path);

    std::cout << "src cloud Has Normals before estimating normals: " << src_cloud.HasNormals() << std::endl;
    std::cout << "target cl Has Normals before estimating normals: " << target_cloud.HasNormals() << std::endl;

    src_cloud.EstimateNormals();
    target_cloud.EstimateNormals();

    std::cout << "src cloud Has Normals after estimating normals: " << src_cloud.HasNormals() << std::endl;
    std::cout << "target cl Has Normals after estimating normals: " << target_cloud.HasNormals() << std::endl;


    geometry::PointCloud src_iss_cloud = computeISSPointClouds(src_cloud);
    geometry::PointCloud target_iss_cloud = computeISSPointClouds(target_cloud);

    std::cout << "src cloud Has Normals after ISS: " << src_cloud.HasNormals() << std::endl;
    std::cout << "target cl Has Normals after ISS: " << target_cloud.HasNormals() << std::endl;

    auto src_feature = computeFPFHs(src_iss_cloud);
    auto target_feature = computeFPFHs(target_iss_cloud);

//    std::cout << "src_feature number of rows"

//    std::cout << "Computing correspondo... ";
//    std::vector<std::pair<int, int>> correspondences = MyMatching(target_feature, src_feature);
//    std::cout << "- done." << std::endl;
//
//
//    // convert Open3D cloud i
//    teaser::PointCloud src_teaser_cloud = convertToTeaserCloud(src_iss_cloud);
//    teaser::PointCloud target_teaser_cloud = convertToTeaserCloud(target_iss_cloud);
//
//    // convert pointcloud to Eigen3 Matrix to use teaser::solver without correspondences
//
////    Eigen::Matrix<double, 3, Eigen::Dynamic> src_eigen = convertToEigen(src_teaser_cloud);
////    Eigen::Matrix<double, 3, Eigen::Dynamic> target_eigen = convertToEigen(target_teaser_cloud);
//
//    solveTeaserWithCorrespondences(src_teaser_cloud, target_teaser_cloud, correspondences);
}

void workflowDirectlyWithISSAndDownSampling(std::string src_path, std::string target_path) {

    geometry::PointCloud src_cloud = readAndPreprocessPointCloud(src_path);
    geometry::PointCloud target_cloud = readAndPreprocessPointCloud(target_path);

    double voxel_size = 1.5;
    geometry::PointCloud sampled_src_cloud = *src_cloud.VoxelDownSample(voxel_size);
    geometry::PointCloud sampled_target_cloud = *target_cloud.VoxelDownSample(voxel_size);
    std::cout << "Voxel source size: " << sampled_src_cloud.points_.size() << std::endl;
    std::cout << "Voxel target size: " << sampled_target_cloud.points_.size() << std::endl;

//    sampled_src_cloud.EstimateNormals();
//    sampled_target_cloud.EstimateNormals();

//    geometry::PointCloud src_iss_cloud = computeISSPointClouds(sampled_src_cloud);
//    geometry::PointCloud target_iss_cloud = computeISSPointClouds(sampled_target_cloud);

//    auto src_feature = computeFPFHs(src_iss_cloud);
//    auto target_feature = computeFPFHs(target_iss_cloud);

//    std::cout << "Computing correspondo... ";
//    std::vector<std::pair<int, int>> correspondences = MyMatching(target_feature, src_feature);
//    std::cout << "- done." << std::endl;


    // convert Open3D cloud i
    teaser::PointCloud src_teaser_cloud = convertToTeaserCloud(sampled_src_cloud);
    teaser::PointCloud target_teaser_cloud = convertToTeaserCloud(sampled_target_cloud);

    // convert pointcloud to Eigen3 Matrix to use teaser::solver without correspondences
    Eigen::Matrix<double, 3, Eigen::Dynamic> src_eigen = convertToEigen(src_teaser_cloud);
    Eigen::Matrix<double, 3, Eigen::Dynamic> target_eigen = convertToEigen(target_teaser_cloud);

//    for (int i = 0; i < 10; ++i) {
//        src_eigen.[i];
//
//    }

    solveTeaserWithoutCorrespondences(src_eigen, target_eigen);
}

void workflowCorrespondencesAndDownSampling(std::string src_path, std::string target_path) {

    geometry::PointCloud src_cloud = readAndPreprocessPointCloud(src_path);
    geometry::PointCloud target_cloud = readAndPreprocessPointCloud(target_path);

    geometry::PointCloud sampled_src_cloud = *src_cloud.VoxelDownSample(0.5);
    geometry::PointCloud sampled_target_cloud = *target_cloud.VoxelDownSample(0.5);
    std::cout << "Voxel source size: " << sampled_src_cloud.points_.size() << std::endl;
    std::cout << "Voxel target size: " << sampled_target_cloud.points_.size() << std::endl;

    sampled_src_cloud.EstimateNormals();
    sampled_target_cloud.EstimateNormals();

    geometry::PointCloud src_iss_cloud = computeISSPointClouds(sampled_src_cloud);
    geometry::PointCloud target_iss_cloud = computeISSPointClouds(sampled_target_cloud);

    auto src_feature = computeFPFHs(src_iss_cloud);
    auto target_feature = computeFPFHs(target_iss_cloud);

    std::cout << "Computing correspondo... ";
    std::vector<std::pair<int, int>> correspondences = MyMatching(target_feature, src_feature);
    std::cout << "- done." << std::endl;

    // convert Open3D cloud i
    teaser::PointCloud src_teaser_cloud = convertToTeaserCloud(src_iss_cloud);
    teaser::PointCloud target_teaser_cloud = convertToTeaserCloud(target_iss_cloud);

    // convert pointcloud to Eigen3 Matrix to use teaser::solver without correspondences

//    Eigen::Matrix<double, 3, Eigen::Dynamic> src_eigen = convertToEigen(src_teaser_cloud);
//    Eigen::Matrix<double, 3, Eigen::Dynamic> target_eigen = convertToEigen(target_teaser_cloud);

    solveTeaserWithCorrespondences(src_teaser_cloud, target_teaser_cloud, correspondences);
}

void workflowCorrespondencesAndDownSamplingWithoutISS(std::string src_path, std::string target_path) {

    geometry::PointCloud src_cloud = readAndPreprocessPointCloud(src_path);
    geometry::PointCloud target_cloud = readAndPreprocessPointCloud(target_path);

    double voxel_size = 1.0;
    geometry::PointCloud sampled_src_cloud = *src_cloud.VoxelDownSample(voxel_size);
    geometry::PointCloud sampled_target_cloud = *target_cloud.VoxelDownSample(voxel_size);
    std::cout << "Voxel source size: " << sampled_src_cloud.points_.size() << std::endl;
    std::cout << "Voxel target size: " << sampled_target_cloud.points_.size() << std::endl;

    sampled_src_cloud.EstimateNormals();
    sampled_target_cloud.EstimateNormals();

    auto src_feature = computeFPFHs(sampled_src_cloud);
    auto target_feature = computeFPFHs(sampled_target_cloud);

    std::vector<std::pair<int, int>> correspondences = MyMatching(target_feature, src_feature);

    // convert Open3D cloud i
    teaser::PointCloud src_teaser_cloud = convertToTeaserCloud(sampled_src_cloud);
    teaser::PointCloud target_teaser_cloud = convertToTeaserCloud(sampled_target_cloud);

    solveTeaserWithCorrespondences(src_teaser_cloud, target_teaser_cloud, correspondences);
}

int main() {
    // file paths
   std::string robo_dir = "/home/praktikum/data_robo/";
   std::string end = ".ply";
   std::string vertex = "_vertex";
//    std::string source_path = robo_dir + "001/scans/220720_095525.ply";
//    std::string target_path = robo_dir + "002/scans/220720_100202.ply";
<<<<<<< HEAD
    std::string source_path = robo_dir + "002/scans/220720_100202_vertex.ply";
    std::string target_path = robo_dir + "003/scans/220720_100819_vertex.ply";
//    std::string target_path_vertex = robo_dir + "003/scans/220720_100819_vertex.ply";
=======
//    std::string source_path = robo_dir + "001/scans/220720_095525_vertex.ply";
    std::string source_path = robo_dir + "002/scans/220720_100202" + vertex + end;
    std::string target_path = robo_dir + "003/scans/2220720_100819" + end;
    std::string target_path_vertex = robo_dir + "003/scans/2220720_100819" + vertex + end;

>>>>>>> f89e80d9
//    std::string source_path = robo_dir + "001/scans/reduced.ply";
//    std::string target_path = robo_dir + "002/scans/reduced.ply";
//    std::string target_path = "/home/praktikum/robopraktikum/scans_test/003/scans/220720_100819.ply";
//    std::string target_path_vertex = "/home/praktikum/robopraktikum/scans_test/003/scans/220720_100819_vertex.ply";
//    std::string source_path = "/home/praktikum/robopraktikum/TEASER-plusplus/examples/example_data/bun_zipper_res3.ply";
//    std::string target_path = "/home/praktikum/robopraktikum/TEASER-plusplus/examples/example_data/bunny_moosh.ply";

//    std::string source_path = "/home/praktikum/robopraktikum/scans_test/test_pcl.ply";
//    std::string target_path = "/home/praktikum/robopraktikum/scans_test/test_pcl_transformed.ply";

    std::cout << "Convert ply header for Open3D (point to vertex)" << std::endl;
//    int stat1 = pointtovertex(source_path, source_path);
<<<<<<< HEAD
//  int stat2 = pointtovertex(target_path, target_path);
=======
    int stat2 = pointtovertex(target_path, target_path_vertex);
>>>>>>> f89e80d9

//    workflowCorrespondences(source_path, target_path);
//    workflowDirectlyWithISSAndDownSampling(source_path, target_path);
//    workflowCorrespondencesAndDownSampling(source_path, target_path);
    workflowCorrespondencesAndDownSamplingWithoutISS(source_path, target_path_vertex);
}<|MERGE_RESOLUTION|>--- conflicted
+++ resolved
@@ -167,7 +167,6 @@
               << std::chrono::duration_cast<std::chrono::microseconds>(end - begin).count() /
                  1000000.0
               << std::endl;
-
 }
 
 void workflowCorrespondences(std::string src_path, std::string target_path) {
@@ -322,17 +321,11 @@
    std::string vertex = "_vertex";
 //    std::string source_path = robo_dir + "001/scans/220720_095525.ply";
 //    std::string target_path = robo_dir + "002/scans/220720_100202.ply";
-<<<<<<< HEAD
-    std::string source_path = robo_dir + "002/scans/220720_100202_vertex.ply";
-    std::string target_path = robo_dir + "003/scans/220720_100819_vertex.ply";
-//    std::string target_path_vertex = robo_dir + "003/scans/220720_100819_vertex.ply";
-=======
 //    std::string source_path = robo_dir + "001/scans/220720_095525_vertex.ply";
     std::string source_path = robo_dir + "002/scans/220720_100202" + vertex + end;
     std::string target_path = robo_dir + "003/scans/2220720_100819" + end;
     std::string target_path_vertex = robo_dir + "003/scans/2220720_100819" + vertex + end;
 
->>>>>>> f89e80d9
 //    std::string source_path = robo_dir + "001/scans/reduced.ply";
 //    std::string target_path = robo_dir + "002/scans/reduced.ply";
 //    std::string target_path = "/home/praktikum/robopraktikum/scans_test/003/scans/220720_100819.ply";
@@ -345,11 +338,7 @@
 
     std::cout << "Convert ply header for Open3D (point to vertex)" << std::endl;
 //    int stat1 = pointtovertex(source_path, source_path);
-<<<<<<< HEAD
-//  int stat2 = pointtovertex(target_path, target_path);
-=======
     int stat2 = pointtovertex(target_path, target_path_vertex);
->>>>>>> f89e80d9
 
 //    workflowCorrespondences(source_path, target_path);
 //    workflowDirectlyWithISSAndDownSampling(source_path, target_path);
