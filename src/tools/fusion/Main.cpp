--- conflicted
+++ resolved
@@ -67,9 +67,6 @@
 			return 0;
 		}
 
-		::std::cout << options << ::std::endl;
-
-
 		// Create a mesh loader object
 		ModelFactory io_factory;
 		ModelPtr model1 = io_factory.readModel( options.getMesh1FileName() );
@@ -105,35 +102,17 @@
 			exit(-1);
 		}
 		cout << timestamp << "Successfully loaded both meshes." << endl;
-<<<<<<< HEAD
-
-
-		// Create an empty mesh
-		
-		FusionMesh<fVertex, fNormal> mesh;
 		
 		mesh.setVerbosity(options.getVerbosity());
 		mesh.setDistanceThreshold(options.getDistanceTreshold());
 		
-		// Load and integrate meshes
-		mesh.addMesh(mesh_buffer1);
-		mesh.lazyIntegrate();
-		
-		mesh.addMesh(mesh_buffer2);
-		mesh.integrate();
-
-	    mesh.finalize();
-=======
-		mesh.setDistanceThreshold(options.getDistanceTreshold());
-	}
-	catch(...)
-	{
-		std::cout << "Unable to parse options. Call 'fusion --help' for more information." << std::endl;
-	}
+	}catch(...)
+		{
+			std::cout << "Unable to parse options. Call 'fusion --help' for more information." << std::endl;
+		}
 	// Load and integrate meshes
 	mesh.addMeshAndRemoteIntegrateOnly(mesh_buffer1);
 	mesh.addMeshAndRemoteIntegrateOnly(mesh_buffer2);
->>>>>>> cea4732c
 	
 	/*mesh.addMesh(mesh_buffer1);
 	mesh.lazyIntegrate();
