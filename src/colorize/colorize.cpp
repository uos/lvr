--- conflicted
+++ resolved
@@ -69,11 +69,8 @@
             "   -h   Show this help and exit.\n"
             "   -d   Maximum distance for neighbourhood.\n"
             "   -p   Set point cloud manager (default: stann).\n"
-<<<<<<< HEAD
-=======
             "   -m   Set mode of PLY output files. If output file\n"
             "        format is not PLY this option will have no effect.\n"
->>>>>>> fde33d1e
             "   -j   Number of jobs to be scheduled parallel.\n"
             "        Positive integer or “auto” (default)\n"
             "   -c   Set color of points with no neighbours \n"
@@ -89,11 +86,7 @@
 
     /* Parse options */
     char c;
-<<<<<<< HEAD
-    while ( ( c = getopt( argc, argv, "hd:j:c:p:" ) ) != -1 ) {
-=======
     while ( ( c = getopt( argc, argv, "hd:j:c:p:m:" ) ) != -1 ) {
->>>>>>> fde33d1e
         switch (c) {
             case 'h':
                 printHelp( *argv );
@@ -110,12 +103,9 @@
                 pcm_name = optarg;
                 break;
             case 'm':
-<<<<<<< HEAD
-=======
                 ply_mode = std::string( optarg );
                 break;
             case 'j':
->>>>>>> fde33d1e
                 if ( !strcmp( optarg, "auto" ) ) {
                     omp_set_num_threads( omp_get_num_procs() );
                 } else {
@@ -139,11 +129,7 @@
         printHelp( *argv );
         exit( EXIT_SUCCESS );
     }
-<<<<<<< HEAD
-
-=======
     
->>>>>>> fde33d1e
 }
 
 
@@ -153,11 +139,7 @@
  **/
 void loadPointCloud( lssr::PointBufferPtr &pc, PointCloudManagerPtr &pcm, char* filename )
 {
-<<<<<<< HEAD
-
-=======
     
->>>>>>> fde33d1e
     /* Read clouds from file. */
     printf( "Loading point cloud %s…\n", filename );
     lssr::ModelFactory io_factory;
