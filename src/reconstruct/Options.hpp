--- conflicted
+++ resolved
@@ -289,17 +289,6 @@
 	{
 	    cout << "##### Voxelsize \t\t: " << o.getVoxelsize() << endl;
 	}
-<<<<<<< HEAD
-	cout << "##### Input file \t\t: "         << o.getInputFileName() << endl;
-	cout << "##### Number of threads \t: "    << o.getNumThreads()    << endl;
-	cout << "##### Point cloud manager  \t: " << o.getPCM()           << endl;
-	cout << "##### k_n \t\t\t: "              << o.getKn()            << endl;
-	cout << "##### k_i \t\t\t: "              << o.getKi()            << endl;
-	cout << "##### k_d \t\t\t: "              << o.getKd()            << endl;
-	if(o.retesselate())
-	{
-		cout << "##### retesselate \t\t: YES"     << endl;
-=======
 	cout << "##### Input file \t\t: "         << o.getInputFileName()   << endl;
 	cout << "##### Number of threads \t: "    << o.getNumThreads()      << endl;
 	cout << "##### Point cloud manager: \t: " << o.getPCM()             << endl;
@@ -309,8 +298,7 @@
 	cout << "##### k_d \t\t\t: "              << o.getKd()              << endl;
 	if(o.retesselate())
 	{
-		cout << "##### Retesselate:\t\t: YES"     << endl;
->>>>>>> 914bc88f
+		cout << "##### retesselate \t\t: YES"     << endl;
 	}
 	if(o.saveFaceNormals())
 	{
