/**
 * @mainpage LSSR Toolkit Documentation
 *
 * @section Intro Introduction
 *
 * This software delivers tools to build surface reconstructions from
 * point cloud data and a simple viewer to display the results.
 * Additionally, the found surfaces can be classified into
 * categories in terms of floor, ceiling walls etc.. The main aim of this
 * project is to deliver fast and accurate surface extraction algorithms
 * for robotic applications such as teleoperation in unknown environments
 * and localization.
 *
 * LSSR is under permanent development and runs under Linux and MacOS.
 * A Windows version will be made available soon. The software is currently
 * under heavy reorganization, so it may happen that some interfaces change.
 * Additionally, not all features have been ported to the new structure,
 * so some functionalities may not be available at all times.
 *
 * In the current version the previously available plane clustering and
 * classification algorithms are not available. Please use the previous
 * release (0.1) if your are interested in these functionalities. The
 * missing features will be re-integrated in the next release.
 *
 * @section Compiling Compiling the software
 *
 * This software uses cmake \ref [http://www.cmake.org]. The easiest way
 * to build LSSR is to perform an out of source build:
 * \verbatim
 * mkdir build
 * cd build
 * cmake .. && make
 * cd ../bin
 * \endverbatim
 *
 * External library dependencies:
 *
 * <ul>
 * <li>OpenGL</li>
 * <li>OpenGL Utility Toolkit (glut)</li>
 * <li>OpenGL Utility Library (glu)</li>
 * <li>OpenMP</li>
 * <li>Boost
 *   <ul>
 *     <li>Thread</li>
 *     <li>Filesystem</li>
 *     <li>Program Options</li>
 *     <li>System</li>
 *   </ul>
 * </li>
 * <li>Qt 4.7 or above (for viewer and qviewer)</li>
 * <li>libQGLViewer 2.3.9 or newer (for qviewer)</li>
 * <li>X.Org X11 libXi runtime library</li>
 * <li>X.Org X11 libXmu/libXmuu runtime libraries</li>
 * </ul>
 *
 *
 * @section Usage Software Usage
 *
 * LSSR comes with a tool to reconstruct surfaces from unorganized
 * points and two viewer applications. To build a surface from the
 * provided example data set, just call from the program directory
 *
 * \verbatim
 * bin/reconstruct dat/points.pts -v5
 * \endverbatim
 *
 * This command will produce a triangle mesh of the data points stored in
 * a file called "triangle_mesh.ply". The data set and the reconstruction
 * can be displayed with one of the provided viewers. Important
 * parameters for "reconstruct" are
 *
 * <table border="0">
 * <tr>
 * <td width = 10%>
 * --help
 * </td>
 * <td>
 * Prints a short description of all relevant parameters.
 * </td>
 * </tr>
 * <tr>
 * <td>-v or -i</td>
* <td>
* <p>These parameters affect the accuracy of the reconstruction.
* <i>-i</i> defines the number of intersections on the longest side
* of the scanned scene and determines the corresponding voxelsize.
* Using this parameter is useful if the scaling of a scene is
* unknown. A value of about 100 will usually generate coarse surface.
* Experiment with this value to get a tradeoff between accuracy and
* mesh size. If you know the scaling of the objects, you can set a
* fixed voxelsize by using the <i>-v</i> parameter.
* </p>
* </td>
* </tr>
* <tr>
* <td>--ki, --kn, --kd</td>
* <td>These parameters determine the number of nearest neighbors used
* for initial normal estimation (<i>--kn</i>), normal interpolation
* (<i>--ki</i>) and distance value evaluation (<i>--kd</i>). In data
* sets with a lot of noise, increasing these values can lead to better
* approximations at the cost of running time. Increasing <i>--kd</i>
* usually helps to generate more continuous surfaces in sparse
* scans, but yields in a lot of smoothing, i.e. in the
* reconstuctions, sharp features will be smoothed out.</td>
* </tr>
* </table>
*
* @section API API Description
*
* A detailed API documentation will be made available soon.
*
* @section Tutorials Tutorials
*
* A set of tutorials how to use LSSR will be made available soon.
*/

#include "Options.hpp"
#include "reconstruction/StannPointCloudManager.hpp"
#include "reconstruction/FastReconstruction.hpp"
#include "io/PLYIO.hpp"
#include "geometry/Matrix4.hpp"
#include "geometry/TriangleMesh.hpp"
#include "geometry/HalfEdgeMesh.hpp"
#include <iostream>

#ifdef _USE_PCL_
#include "reconstruction/PCLPointCloudManager.hpp"
#endif

using namespace lssr;

/**
 * @brief   Main entry point for the LSSR surface executable
 */
int main(int argc, char** argv)
{
    // Parse command line arguments
    reconstruct::Options options(argc, argv);

    // Exit if options had to generate a usage message
    // (this means required parameters are missing)
    if (options.printUsage()) return 0;

    ::std::cout << options << ::std::endl;

    // Create a point cloud manager
    string pcm_name = options.getPCM();
<<<<<<< HEAD
    PointCloudManager<ColorVertex<float>, Normal<float> >* pcm;
    if(pcm_name == "PCL")
    {
        cout << timestamp << "Creating PCL point cloud manager." << endl;
        pcm = new PCLPointCloudManager<ColorVertex<float>, Normal<float> > ( options.getInputFileName());
=======
    PointCloudManager<Vertex<float>, Normal<float> >* pcm;
#ifdef _USE_PCL_
    if(pcm_name == "PCL")
    {
        #ifdef _USE_PCL_
            cout << timestamp << "Creating PCL point cloud manager." << endl;
            pcm = new PCLPointCloudManager<Vertex<float>, Normal<float> > ( options.getInputFileName());
        #else
            cout << timestamp << "NO PCL bindings found. Exiting" << endl;
            exit(-1);
        #endif
>>>>>>> 90dca707
    }
    else
    {
        cout << timestamp << "Creating STANN point cloud manager." << endl;
        pcm = new StannPointCloudManager<ColorVertex<float>, Normal<float> > ( options.getInputFileName());
    }
#else
    cout << timestamp << "Creating STANN point cloud manager." << endl;
    pcm = new StannPointCloudManager<Vertex<float>, Normal<float> > ( options.getInputFileName());
#endif

    pcm->setKD(options.getKd());
    pcm->setKI(options.getKi());
    pcm->setKN(options.getKn());
    pcm->calcNormals();

    // Create an empty mesh
    //TriangleMesh<Vertex<float>, Normal<float> > mesh;
    HalfEdgeMesh<ColorVertex<float>, Normal<float> > mesh(pcm);

    // Determine weather to use intersections or voxelsize
    float resolution;
    bool useVoxelsize;
    if(options.getIntersections() > 0)
    {
        resolution = options.getIntersections();
        useVoxelsize = true;
    }
    else
    {
        resolution = options.getVoxelsize();
        useVoxelsize = true;
    }

    // Create a new reconstruction object
    FastReconstruction<ColorVertex<float>, Normal<float> > reconstruction(*pcm, resolution, useVoxelsize);
    reconstruction.getMesh(mesh);

    mesh.removeDanglingArtifacts(options.getDanglingArtifacts());

    // Optimize mesh
    if(options.optimizePlanes())
    {
        if(options.colorRegions()) mesh.enableRegionColoring();
        mesh.optimizePlanes(options.getPlaneIterations(),
                            options.getNormalThreshold(),
                            options.getMinPlaneSize(),
                            options.getSmallRegionThreshold(),
                            true);

        mesh.fillHoles(options.getFillHoles());

        mesh.optimizePlaneIntersections();

        mesh.restorePlanes();

        mesh.optimizePlanes(3,
                            options.getNormalThreshold(),
                            options.getMinPlaneSize(),
                            0,
                            false );

    }

//    mesh.tester();

    // Save triangle mesh
    if(options.retesselate())
	 {
		 mesh.finalizeAndRetesselate(options.generateTextures());
	 } else
	 {
		 mesh.finalize();
	 }
    mesh.save("triangle_mesh.ply");
    mesh.saveObj("triangle_mesh.obj");


    cout << timestamp << "Program end." << endl;

	return 0;
}
<|MERGE_RESOLUTION|>--- conflicted
+++ resolved
@@ -116,6 +116,7 @@
 */
 
 #include "Options.hpp"
+#include "reconstruction/PCLPointCloudManager.hpp"
 #include "reconstruction/StannPointCloudManager.hpp"
 #include "reconstruction/FastReconstruction.hpp"
 #include "io/PLYIO.hpp"
@@ -124,10 +125,6 @@
 #include "geometry/HalfEdgeMesh.hpp"
 #include <iostream>
 
-#ifdef _USE_PCL_
-#include "reconstruction/PCLPointCloudManager.hpp"
-#endif
-
 using namespace lssr;
 
 /**
@@ -146,35 +143,17 @@
 
     // Create a point cloud manager
     string pcm_name = options.getPCM();
-<<<<<<< HEAD
-    PointCloudManager<ColorVertex<float>, Normal<float> >* pcm;
+    PointCloudManager<ColorVertex<float, unsigned char>, Normal<float> >* pcm;
     if(pcm_name == "PCL")
     {
         cout << timestamp << "Creating PCL point cloud manager." << endl;
-        pcm = new PCLPointCloudManager<ColorVertex<float>, Normal<float> > ( options.getInputFileName());
-=======
-    PointCloudManager<Vertex<float>, Normal<float> >* pcm;
-#ifdef _USE_PCL_
-    if(pcm_name == "PCL")
-    {
-        #ifdef _USE_PCL_
-            cout << timestamp << "Creating PCL point cloud manager." << endl;
-            pcm = new PCLPointCloudManager<Vertex<float>, Normal<float> > ( options.getInputFileName());
-        #else
-            cout << timestamp << "NO PCL bindings found. Exiting" << endl;
-            exit(-1);
-        #endif
->>>>>>> 90dca707
+        pcm = new PCLPointCloudManager<ColorVertex<float, unsigned char>, Normal<float> > ( options.getInputFileName());
     }
     else
     {
         cout << timestamp << "Creating STANN point cloud manager." << endl;
-        pcm = new StannPointCloudManager<ColorVertex<float>, Normal<float> > ( options.getInputFileName());
-    }
-#else
-    cout << timestamp << "Creating STANN point cloud manager." << endl;
-    pcm = new StannPointCloudManager<Vertex<float>, Normal<float> > ( options.getInputFileName());
-#endif
+        pcm = new StannPointCloudManager<ColorVertex<float, unsigned char>, Normal<float> > ( options.getInputFileName());
+    }
 
     pcm->setKD(options.getKd());
     pcm->setKI(options.getKi());
@@ -183,7 +162,7 @@
 
     // Create an empty mesh
     //TriangleMesh<Vertex<float>, Normal<float> > mesh;
-    HalfEdgeMesh<ColorVertex<float>, Normal<float> > mesh(pcm);
+    HalfEdgeMesh<ColorVertex<float, unsigned char>, Normal<float> > mesh(pcm);
 
     // Determine weather to use intersections or voxelsize
     float resolution;
@@ -200,7 +179,7 @@
     }
 
     // Create a new reconstruction object
-    FastReconstruction<ColorVertex<float>, Normal<float> > reconstruction(*pcm, resolution, useVoxelsize);
+    FastReconstruction<ColorVertex<float, unsigned char>, Normal<float> > reconstruction(*pcm, resolution, useVoxelsize);
     reconstruction.getMesh(mesh);
 
     mesh.removeDanglingArtifacts(options.getDanglingArtifacts());
