/**
 * @mainpage LSSR Toolkit Documentation
 *
 * @section Intro Introduction
 *
 * This software delivers tools to build surface reconstructions from
 * point cloud data and a simple viewer to display the results.
 * Additionally, the found surfaces can be classified into
 * categories in terms of floor, ceiling walls etc.. The main aim of this
 * project is to deliver fast and accurate surface extraction algorithms
 * for robotic applications such as teleoperation in unknown environments
 * and localization.
 *
 * LSSR is under permanent development and runs under Linux and MacOS.
 * A Windows version will be made available soon. The software is currently
 * under heavy reorganization, so it may happen that some interfaces change.
 * Additionally, not all features have been ported to the new structure,
 * so some functionalities may not be available at all times.
 *
 * In the current version the previously available plane clustering and
 * classification algorithms are not available. Please use the previous
 * release (0.1) if your are interested in these functionalities. The
 * missing features will be re-integrated in the next release.
 *
 * @section Compiling Compiling the software
 *
 * This software uses cmake \ref [http://www.cmake.org]. The easiest way
 * to build LSSR is to perform an out of source build:
 * \verbatim
 * mkdir build
 * cd build
 * cmake .. && make
 * \endverbatim
 *
 * External library dependencies:
 *
 * <ul>
 * <li>OpenGL</li>
 * <li>OpenMP</li>
 * <li>Boost (Thread, Filesystem, Program Options)</li>
 * <li>Qt 4.7 (for viewer and qviewer)</li>
 * <li>libqglviewer for qviewer</li>
 * </ul>
 *
 *
 * @section Usage Software Usage
 *
 * LSSR comes with a tool to reconstruct surfaces from unorganized
 * points and two viewer applications. To build a surface from the
 * provided example data set, just call from the program directory
 *
 * \verbatim
 * bin/reconstruct dat/points.pts -v5
 * \endverbatim
 *
 * This command will produce a triangle mesh of the data points stored in
 * a file called "triangle_mesh.ply". The data set and the reconstruction
 * can be displayed with one of the provided viewers. Important
 * parameters for "reconstruct" are
 *
 * <table border="0">
 * <tr>
 * <td width = 10%>
 * --help
 * </td>
 * <td>
 * Prints a short description of all relevant parameters.
 * </td>
 * </tr>
 * <tr>
 * <td>-v or -i</td>
* <td>
* <p>These parameters affect the accuracy of the reconstruction.
* <i>-i</i> defines the number of intersections on the longest side
* of the scanned scene and determines the corresponding voxelsize.
* Using this parameter is useful if the scaling of a scene is
* unknown. A value of about 100 will usually generate coarse surface.
* Experiment with this value to get a tradeoff between accuracy and
* mesh size. If you know the scaling of the objects, you can set a
* fixed voxelsize by using the <i>-v</i> parameter.
* </p>
* </td>
* </tr>
* <tr>
* <td>--ki, --kn, --kd</td>
* <td>These parameters determine the number of nearest neighbors used
* for initial normal estimation (<i>--kn</i>), normal interpolation
* (<i>--ki</i>) and distance value evaluation (<i>--kd</i>). In data
* sets with a lot of noise, increasing these values can lead to better
* approximations at the cost of running time. Increasing <i>--kd</i>
* usually helps to generate more continuous surfaces in sparse
* scans, but yields in a lot of smoothing, i.e. in the
* reconstuctions, sharp features will be smoothed out.</td>
* </tr>
* </table>
*
* @section API API Description
*
* A detailed API documentation will be made available soon.
*
* @section Tutorials Tutorials
*
* A set of tutorials how to use LSSR will be made available soon.
*/

#include "Options.hpp"
#include "reconstruction/PCLPointCloudManager.hpp"
#include "reconstruction/StannPointCloudManager.hpp"
#include "reconstruction/FastReconstruction.hpp"
#include "io/PLYIO.hpp"
#include "geometry/Matrix4.hpp"
#include "geometry/TriangleMesh.hpp"
#include "geometry/HalfEdgeMesh.hpp"
#include <iostream>

using namespace lssr;

/**
 * @brief   Main entry point for the LSSR surface executable
 */
int main(int argc, char** argv)
{
    // Parse command line arguments
    reconstruct::Options options(argc, argv);

    // Exit if options had to generate a usage message
    // (this means required parameters are missing)
    if (options.printUsage()) return 0;

    ::std::cout << options << ::std::endl;

    // Create a point cloud manager
    string pcm_name = options.getPCM();
    PointCloudManager<ColorVertex<float>, Normal<float> >* pcm;
    if(pcm_name == "PCL")
    {
        cout << timestamp << "Creating PCL point cloud manager." << endl;
        pcm = new PCLPointCloudManager<ColorVertex<float>, Normal<float> > ( options.getInputFileName());
    }
    else
    {
        cout << timestamp << "Creating STANN point cloud manager." << endl;
        pcm = new StannPointCloudManager<ColorVertex<float>, Normal<float> > ( options.getInputFileName());
    }

    pcm->setKD(options.getKd());
    pcm->setKI(options.getKi());
    pcm->setKN(options.getKn());
    pcm->calcNormals();

    // Create an empty mesh
    //TriangleMesh<Vertex<float>, Normal<float> > mesh;
    HalfEdgeMesh<ColorVertex<float>, Normal<float> > mesh(pcm);

    // Determine weather to use intersections or voxelsize
    float resolution;
    bool useVoxelsize;
    if(options.getIntersections() > 0)
    {
        resolution = options.getIntersections();
        useVoxelsize = true;
    }
    else
    {
        resolution = options.getVoxelsize();
        useVoxelsize = true;
    }

    // Create a new reconstruction object
    FastReconstruction<ColorVertex<float>, Normal<float> > reconstruction(*pcm, resolution, useVoxelsize);
    reconstruction.getMesh(mesh);

    mesh.removeDanglingArtifacts(options.getDanglingArtifacts());

    // Optimize mesh
    if(options.optimizePlanes())
    {
        if(options.colorRegions()) mesh.enableRegionColoring();
        mesh.optimizePlanes(options.getPlaneIterations(),
                            options.getNormalThreshold(),
                            options.getMinPlaneSize(),
                            options.getSmallRegionThreshold() );

        mesh.fillHoles(options.getFillHoles());

        mesh.optimizePlaneIntersections();

        mesh.restorePlanes();

        mesh.optimizePlanes(3,
                            options.getNormalThreshold(),
                            options.getMinPlaneSize(),
                            0,
                            false );

    }

//    mesh.tester();

    // Save triangle mesh
    if(options.retesselate())
	 {
		 mesh.finalizeAndRetesselate();
	 } else
	 {
		 mesh.finalize();
	 }
<<<<<<< HEAD
    mesh.save("triangle_mesh.ply");
=======
>>>>>>> 282e09ca
    mesh.saveObj("triangle_mesh.obj");


    cout << timestamp << "Program end." << endl;

	return 0;
}
<|MERGE_RESOLUTION|>--- conflicted
+++ resolved
@@ -205,10 +205,7 @@
 	 {
 		 mesh.finalize();
 	 }
-<<<<<<< HEAD
     mesh.save("triangle_mesh.ply");
-=======
->>>>>>> 282e09ca
     mesh.saveObj("triangle_mesh.obj");
 
 
