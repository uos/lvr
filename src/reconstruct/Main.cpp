--- conflicted
+++ resolved
@@ -306,10 +306,6 @@
 			resolution,
 			useVoxelsize,
 			options.getDecomposition());
-<<<<<<< HEAD
-=======
-
->>>>>>> 52fc1ec9
 
     // Create mesh
     reconstruction.getMesh(mesh);
