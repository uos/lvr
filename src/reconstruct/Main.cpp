/* Copyright (C) 2011 Uni Osnabrück
 * This file is part of the LAS VEGAS Reconstruction Toolkit,
 *
 * LAS VEGAS is free software; you can redistribute it and/or modify
 * it under the terms of the GNU General Public License as published by
 * the Free Software Foundation; either version 2 of the License, or
 * (at your option) any later version.
 *
 * LAS VEGAS is distributed in the hope that it will be useful,
 * but WITHOUT ANY WARRANTY; without even the implied warranty of
 * MERCHANTABILITY or FITNESS FOR A PARTICULAR PURPOSE.  See the
 * GNU General Public License for more details.
 *
 * You should have received a copy of the GNU General Public License
 * along with this program; if not, write to the Free Software
 * Foundation, Inc., 59 Temple Place - Suite 330, Boston, MA  02111-1307, USA
 */


 /**
 * @mainpage LSSR Toolkit Documentation
 *
 * @section Intro Introduction
 *
 * This software delivers tools to build surface reconstructions from
 * point cloud data and a simple viewer to display the results.
 * Additionally, the found surfaces can be classified into
 * categories in terms of floor, ceiling walls etc.. The main aim of this
 * project is to deliver fast and accurate surface extraction algorithms
 * for robotic applications such as teleoperation in unknown environments
 * and localization.
 *
 * LSSR is under permanent development and runs under Linux and MacOS.
 * A Windows version will be made available soon. The software is currently
 * under heavy reorganization, so it may happen that some interfaces change.
 * Additionally, not all features have been ported to the new structure,
 * so some functionalities may not be available at all times.
 *
 * In the current version the previously available plane clustering and
 * classification algorithms are not available. Please use the previous
 * release (0.1) if your are interested in these functionalities. The
 * missing features will be re-integrated in the next release.
 *
 * @section Compiling Compiling the software
 *
 * This software uses cmake \ref [http://www.cmake.org]. The easiest way
 * to build LSSR is to perform an out of source build:
 * \verbatim
 * mkdir build
 * cd build
 * cmake .. && make
 * cd ../bin
 * \endverbatim
 *
 * External library dependencies:
 *
 * <ul>
 * <li>OpenGL</li>
 * <li>OpenGL Utility Toolkit (glut)</li>
 * <li>OpenGL Utility Library (glu)</li>
 * <li>OpenMP</li>
 * <li>Boost
 *   <ul>
 *     <li>Thread</li>
 *     <li>Filesystem</li>
 *     <li>Program Options</li>
 *     <li>System</li>
 *   </ul>
 * </li>
 * <li>Qt 4.7 or above (for viewer and qviewer)</li>
 * <li>libQGLViewer 2.3.9 or newer (for qviewer)</li>
 * <li>X.Org X11 libXi runtime library</li>
 * <li>X.Org X11 libXmu/libXmuu runtime libraries</li>
 * </ul>
 *
 *
 * @section Usage Software Usage
 *
 * LSSR comes with a tool to reconstruct surfaces from unorganized
 * points and two viewer applications. To build a surface from the
 * provided example data set, just call from the program directory
 *
 * \verbatim
 * bin/reconstruct dat/points.pts -v5
 * \endverbatim
 *
 * This command will produce a triangle mesh of the data points stored in
 * a file called "triangle_mesh.ply". The data set and the reconstruction
 * can be displayed with one of the provided viewers. Important
 * parameters for "reconstruct" are
 *
 * <table border="0">
 * <tr>
 * <td width = 10%>
 * --help
 * </td>
 * <td>
 * Prints a short description of all relevant parameters.
 * </td>
 * </tr>
 * <tr>
 * <td>-v or -i</td>
* <td>
* <p>These parameters affect the accuracy of the reconstruction.
* <i>-i</i> defines the number of intersections on the longest side
* of the scanned scene and determines the corresponding voxelsize.
* Using this parameter is useful if the scaling of a scene is
* unknown. A value of about 100 will usually generate coarse surface.
* Experiment with this value to get a tradeoff between accuracy and
* mesh size. If you know the scaling of the objects, you can set a
* fixed voxelsize by using the <i>-v</i> parameter.
* </p>
* </td>
* </tr>
* <tr>
* <td>--ki, --kn, --kd</td>
* <td>These parameters determine the number of nearest neighbors used
* for initial normal estimation (<i>--kn</i>), normal interpolation
* (<i>--ki</i>) and distance value evaluation (<i>--kd</i>). In data
* sets with a lot of noise, increasing these values can lead to better
* approximations at the cost of running time. Increasing <i>--kd</i>
* usually helps to generate more continuous surfaces in sparse
* scans, but yields in a lot of smoothing, i.e. in the
* reconstuctions, sharp features will be smoothed out.</td>
* </tr>
* </table>
*
* @section API API Description
*
* A detailed API documentation will be made available soon.
*
* @section Tutorials Tutorials
*
* A set of tutorials how to use LSSR will be made available soon.
*/


// Program options for this tool
#include "Options.hpp"

// Local includes
#include "reconstruction/AdaptiveKSearchSurface.hpp"
#include "reconstruction/FastReconstruction.hpp"
#include "io/PLYIO.hpp"
#include "geometry/Matrix4.hpp"
#include "geometry/HalfEdgeMesh.hpp"
#include "geometry/Texture.hpp"

// PCL related includes
#ifdef _USE_PCL_
#include "reconstruction/PCLKSurface.hpp"
#endif


#include <iostream>

using namespace lssr;


typedef ColorVertex<float, unsigned char>               cVertex;
typedef Normal<float>                                   cNormal;
typedef PointsetSurface<cVertex>                        psSurface;
typedef AdaptiveKSearchSurface<cVertex, cNormal>        akSurface;

#ifdef _USE_PCL_
typedef PCLKSurface<cVertex, cNormal>                   pclSurface;
#endif

/**
 * @brief   Main entry point for the LSSR surface executable
 */
int main(int argc, char** argv)
{
    // Parse command line arguments
    reconstruct::Options options(argc, argv);

    // Exit if options had to generate a usage message
    // (this means required parameters are missing)
    if ( options.printUsage() )
	{
		return 0;
	}

    ::std::cout << options << ::std::endl;


    // Create a point loader object
    ModelFactory io_factory;
    ModelPtr model = io_factory.readModel( options.getInputFileName() );
    PointBufferPtr p_loader;

    // Parse loaded data
    if ( !model )
    {
        cout << timestamp << "IO Error: Unable to parse " << options.getInputFileName() << endl;
        exit(-1);
    }
	p_loader = model->m_pointCloud;

    // Create a point cloud manager
    string pcm_name = options.getPCM();
    psSurface::Ptr surface;

    // Create point set surface object
    if(pcm_name == "PCL")
    {
#ifdef _USE_PCL_
        surface = psSurface::Ptr( new pclSurface(p_loader));
<<<<<<< HEAD
        exit(-1);
#else
=======
#else 
>>>>>>> d47fe254
        cout << timestamp << "Can't create a PCL point set surface without PCL installed." << endl;
        exit(-1);
#endif
    }
    else if(pcm_name == "STANN" || pcm_name == "FLANN" || pcm_name == "NABO")
    {
        akSurface* aks = new akSurface(p_loader, pcm_name);
        surface = psSurface::Ptr(aks);
        // Set RANSAC flag
        if(options.useRansac())
        {
            aks->useRansac(true);
        }
    }
    else
    {
        cout << timestamp << "Unable to create PointCloudMansger." << endl;
        cout << timestamp << "Unknown option '" << pcm_name << "'." << endl;
        cout << timestamp << "Available PCMs are: " << endl;
        cout << timestamp << "STANN, STANN_RANSAC";
#ifdef _USE_PCL_
        cout << ", PCL";
#endif
#ifdef _USE_NABO
        cout << ", Nabo";
#endif
        cout << endl;
        return 0;
    }

    // Set search options for normal estimation and distance evaluation
    surface->setKd(options.getKd());
    surface->setKi(options.getKi());
    surface->setKn(options.getKn());

    // Calculate normals if necessary
    if(!surface->pointBuffer()->hasPointNormals()
            || (surface->pointBuffer()->hasPointNormals() && options.recalcNormals()))
    {
        surface->calculateSurfaceNormals();
    }
    else
    {
        cout << timestamp << "Using given normals." << endl;
    }

    // Save points and normals only
    if(options.savePointNormals())
    {
        ModelPtr pn( new Model);
        pn->m_pointCloud = surface->pointBuffer();
        ModelFactory::saveModel(pn, "pointnormals.ply");
    }


    // Create an empty mesh
    HalfEdgeMesh<cVertex, cNormal> mesh( surface );

    // Set recursion depth for region growing
    if(options.getDepth())
    {
        mesh.setDepth(options.getDepth());
    }

    if(options.getTexelSize())
    {
    	Texture<cVertex, cNormal>::m_texelSize = options.getTexelSize();
    }

    // Determine whether to use intersections or voxelsize
    float resolution;
    bool useVoxelsize;
    if(options.getIntersections() > 0)
    {
        resolution = options.getIntersections();
        useVoxelsize = false;
    }
    else
    {
        resolution = options.getVoxelsize();
        useVoxelsize = true;
    }

    // Determine whether to use MC decomposition
    bool useMT = false;
    if(options.getDecomposition() == "MT")
    {
        useMT = true;
    }

    // Create a new reconstruction object
    FastReconstruction<cVertex, cNormal > reconstruction(
			surface,
			resolution,
			useVoxelsize,
			useMT);

    // Create mesh
    reconstruction.getMesh(mesh);

    // Save grid to file
    if(options.saveGrid())
    {
        reconstruction.saveGrid("fastgrid.grid");
    }


    mesh.removeDanglingArtifacts(options.getDanglingArtifacts());

    // Optimize mesh
    if(options.optimizePlanes())
    {
        if ( options.colorRegions() )
		{
			mesh.enableRegionColoring();
		}
        mesh.optimizePlanes(options.getPlaneIterations(),
                            options.getNormalThreshold(),
                            options.getMinPlaneSize(),
                            options.getSmallRegionThreshold(),
                            true);

        mesh.fillHoles(options.getFillHoles());

        mesh.optimizePlaneIntersections();

        mesh.restorePlanes(options.getMinPlaneSize());
    }

    // Save triangle mesh
	if ( options.retesselate() )
	{
		mesh.finalizeAndRetesselate(options.generateTextures(),
		                            options.getLineFusionThreshold());
	}
	else
	{
		mesh.finalize();
	}


    std::multimap< std::string, std::string > save_opts;
    /* Build call string */
    {
        std::string s("");
        for ( size_t i(0); i < argc-1; i++ )
        {
            s += std::string( argv[i] ) + " ";
        }
        s += argv[ argc-1 ];
        save_opts.insert( pair< std::string, std::string >( "comment", s ) );
    }
    save_opts.insert( pair< std::string, std::string >( "comment",
                "Created with las-vegas-reconstruction: http://las-vegas.uos.de/" ) );

	// Create output model and save to file
	ModelPtr m( new Model( mesh.meshBuffer() ) );

	if(options.saveOriginalData())
	{
	    m->m_pointCloud = model->m_pointCloud;
	}
	ModelFactory::saveModel( m, "triangle_mesh.ply", save_opts );

	// Save obj model if textures were generated
	if(options.generateTextures())
	{
	    ModelFactory::saveModel( m, "triangle_mesh.obj", save_opts );
	}
    cout << timestamp << "Program end." << endl;

	return 0;
}
<|MERGE_RESOLUTION|>--- conflicted
+++ resolved
@@ -206,12 +206,7 @@
     {
 #ifdef _USE_PCL_
         surface = psSurface::Ptr( new pclSurface(p_loader));
-<<<<<<< HEAD
-        exit(-1);
-#else
-=======
 #else 
->>>>>>> d47fe254
         cout << timestamp << "Can't create a PCL point set surface without PCL installed." << endl;
         exit(-1);
 #endif
