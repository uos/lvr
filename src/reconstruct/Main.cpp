/* Copyright (C) 2011 Uni Osnabrück
 * This file is part of the LAS VEGAS Reconstruction Toolkit,
 *
 * LAS VEGAS is free software; you can redistribute it and/or modify
 * it under the terms of the GNU General Public License as published by
 * the Free Software Foundation; either version 2 of the License, or
 * (at your option) any later version.
 *
 * LAS VEGAS is distributed in the hope that it will be useful,
 * but WITHOUT ANY WARRANTY; without even the implied warranty of
 * MERCHANTABILITY or FITNESS FOR A PARTICULAR PURPOSE.  See the
 * GNU General Public License for more details.
 *
 * You should have received a copy of the GNU General Public License
 * along with this program; if not, write to the Free Software
 * Foundation, Inc., 59 Temple Place - Suite 330, Boston, MA  02111-1307, USA
 */


 /**
 * @mainpage LSSR Toolkit Documentation
 *
 * @section Intro Introduction
 *
 * This software delivers tools to build surface reconstructions from
 * point cloud data and a simple viewer to display the results.
 * Additionally, the found surfaces can be classified into
 * categories in terms of floor, ceiling walls etc.. The main aim of this
 * project is to deliver fast and accurate surface extraction algorithms
 * for robotic applications such as teleoperation in unknown environments
 * and localization.
 *
 * LSSR is under permanent development and runs under Linux and MacOS.
 * A Windows version will be made available soon. The software is currently
 * under heavy reorganization, so it may happen that some interfaces change.
 * Additionally, not all features have been ported to the new structure,
 * so some functionalities may not be available at all times.
 *
 * In the current version the previously available plane clustering and
 * classification algorithms are not available. Please use the previous
 * release (0.1) if your are interested in these functionalities. The
 * missing features will be re-integrated in the next release.
 *
 * @section Compiling Compiling the software
 *
 * This software uses cmake \ref [http://www.cmake.org]. The easiest way
 * to build LSSR is to perform an out of source build:
 * \verbatim
 * mkdir build
 * cd build
 * cmake .. && make
 * cd ../bin
 * \endverbatim
 *
 * External library dependencies:
 *
 * <ul>
 * <li>OpenGL</li>
 * <li>OpenGL Utility Toolkit (glut)</li>
 * <li>OpenGL Utility Library (glu)</li>
 * <li>OpenMP</li>
 * <li>Boost
 *   <ul>
 *     <li>Thread</li>
 *     <li>Filesystem</li>
 *     <li>Program Options</li>
 *     <li>System</li>
 *   </ul>
 * </li>
 * <li>Qt 4.7 or above (for viewer and qviewer)</li>
 * <li>libQGLViewer 2.3.9 or newer (for qviewer)</li>
 * <li>X.Org X11 libXi runtime library</li>
 * <li>X.Org X11 libXmu/libXmuu runtime libraries</li>
 * </ul>
 *
 *
 * @section Usage Software Usage
 *
 * LSSR comes with a tool to reconstruct surfaces from unorganized
 * points and two viewer applications. To build a surface from the
 * provided example data set, just call from the program directory
 *
 * \verbatim
 * bin/reconstruct dat/points.pts -v5
 * \endverbatim
 *
 * This command will produce a triangle mesh of the data points stored in
 * a file called "triangle_mesh.ply". The data set and the reconstruction
 * can be displayed with one of the provided viewers. Important
 * parameters for "reconstruct" are
 *
 * <table border="0">
 * <tr>
 * <td width = 10%>
 * --help
 * </td>
 * <td>
 * Prints a short description of all relevant parameters.
 * </td>
 * </tr>
 * <tr>
 * <td>-v or -i</td>
* <td>
* <p>These parameters affect the accuracy of the reconstruction.
* <i>-i</i> defines the number of intersections on the longest side
* of the scanned scene and determines the corresponding voxelsize.
* Using this parameter is useful if the scaling of a scene is
* unknown. A value of about 100 will usually generate coarse surface.
* Experiment with this value to get a tradeoff between accuracy and
* mesh size. If you know the scaling of the objects, you can set a
* fixed voxelsize by using the <i>-v</i> parameter.
* </p>
* </td>
* </tr>
* <tr>
* <td>--ki, --kn, --kd</td>
* <td>These parameters determine the number of nearest neighbors used
* for initial normal estimation (<i>--kn</i>), normal interpolation
* (<i>--ki</i>) and distance value evaluation (<i>--kd</i>). In data
* sets with a lot of noise, increasing these values can lead to better
* approximations at the cost of running time. Increasing <i>--kd</i>
* usually helps to generate more continuous surfaces in sparse
* scans, but yields in a lot of smoothing, i.e. in the
* reconstuctions, sharp features will be smoothed out.</td>
* </tr>
* </table>
*
* @section API API Description
*
* A detailed API documentation will be made available soon.
*
* @section Tutorials Tutorials
*
* A set of tutorials how to use LSSR will be made available soon.
*/

#include "Options.hpp"

#include "reconstruction/mPointCloudManager.hpp"
#include "reconstruction/FastReconstruction.hpp"
#include "io/PLYIO.hpp"
#include "geometry/Matrix4.hpp"
#include "geometry/HalfEdgeMesh.hpp"
#include "geometry/Texture.hpp"
#include <iostream>

using namespace lssr;


typedef ColorVertex<float, unsigned char>               cVertex;
typedef Normal<float>                                   cNormal;
<<<<<<< HEAD
typedef mPointCloudManager<cVertex, cNormal>            PCM;
=======
typedef PointCloudManager<cVertex, cNormal>             PCM;
typedef StannPointCloudManager<cVertex, cNormal>        StannPCM;
#ifdef _USE_PCL_
typedef PCLPointCloudManager<cVertex, cNormal>          PCLPCM;
#endif /* _USE_PCL_ */
<<<<<<< HEAD
>>>>>>> master
=======
>>>>>>> 3706d188

/**
 * @brief   Main entry point for the LSSR surface executable
 */
int main(int argc, char** argv)
{
    // Parse command line arguments
    reconstruct::Options options(argc, argv);

    // Exit if options had to generate a usage message
    // (this means required parameters are missing)
    if ( options.printUsage() )
	{
		return 0;
	}

    ::std::cout << options << ::std::endl;


    // Create a point loader object
    ModelFactory io_factory;
    ModelPtr model = io_factory.readModel( options.getInputFileName() );
    PointBufferPtr p_loader;

    // Parse loaded data
    if ( !model )
    {
        cout << timestamp << "IO Error: Unable to parse " << options.getInputFileName() << endl;
        exit(-1);
    }
	p_loader = model->m_pointCloud;

    // Create a point cloud manager
    string pcm_name = options.getPCM();
    PCM::Ptr pcm;
    pcm = PCM::Ptr( new PCM( p_loader, pcm_name ) );

//    // Check if a point cloud manager object was created. Exit if not and display
//    // available objects
//    if ( !pcm )
//    {
//        cout << timestamp << "Unable to create PointCloudMansger." << endl;
//        cout << timestamp << "Unknown option '" << pcm_name << "'." << endl;
//        cout << timestamp << "Available PCMs are: " << endl;
//        cout << timestamp << "STANN, STANN_RANSAC";
//#ifdef _USE_PCL_
//        cout << ", PCL";
//#endif
//        cout << endl;
//        return 0;
//    }

    // Set search options for normal estimation and distance evaluation
    pcm->setKD(options.getKd());
    pcm->setKI(options.getKi());
    pcm->setKN(options.getKn());

    // Calculate normals if necessary
    if(!pcm->haveNormals() || (pcm->haveNormals() && options.recalcNormals()))
    {
        pcm->calcNormals();
    }
    else
    {
        cout << timestamp << "Using given normals." << endl;
    }

    // Save points and normals only
    if(options.savePointNormals())
    {
        ModelPtr pn( new Model);
        pn->m_pointCloud = pcm->pointBuffer();
        ModelFactory::saveModel(pn, "pointnormals.ply");
    }


    // Create an empty mesh
    HalfEdgeMesh<cVertex, cNormal> mesh( pcm );

    // Set recursion depth for region growing
    if(options.getDepth())
    {
        mesh.setDepth(options.getDepth());
    }

    if(options.getTexelSize())
    {
    	Texture<cVertex, cNormal>::m_texelSize = options.getTexelSize();
    }

    // Determine whether to use intersections or voxelsize
    float resolution;
    bool useVoxelsize;
    if(options.getIntersections() > 0)
    {
        resolution = options.getIntersections();
        useVoxelsize = false;
    }
    else
    {
        resolution = options.getVoxelsize();
        useVoxelsize = true;
    }

    // Determine whether to use MC decomposition
    bool useMT = false;
    if(options.getDecomposition() == "MT")
    {
        useMT = true;
    }

    // Create a new reconstruction object
    FastReconstruction<cVertex, cNormal > reconstruction(
			pcm,
			resolution,
			useVoxelsize,
			useMT);

    // Create mesh
    reconstruction.getMesh(mesh);

    // Save grid to file
    if(options.saveGrid())
    {
        reconstruction.saveGrid("fastgrid.grid");
    }


    mesh.removeDanglingArtifacts(options.getDanglingArtifacts());

    // Optimize mesh
    if(options.optimizePlanes())
    {
        if ( options.colorRegions() )
		{
			mesh.enableRegionColoring();
		}
        mesh.optimizePlanes(options.getPlaneIterations(),
                            options.getNormalThreshold(),
                            options.getMinPlaneSize(),
                            options.getSmallRegionThreshold(),
                            true);

        mesh.fillHoles(options.getFillHoles());

        mesh.optimizePlaneIntersections();

        mesh.restorePlanes(options.getMinPlaneSize());
    }

    // Save triangle mesh
	if ( options.retesselate() )
	{
		mesh.finalizeAndRetesselate(options.generateTextures(),
		                            options.getLineFusionThreshold());
	}
	else
	{
		mesh.finalize();
	}


    std::multimap< std::string, std::string > save_opts;
    /* Build call string */
    {
        std::string s("");
        for ( size_t i(0); i < argc-1; i++ )
        {
            s += std::string( argv[i] ) + " ";
        }
        s += argv[ argc-1 ];
        save_opts.insert( pair< std::string, std::string >( "comment", s ) );
    }
    save_opts.insert( pair< std::string, std::string >( "comment",
                "Created with las-vegas-reconstruction: http://las-vegas.uos.de/" ) );

	// Create output model and save to file
	ModelPtr m( new Model( mesh.meshBuffer(), pcm->pointBuffer() ) );
	ModelFactory::saveModel( m, "triangle_mesh.ply", save_opts );

	// Save obj model if textures were generated
	if(options.generateTextures())
	{
	    ModelFactory::saveModel( m, "triangle_mesh.obj", save_opts );
	}
    cout << timestamp << "Program end." << endl;

	return 0;
}
<|MERGE_RESOLUTION|>--- conflicted
+++ resolved
@@ -149,18 +149,7 @@
 
 typedef ColorVertex<float, unsigned char>               cVertex;
 typedef Normal<float>                                   cNormal;
-<<<<<<< HEAD
 typedef mPointCloudManager<cVertex, cNormal>            PCM;
-=======
-typedef PointCloudManager<cVertex, cNormal>             PCM;
-typedef StannPointCloudManager<cVertex, cNormal>        StannPCM;
-#ifdef _USE_PCL_
-typedef PCLPointCloudManager<cVertex, cNormal>          PCLPCM;
-#endif /* _USE_PCL_ */
-<<<<<<< HEAD
->>>>>>> master
-=======
->>>>>>> 3706d188
 
 /**
  * @brief   Main entry point for the LSSR surface executable
@@ -198,20 +187,23 @@
     PCM::Ptr pcm;
     pcm = PCM::Ptr( new PCM( p_loader, pcm_name ) );
 
-//    // Check if a point cloud manager object was created. Exit if not and display
-//    // available objects
-//    if ( !pcm )
-//    {
-//        cout << timestamp << "Unable to create PointCloudMansger." << endl;
-//        cout << timestamp << "Unknown option '" << pcm_name << "'." << endl;
-//        cout << timestamp << "Available PCMs are: " << endl;
-//        cout << timestamp << "STANN, STANN_RANSAC";
-//#ifdef _USE_PCL_
-//        cout << ", PCL";
-//#endif
-//        cout << endl;
-//        return 0;
-//    }
+    // Check if a point cloud manager object was created. Exit if not and display
+    // available objects
+    if ( !pcm )
+    {
+        cout << timestamp << "Unable to create PointCloudMansger." << endl;
+        cout << timestamp << "Unknown option '" << pcm_name << "'." << endl;
+        cout << timestamp << "Available PCMs are: " << endl;
+        cout << timestamp << "STANN, STANN_RANSAC";
+#ifdef _USE_PCL_
+        cout << ", PCL";
+#endif
+#ifdef _USE_NABO
+        cout << ", Nabo";
+#endif
+        cout << endl;
+        return 0;
+    }
 
     // Set search options for normal estimation and distance evaluation
     pcm->setKD(options.getKd());
