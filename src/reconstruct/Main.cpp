--- conflicted
+++ resolved
@@ -206,12 +206,7 @@
     {
 #ifdef _USE_PCL_
         surface = psSurface::Ptr( new pclSurface(p_loader));
-<<<<<<< HEAD
-        exit(-1);
-#else
-=======
 #else 
->>>>>>> bc944bfe
         cout << timestamp << "Can't create a PCL point set surface without PCL installed." << endl;
         exit(-1);
 #endif
