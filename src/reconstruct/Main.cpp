--- conflicted
+++ resolved
@@ -157,11 +157,7 @@
     FastReconstruction<Vertex<float>, Normal<float> > reconstruction(manager, resolution, useVoxelsize);
     reconstruction.getMesh(mesh);
 
-<<<<<<< HEAD
     mesh.tester();
-=======
-    //mesh.tester();
->>>>>>> 28601d96
 
     // Save triangle mesh
     mesh.finalize_and_retesselate();
