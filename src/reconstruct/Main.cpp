/**
 * @mainpage LSSR Toolkit Documentation
 *
 * @section Intro Introduction
 *
 * This software delivers tools to build surface reconstructions from
 * point cloud data and a simple viewer to display the results.
 * Additionally, the found surfaces can be classified into
 * categories in terms of floor, ceiling walls etc.. The main aim of this
 * project is to deliver fast and accurate surface extraction algorithms
 * for robotic applications such as teleoperation in unknown environments
 * and localization.
 *
 * LSSR is under permanent development and runs under Linux and MacOS.
 * A Windows version will be made available soon. The software is currently
 * under heavy reorganization, so it may happen that some interfaces change.
 * Additionally, not all features have been ported to the new structure,
 * so some functionalities may not be available at all times.
 *
 * In the current version the previously available plane clustering and
 * classification algorithms are not available. Please use the previous
 * release (0.1) if your are interested in these functionalities. The
 * missing features will be re-integrated in the next release.
 *
 * @section Compiling Compiling the software
 *
 * This software uses cmake \ref [http://www.cmake.org]. The easiest way
 * to build LSSR is to perform an out of source build:
 * \verbatim
 * mkdir build
 * cd build
 * cmake .. && make
 * \endverbatim
 *
 * External library dependencies:
 *
 * <ul>
 * <li>OpenGL</li>
 * <li>OpenMP</li>
 * <li>Boost (Thread, Filesystem, Program Options)</li>
 * <li>Qt 4.7 (for viewer and qviewer)</li>
 * <li>libqglviewer for qviewer</li>
 * </ul>
 *
 *
 * @section Usage Software Usage
 *
 * LSSR comes with a tool to reconstruct surfaces from unorganized
 * points and two viewer applications. To build a surface from the
 * provided example data set, just call from the program directory
 *
 * \verbatim
 * bin/reconstruct dat/points.pts -v5
 * \endverbatim
 *
 * This command will produce a triangle mesh of the data points stored in
 * a file called "triangle_mesh.ply". The data set and the reconstruction
 * can be displayed with one of the provided viewers. Important
 * parameters for "reconstruct" are
 *
 * <table border="0">
 * <tr>
 * <td width = 10%>
 * --help
 * </td>
 * <td>
 * Prints a short description of all relevant parameters.
 * </td>
 * </tr>
 * <tr>
 * <td>-v or -i</td>
 * <td>
 * <p>These parameters affect the accuracy of the reconstruction.
 * <i>-i</i> defines the number of intersections on the longest side
 * of the scanned scene and determines the corresponding voxelsize.
 * Using this parameter is useful if the scaling of a scene is
 * unknown. A value of about 100 will usually generate coarse surface.
 * Experiment with this value to get a tradeoff between accuracy and
 * mesh size. If you know the scaling of the objects, you can set a
 * fixed voxelsize by using the <i>-v</i> parameter.
 * </p>
 * </td>
 * </tr>
 * <tr>
 * <td>--ki, --kn, --kd</td>
 * <td>These parameters determine the number of nearest neighbors used
 * for initial normal estimation (<i>--kn</i>), normal interpolation
 * (<i>--ki</i>) and distance value evaluation (<i>--kd</i>). In data
 * sets with a lot of noise, increasing these values can lead to better
 * approximations at the cost of running time. Increasing <i>--kd</i>
 * usually helps to generate more continuous surfaces in sparse
 * scans, but yields in a lot of smoothing, i.e. in the
 * reconstuctions, sharp features will be smoothed out.</td>
 * </tr>
 * </table>
 *
 * @section API API Description
 *
 * A detailed API documentation will be made available soon.
 *
 * @section Tutorials Tutorials
 *
 * A set of tutorials how to use LSSR will be made available soon.
 */

#include "Options.hpp"
#include "reconstruction/PCLPointCloudManager.hpp"
#include "reconstruction/StannPointCloudManager.hpp"
#include "reconstruction/FastReconstruction.hpp"
#include "io/PLYIO.hpp"
#include "geometry/Matrix4.hpp"
#include "geometry/TriangleMesh.hpp"
#include "geometry/HalfEdgeMesh.hpp"
#include <iostream>

using namespace lssr;

/**
 * @brief   Main entry point for the LSSR surface executable
 */
int main(int argc, char** argv)
{
    // Parse command line arguments
    reconstruct::Options options(argc, argv);

    // Exit if options had to generate a usage message
    // (this means required parameters are missing)
    if (options.printUsage()) return 0;

    ::std::cout<<options<<::std::endl;

    // Create a point cloud manager
    string pcm_name = options.getPCM();
    PointCloudManager<Vertex<float>, Normal<float> >* pcm;
    if(pcm_name == "PCL")
    {
        cout << timestamp << "Creating PCL point cloud manager." << endl;
        pcm = new PCLPointCloudManager<Vertex<float>, Normal<float> > ( options.getInputFileName());
    }
    else
    {
        cout << timestamp << "Creating STANN point cloud manager." << endl;
        pcm = new StannPointCloudManager<Vertex<float>, Normal<float> > ( options.getInputFileName());
    }

    pcm->setKD(options.getKd());
    pcm->setKI(options.getKi());
    pcm->setKN(options.getKn());
    pcm->calcNormals();

    // Create an empty mesh
    //TriangleMesh<Vertex<float>, Normal<float> > mesh;
    HalfEdgeMesh<Vertex<float>, Normal<float> > mesh;

    // Determine weather to use intersections or voxelsize
    float resolution;
    bool useVoxelsize;
    if(options.getIntersections() > 0)
    {
        resolution = options.getIntersections();
        useVoxelsize = false;
    }
    else
    {
        resolution = options.getVoxelsize();
        useVoxelsize = true;
    }

    // Create a new reconstruction object
    FastReconstruction<Vertex<float>, Normal<float> > reconstruction(*pcm, resolution, useVoxelsize);
    reconstruction.getMesh(mesh);

<<<<<<< HEAD
    //mesh.tester();
=======
    // Optimize mesh
    if(options.optimizePlanes())
    {
        if(options.colorRegions()) mesh.enableRegionColoring();
        mesh.optimizePlanes(options.getPlaneIterations(),
                            options.getNormalThreshold());
    }
>>>>>>> 09108666

    // Save triangle mesh
    mesh.finalize();
    mesh.save("triangle_mesh.ply");


    cout << timestamp << "Program end." << endl;

	return 0;
}
<|MERGE_RESOLUTION|>--- conflicted
+++ resolved
@@ -170,9 +170,6 @@
     FastReconstruction<Vertex<float>, Normal<float> > reconstruction(*pcm, resolution, useVoxelsize);
     reconstruction.getMesh(mesh);
 
-<<<<<<< HEAD
-    //mesh.tester();
-=======
     // Optimize mesh
     if(options.optimizePlanes())
     {
@@ -180,7 +177,6 @@
         mesh.optimizePlanes(options.getPlaneIterations(),
                             options.getNormalThreshold());
     }
->>>>>>> 09108666
 
     // Save triangle mesh
     mesh.finalize();
