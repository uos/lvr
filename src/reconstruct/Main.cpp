/**
 * @mainpage LSSR Toolkit Documentation
 *
 * @section Intro Introduction
 *
 * This software delivers tools to build surface reconstructions from
 * point cloud data and a simple viewer to display the results.
 * Additionally, the found surfaces can be classified into
 * categories in terms of floor, ceiling walls etc.. The main aim of this
 * project is to deliver fast and accurate surface extraction algorithms
 * for robotic applications such as teleoperation in unknown environments
 * and localization.
 *
 * LSSR is under permanent development and runs under Linux and MacOS.
 * A Windows version will be made available soon. The software is currently
 * under heavy reorganization, so it may happen that some interfaces change.
 * Additionally, not all features have been ported to the new structure,
 * so some functionalities may not be available at all times.
 *
 * In the current version the previously available plane clustering and
 * classification algorithms are not available. Please use the previous
 * release (0.1) if your are interested in these functionalities. The
 * missing features will be re-integrated in the next release.
 *
 * @section Compiling Compiling the software
 *
 * This software uses cmake \ref [http://www.cmake.org]. The easiest way
 * to build LSSR is to perform an out of source build:
 * \verbatim
 * mkdir build
 * cd build
 * cmake .. && make
 * \endverbatim
 *
 * External library dependencies:
 *
 * <ul>
 * <li>OpenGL</li>
 * <li>OpenMP</li>
 * <li>Boost (Thread, Filesystem, Program Options)</li>
 * <li>Qt 4.7 (for viewer and qviewer)</li>
 * <li>libqglviewer for qviewer</li>
 * </ul>
 *
 *
 * @section Usage Software Usage
 *
 * LSSR comes with a tool to reconstruct surfaces from unorganized
 * points and two viewer applications. To build a surface from the
 * provided example data set, just call from the program directory
 *
 * \verbatim
 * bin/reconstruct dat/points.pts -v5
 * \endverbatim
 *
 * This command will produce a triangle mesh of the data points stored in
 * a file called "triangle_mesh.ply". The data set and the reconstruction
 * can be displayed with one of the provided viewers. Important
 * parameters for "reconstruct" are
 *
 * <table border="0">
 * <tr>
 * <td width = 10%>
 * --help
 * </td>
 * <td>
 * Prints a short description of all relevant parameters.
 * </td>
 * </tr>
 * <tr>
 * <td>-v or -i</td>
* <td>
* <p>These parameters affect the accuracy of the reconstruction.
* <i>-i</i> defines the number of intersections on the longest side
* of the scanned scene and determines the corresponding voxelsize.
* Using this parameter is useful if the scaling of a scene is
* unknown. A value of about 100 will usually generate coarse surface.
* Experiment with this value to get a tradeoff between accuracy and
* mesh size. If you know the scaling of the objects, you can set a
* fixed voxelsize by using the <i>-v</i> parameter.
* </p>
* </td>
* </tr>
* <tr>
* <td>--ki, --kn, --kd</td>
* <td>These parameters determine the number of nearest neighbors used
* for initial normal estimation (<i>--kn</i>), normal interpolation
* (<i>--ki</i>) and distance value evaluation (<i>--kd</i>). In data
* sets with a lot of noise, increasing these values can lead to better
* approximations at the cost of running time. Increasing <i>--kd</i>
* usually helps to generate more continuous surfaces in sparse
* scans, but yields in a lot of smoothing, i.e. in the
* reconstuctions, sharp features will be smoothed out.</td>
* </tr>
* </table>
*
* @section API API Description
*
* A detailed API documentation will be made available soon.
*
* @section Tutorials Tutorials
*
* A set of tutorials how to use LSSR will be made available soon.
*/

#include "Options.hpp"
#include "reconstruction/PCLPointCloudManager.hpp"
#include "reconstruction/StannPointCloudManager.hpp"
#include "reconstruction/FastReconstruction.hpp"
#include "io/PLYIO.hpp"
#include "geometry/Matrix4.hpp"
#include "geometry/TriangleMesh.hpp"
#include "geometry/HalfEdgeMesh.hpp"
#include <iostream>

using namespace lssr;

/**
 * @brief   Main entry point for the LSSR surface executable
 */
int main(int argc, char** argv)
{
<<<<<<< HEAD
        // Parse command line arguments
        reconstruct::Options options(argc, argv);

        // Exit if options had to generate a usage message
        // (this means required parameters are missing)
        if (options.printUsage()) return 0;

        ::std::cout<<options<<::std::endl;

        // Create a point cloud manager
        string pcm_name = options.getPCM();
        PointCloudManager<ColorVertex<float>, Normal<float> >* pcm;
        if(pcm_name == "PCL")
        {
                cout << timestamp << "Creating PCL point cloud manager." << endl;
                pcm = new PCLPointCloudManager<ColorVertex<float>, Normal<float> > ( options.getInputFileName());
        }
        else
        {
                cout << timestamp << "Creating STANN point cloud manager." << endl;
                pcm = new StannPointCloudManager<ColorVertex<float>, Normal<float> > ( options.getInputFileName());
        }

        pcm->setKD(options.getKd());
        pcm->setKI(options.getKi());
        pcm->setKN(options.getKn());
        pcm->calcNormals();

        // Create an empty mesh
        //TriangleMesh<Vertex<float>, Normal<float> > mesh;
        HalfEdgeMesh<ColorVertex<float>, Normal<float> > mesh(pcm);

        // Determine weather to use intersections or voxelsize
        float resolution;
        bool useVoxelsize;
        if(options.getIntersections() > 0)
        {
                resolution = options.getIntersections();
                useVoxelsize = true;
        }
        else
        {
                resolution = options.getVoxelsize();
                useVoxelsize = true;
        }

        // Create a new reconstruction object
        FastReconstruction<ColorVertex<float>, Normal<float> > reconstruction(*pcm, resolution, useVoxelsize);
        reconstruction.getMesh(mesh);

        mesh.removeDanglingArtifacts(options.getDanglingArtifacts());

        // Optimize mesh
        if(options.optimizePlanes())
        {
                if(options.colorRegions()) mesh.enableRegionColoring();
                mesh.optimizePlanes(options.getPlaneIterations(),
                                options.getNormalThreshold(),
                                options.getMinPlaneSize(),
                                options.getSmallRegionThreshold() );

                mesh.fillHoles(options.getFillHoles());

                mesh.optimizePlaneIntersections();

                mesh.optimizePlanes(5,
                                options.getNormalThreshold(),
                                options.getMinPlaneSize(),
                                0,
                                false);

                mesh.optimizePlaneIntersections();
        }

        //mesh.tester();


        // Save triangle mesh
        if(options.retesselate())
        {
                mesh.finalizeAndRetesselate();
        } else
        {
                mesh.finalize();
        }
        mesh.save("triangle_mesh.ply");
        mesh.saveObj("triangle_mesh.obj");


        cout << timestamp << "Program end." << endl;

        return 0;
=======
    // Parse command line arguments
    reconstruct::Options options(argc, argv);

    // Exit if options had to generate a usage message
    // (this means required parameters are missing)
    if (options.printUsage()) return 0;

    ::std::cout << options << ::std::endl;

    // Create a point cloud manager
    string pcm_name = options.getPCM();
    PointCloudManager<ColorVertex<float>, Normal<float> >* pcm;
    if(pcm_name == "PCL")
    {
        cout << timestamp << "Creating PCL point cloud manager." << endl;
        pcm = new PCLPointCloudManager<ColorVertex<float>, Normal<float> > ( options.getInputFileName());
    }
    else
    {
        cout << timestamp << "Creating STANN point cloud manager." << endl;
        pcm = new StannPointCloudManager<ColorVertex<float>, Normal<float> > ( options.getInputFileName());
    }

    pcm->setKD(options.getKd());
    pcm->setKI(options.getKi());
    pcm->setKN(options.getKn());
    pcm->calcNormals();

    // Create an empty mesh
    //TriangleMesh<Vertex<float>, Normal<float> > mesh;
    HalfEdgeMesh<ColorVertex<float>, Normal<float> > mesh(pcm);

    // Determine weather to use intersections or voxelsize
    float resolution;
    bool useVoxelsize;
    if(options.getIntersections() > 0)
    {
        resolution = options.getIntersections();
        useVoxelsize = true;
    }
    else
    {
        resolution = options.getVoxelsize();
        useVoxelsize = true;
    }

    // Create a new reconstruction object
    FastReconstruction<ColorVertex<float>, Normal<float> > reconstruction(*pcm, resolution, useVoxelsize);
    reconstruction.getMesh(mesh);

    mesh.removeDanglingArtifacts(options.getDanglingArtifacts());

    // Optimize mesh
    if(options.optimizePlanes())
    {
        if(options.colorRegions()) mesh.enableRegionColoring();
        mesh.optimizePlanes(options.getPlaneIterations(),
                            options.getNormalThreshold(),
                            options.getMinPlaneSize(),
                            options.getSmallRegionThreshold() );

        mesh.fillHoles(options.getFillHoles());

        mesh.optimizePlaneIntersections();

        mesh.restorePlanes();

    }

//    mesh.tester();

    // Save triangle mesh
    if(options.retesselate())
	 {
		 mesh.finalizeAndRetesselate();
	 } else
	 {
		 mesh.finalize();
	 }
    mesh.save("triangle_mesh.ply");


    cout << timestamp << "Program end." << endl;

	return 0;
>>>>>>> d777e356
}
<|MERGE_RESOLUTION|>--- conflicted
+++ resolved
@@ -120,100 +120,6 @@
  */
 int main(int argc, char** argv)
 {
-<<<<<<< HEAD
-        // Parse command line arguments
-        reconstruct::Options options(argc, argv);
-
-        // Exit if options had to generate a usage message
-        // (this means required parameters are missing)
-        if (options.printUsage()) return 0;
-
-        ::std::cout<<options<<::std::endl;
-
-        // Create a point cloud manager
-        string pcm_name = options.getPCM();
-        PointCloudManager<ColorVertex<float>, Normal<float> >* pcm;
-        if(pcm_name == "PCL")
-        {
-                cout << timestamp << "Creating PCL point cloud manager." << endl;
-                pcm = new PCLPointCloudManager<ColorVertex<float>, Normal<float> > ( options.getInputFileName());
-        }
-        else
-        {
-                cout << timestamp << "Creating STANN point cloud manager." << endl;
-                pcm = new StannPointCloudManager<ColorVertex<float>, Normal<float> > ( options.getInputFileName());
-        }
-
-        pcm->setKD(options.getKd());
-        pcm->setKI(options.getKi());
-        pcm->setKN(options.getKn());
-        pcm->calcNormals();
-
-        // Create an empty mesh
-        //TriangleMesh<Vertex<float>, Normal<float> > mesh;
-        HalfEdgeMesh<ColorVertex<float>, Normal<float> > mesh(pcm);
-
-        // Determine weather to use intersections or voxelsize
-        float resolution;
-        bool useVoxelsize;
-        if(options.getIntersections() > 0)
-        {
-                resolution = options.getIntersections();
-                useVoxelsize = true;
-        }
-        else
-        {
-                resolution = options.getVoxelsize();
-                useVoxelsize = true;
-        }
-
-        // Create a new reconstruction object
-        FastReconstruction<ColorVertex<float>, Normal<float> > reconstruction(*pcm, resolution, useVoxelsize);
-        reconstruction.getMesh(mesh);
-
-        mesh.removeDanglingArtifacts(options.getDanglingArtifacts());
-
-        // Optimize mesh
-        if(options.optimizePlanes())
-        {
-                if(options.colorRegions()) mesh.enableRegionColoring();
-                mesh.optimizePlanes(options.getPlaneIterations(),
-                                options.getNormalThreshold(),
-                                options.getMinPlaneSize(),
-                                options.getSmallRegionThreshold() );
-
-                mesh.fillHoles(options.getFillHoles());
-
-                mesh.optimizePlaneIntersections();
-
-                mesh.optimizePlanes(5,
-                                options.getNormalThreshold(),
-                                options.getMinPlaneSize(),
-                                0,
-                                false);
-
-                mesh.optimizePlaneIntersections();
-        }
-
-        //mesh.tester();
-
-
-        // Save triangle mesh
-        if(options.retesselate())
-        {
-                mesh.finalizeAndRetesselate();
-        } else
-        {
-                mesh.finalize();
-        }
-        mesh.save("triangle_mesh.ply");
-        mesh.saveObj("triangle_mesh.obj");
-
-
-        cout << timestamp << "Program end." << endl;
-
-        return 0;
-=======
     // Parse command line arguments
     reconstruct::Options options(argc, argv);
 
@@ -294,10 +200,10 @@
 		 mesh.finalize();
 	 }
     mesh.save("triangle_mesh.ply");
+    mesh.saveObj("triangle_mesh.obj");
 
 
     cout << timestamp << "Program end." << endl;
 
 	return 0;
->>>>>>> d777e356
 }
