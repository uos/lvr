set(LSSR_SOURCES
    io/BaseIO.cpp
    io/ModelFactory.cpp
    io/PLYIO.cpp
    io/AsciiIO.cpp
    io/UosIO.cpp
<<<<<<< HEAD
    io/ObjIO.cpp	
    io/LasIO.cpp
=======
    io/ObjIO.cpp
    io/PCDIO.cpp
>>>>>>> 1a09f7ae
    io/Progress.cpp
    io/Timestamp.cpp
    io/MeshBuffer.cpp
    io/PointBuffer.cpp
    io/GridIO.cpp
    display/CoordinateAxes.cpp
    display/Renderable.cpp
    display/PointCloud.cpp
    display/MultiPointCloud.cpp
    display/StaticMesh.cpp
    display/ColorMap.cpp
    display/GroundPlane.cpp
    display/Grid.cpp
    reconstruction/PCLFiltering.cpp
)


add_library(staticlssr STATIC ${LSSR_SOURCES})
message(STATUS "Building static library")

set_target_properties(staticlssr PROPERTIES LIBRARY_OUTPUT_DIRECTORY
    ${CMAKE_SOURCE_DIR}/lib)

target_link_libraries(staticlssr ${Boost_PROGRAM_OPTIONS_LIBRARY}
    ${Boost_SYSTEM_LIBRARY} ${Boost_THREAD_LIBRARY} ${Boost_FILESYSTEM_LIBRARY}
    ${OpenMP_CXX_FLAGS} ${OPENGL_LIBRARY} )
target_link_libraries(staticlssr laslib)

if ( rply_shared ) 
    target_link_libraries(staticlssr ${rply_shared})
else ( rply_shared )
    target_link_libraries(staticlssr rply_local_static)
endif ( rply_shared )

if ( "${CMAKE_BUILD_TYPE}" STREQUAL "Release" ) 
    message(STATUS "Building shared library")
    add_library(lssr SHARED ${LSSR_SOURCES})
    set_target_properties(lssr PROPERTIES LIBRARY_OUTPUT_DIRECTORY
         ${CMAKE_SOURCE_DIR}/lib)
    target_link_libraries(lssr ${Boost_PROGRAM_OPTIONS_LIBRARY}
         ${Boost_SYSTEM_LIBRARY} ${Boost_THREAD_LIBRARY} ${Boost_FILESYSTEM_LIBRARY}
         ${OpenMP_CXX_FLAGS} ${OPENGL_LIBRARY} )
    target_link_libraries(lssr laslib)
    if ( rply_shared ) 
         target_link_libraries(lssr ${rply_shared})
         target_link_libraries(staticlssr ${rply_shared})
    else ( rply_shared )
         target_link_libraries(lssr rply_local_static)
         target_link_libraries(staticlssr rply_local_static)
    endif ( rply_shared )
endif ( "${CMAKE_BUILD_TYPE}" STREQUAL "Release" ) <|MERGE_RESOLUTION|>--- conflicted
+++ resolved
@@ -4,13 +4,9 @@
     io/PLYIO.cpp
     io/AsciiIO.cpp
     io/UosIO.cpp
-<<<<<<< HEAD
     io/ObjIO.cpp	
     io/LasIO.cpp
-=======
-    io/ObjIO.cpp
     io/PCDIO.cpp
->>>>>>> 1a09f7ae
     io/Progress.cpp
     io/Timestamp.cpp
     io/MeshBuffer.cpp
