--- conflicted
+++ resolved
@@ -33,7 +33,6 @@
     display/TextureFactory.cpp
     display/TexturedMesh.cpp
     reconstruction/PCLFiltering.cpp
-<<<<<<< HEAD
     texture/Texture.cpp
     texture/ImageProcessor.cpp
     texture/Statistics.cpp
@@ -42,10 +41,8 @@
     texture/CCV.cpp
     texture/Transform.cpp
     texture/Trans.cpp
-=======
     mpi/MPITree.tcc
     mpi/MPINode.tcc
->>>>>>> 66469fbc
 )
 SET_SOURCE_FILES_PROPERTIES(io/BoctreeIO.cpp PROPERTIES COMPILE_FLAGS "-std=gnu++0x")
 
@@ -70,7 +67,6 @@
     target_link_libraries(staticlssr rply_local_static)
 endif ( rply_shared )
 
-<<<<<<< HEAD
 message(STATUS "Building shared library")
 add_library(lssr SHARED ${LSSR_SOURCES})
 
@@ -88,24 +84,4 @@
      target_link_libraries(lssr ${rply_shared})
 else ( rply_shared )
      target_link_libraries(lssr rply_local)
-endif ( rply_shared )
-=======
-if ( "${CMAKE_BUILD_TYPE}" STREQUAL "Release" ) 
-    message(STATUS "Building shared library")
-    add_library(lssr SHARED ${LSSR_SOURCES})
-    set_target_properties(lssr PROPERTIES LIBRARY_OUTPUT_DIRECTORY
-         ${CMAKE_SOURCE_DIR}/lib)
-    target_link_libraries(lssr ${Boost_PROGRAM_OPTIONS_LIBRARY}
-         ${Boost_SYSTEM_LIBRARY} ${Boost_THREAD_LIBRARY} ${Boost_FILESYSTEM_LIBRARY}
-         ${OpenMP_CXX_FLAGS} ${OPENGL_LIBRARY} ${OpenCV_LIBS}  )
-    target_link_libraries(lssr laslib)
-    if ( rply_shared ) 
-         target_link_libraries(lssr ${rply_shared})
-         target_link_libraries(staticlssr ${rply_shared})
-    else ( rply_shared )
-         target_link_libraries(lssr rply_local_static)
-         target_link_libraries(staticlssr rply_local_static)
-    endif ( rply_shared )
-endif ( "${CMAKE_BUILD_TYPE}" STREQUAL "Release" ) 
-
->>>>>>> 66469fbc
+endif ( rply_shared )