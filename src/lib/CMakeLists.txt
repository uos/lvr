set(LSSR_SOURCES
    io/BaseIO.cpp
    io/ModelFactory.cpp
    io/PLYIO.cpp
    io/AsciiIO.cpp
    io/UosIO.cpp
    io/ObjIO.cpp	
    io/LasIO.cpp
    io/PCDIO.cpp
    io/PPMIO.cpp
    io/Progress.cpp
    io/Timestamp.cpp
    io/MeshBuffer.cpp
    io/PointBuffer.cpp
    io/GridIO.cpp
    io/KinectGrabber.cpp
    io/KinectIO.cpp
    display/InteractivePointCloud.cpp
    display/CoordinateAxes.cpp
    display/Renderable.cpp
    display/PointCloud.cpp
    display/MultiPointCloud.cpp
    display/StaticMesh.cpp
    display/ColorMap.cpp
    display/GroundPlane.cpp
    display/Grid.cpp
<<<<<<< HEAD
    display/Color.cpp
    display/MeshCluster.cpp
=======
    display/Texture.cpp
    display/TextureFactory.cpp
>>>>>>> 27769af4
    reconstruction/PCLFiltering.cpp
)


add_library(staticlssr STATIC ${LSSR_SOURCES})
message(STATUS "Building static library")

set_target_properties(staticlssr PROPERTIES LIBRARY_OUTPUT_DIRECTORY
    ${CMAKE_SOURCE_DIR}/lib)

target_link_libraries(staticlssr ${Boost_PROGRAM_OPTIONS_LIBRARY}
    ${Boost_SYSTEM_LIBRARY} ${Boost_THREAD_LIBRARY} ${Boost_FILESYSTEM_LIBRARY}
    ${OpenMP_CXX_FLAGS} ${OPENGL_LIBRARY} )
target_link_libraries(staticlssr laslib)
target_link_libraries(staticlssr obj)
target_link_libraries(staticlssr pthread)
target_link_libraries(staticlssr ${PCL_LIBRARIES})

if ( rply_shared ) 
    target_link_libraries(staticlssr ${rply_shared})
else ( rply_shared )
    target_link_libraries(staticlssr rply_local_static)
endif ( rply_shared )

if ( "${CMAKE_BUILD_TYPE}" STREQUAL "Release" ) 
    message(STATUS "Building shared library")
    add_library(lssr SHARED ${LSSR_SOURCES})
    set_target_properties(lssr PROPERTIES LIBRARY_OUTPUT_DIRECTORY
         ${CMAKE_SOURCE_DIR}/lib)
    target_link_libraries(lssr ${Boost_PROGRAM_OPTIONS_LIBRARY}
         ${Boost_SYSTEM_LIBRARY} ${Boost_THREAD_LIBRARY} ${Boost_FILESYSTEM_LIBRARY}
         ${OpenMP_CXX_FLAGS} ${OPENGL_LIBRARY} )
    target_link_libraries(lssr laslib)
    if ( rply_shared ) 
         target_link_libraries(lssr ${rply_shared})
         target_link_libraries(staticlssr ${rply_shared})
    else ( rply_shared )
         target_link_libraries(lssr rply_local_static)
         target_link_libraries(staticlssr rply_local_static)
    endif ( rply_shared )
endif ( "${CMAKE_BUILD_TYPE}" STREQUAL "Release" ) <|MERGE_RESOLUTION|>--- conflicted
+++ resolved
@@ -24,13 +24,10 @@
     display/ColorMap.cpp
     display/GroundPlane.cpp
     display/Grid.cpp
-<<<<<<< HEAD
     display/Color.cpp
     display/MeshCluster.cpp
-=======
     display/Texture.cpp
     display/TextureFactory.cpp
->>>>>>> 27769af4
     reconstruction/PCLFiltering.cpp
 )
 
