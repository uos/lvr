--- conflicted
+++ resolved
@@ -44,11 +44,7 @@
 
 target_link_libraries(staticlssr ${Boost_PROGRAM_OPTIONS_LIBRARY}
     ${Boost_SYSTEM_LIBRARY} ${Boost_THREAD_LIBRARY} ${Boost_FILESYSTEM_LIBRARY}
-<<<<<<< HEAD
     ${OpenMP_CXX_FLAGS} ${OPENGL_LIBRARY} ${OpenCV_LIBS})
-=======
-    ${OpenMP_CXX_FLAGS} ${OPENGL_LIBRARY}  ${OpenCV_LIBS} )
->>>>>>> a3670070
 target_link_libraries(staticlssr laslib)
 target_link_libraries(staticlssr obj)
 target_link_libraries(staticlssr pthread)
@@ -67,11 +63,7 @@
          ${CMAKE_SOURCE_DIR}/lib)
     target_link_libraries(lssr ${Boost_PROGRAM_OPTIONS_LIBRARY}
          ${Boost_SYSTEM_LIBRARY} ${Boost_THREAD_LIBRARY} ${Boost_FILESYSTEM_LIBRARY}
-<<<<<<< HEAD
          ${OpenMP_CXX_FLAGS} ${OPENGL_LIBRARY} ${OpenCV_LIBS} )
-=======
-         ${OpenMP_CXX_FLAGS} ${OPENGL_LIBRARY} ${OpenCV_LIBS}  )
->>>>>>> a3670070
     target_link_libraries(lssr laslib)
     if ( rply_shared ) 
          target_link_libraries(lssr ${rply_shared})
