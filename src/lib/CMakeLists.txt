--- conflicted
+++ resolved
@@ -4,13 +4,9 @@
     io/PLYIO.cpp
     io/AsciiIO.cpp
     io/UosIO.cpp
-<<<<<<< HEAD
     io/ObjIO.cpp	
     io/LasIO.cpp
-=======
-    io/ObjIO.cpp
     io/PCDIO.cpp
->>>>>>> 3bdf130c
     io/Progress.cpp
     io/Timestamp.cpp
     io/MeshBuffer.cpp
