set(LSSR_SOURCES
<<<<<<< HEAD
	io/AsciiIO.cpp
	io/IOFactory.cpp
	io/MeshLoader.cpp
	io/Message.cpp
	io/PLYIO.cpp
	io/PointLoader.cpp
	io/Progress.cpp
	io/Timestamp.cpp
	io/UosIO.cpp
=======
	io/IOFactory.cpp
    io/PLYIO.cpp
    io/PLYTraits.cpp
    io/AsciiIO.cpp
    io/UosIO.cpp
    io/Progress.cpp
    io/Timestamp.cpp
    display/CoordinateAxes.cpp
    display/Renderable.cpp
    display/PointCloud.cpp
    display/MultiPointCloud.cpp
    display/StaticMesh.cpp
    display/ColorMap.cpp
    display/GroundPlane.cpp
>>>>>>> 90dca707
)


add_library(lssr STATIC ${LSSR_SOURCES})

set_target_properties(lssr PROPERTIES LIBRARY_OUTPUT_DIRECTORY ${CMAKE_SOURCE_DIR}/lib)
target_link_libraries(lssr ${Boost_FILESYSTEM_LIBRARY} ${Boost_SYSTEM_LIBRARY} ${Boost_THREAD_LIBRARY} ${Boost_PROGRAM_OPTIONS_LIBRARY})
target_link_libraries(lssr ${OPENGL_LIBRARY})
if ( rply_shared ) 
	target_link_libraries(lssr ${rply_shared})
else ( rply_shared )
	target_link_libraries(lssr rply_local_static)
endif ( rply_shared )
target_link_libraries(lssr ${OpenMP_CXX_FLAGS})<|MERGE_RESOLUTION|>--- conflicted
+++ resolved
@@ -1,22 +1,13 @@
 set(LSSR_SOURCES
-<<<<<<< HEAD
-	io/AsciiIO.cpp
-	io/IOFactory.cpp
-	io/MeshLoader.cpp
-	io/Message.cpp
-	io/PLYIO.cpp
-	io/PointLoader.cpp
-	io/Progress.cpp
-	io/Timestamp.cpp
-	io/UosIO.cpp
-=======
 	io/IOFactory.cpp
     io/PLYIO.cpp
-    io/PLYTraits.cpp
     io/AsciiIO.cpp
     io/UosIO.cpp
     io/Progress.cpp
     io/Timestamp.cpp
+    io/MeshLoader.cpp
+    io/PointLoader.cpp
+    io/Message.cpp
     display/CoordinateAxes.cpp
     display/Renderable.cpp
     display/PointCloud.cpp
@@ -24,7 +15,6 @@
     display/StaticMesh.cpp
     display/ColorMap.cpp
     display/GroundPlane.cpp
->>>>>>> 90dca707
 )
 
 
