--- conflicted
+++ resolved
@@ -20,132 +20,18 @@
 namespace lssr
 {
 
-void AsciiIO::read(string filename) {
-
+void AsciiIO::read(string filename)
+{
     // Check extension
     boost::filesystem::path selectedFile(filename);
     string extension(selectedFile.extension().c_str());
 
-<<<<<<< HEAD
     if ( extension != ".pts" && extension != ".3d" && extension != ".xyz" && extension != ".txt" ) {
         cout << "»" << extension << "« is not a valid file extension." << endl;
         return;
     }
     // Count lines in file to estimate the number of present points
     int lines_in_file = countLines(filename);
-=======
-    if(extension == ".pts" || extension == ".3d" || extension == ".xyz" || extension == ".txt")
-    {
-        // Count lines in file to estimate the number of present points
-        int lines_in_file = countLines(filename);
-
-        if(lines_in_file > 2)
-        {
-            // Open the given file. Skip the first line (as it may
-            // contain meta data in some formats). Then try to guess
-            // the additional data using some heuriscs that apply for
-            // most data formats: If 4 values per point are, given
-            // the 4th value usually is a reflectence information.
-            // Six entries suggest RGB information, seven entries
-            // intensity and RGB.
-
-            // Open file
-            ifstream in;
-            in.open(filename.c_str());
-
-            // Read first to lines, ignore the first one
-            char buffer[2048];
-            in.getline(buffer, 2048);
-            in.getline(buffer, 2048);
-
-            // Get number of entries in test line and analiuze
-            int num_attributes = AsciiIO::getEntriesInLine(filename) - 3;
-            bool has_color = (num_attributes == 3) || (num_attributes == 4);
-            bool has_intensity = (num_attributes == 1) || (num_attributes == 4);
-
-            if(has_color)
-            {
-                cout << timestamp << "Reading color information." << endl;
-            }
-
-            if(has_intensity)
-            {
-                cout << timestamp << "Reading intensity information." << endl;
-            }
-
-            // Reopen file and read data
-            in.close();
-            in.open(filename.c_str());
-
-            // Again skip first line
-            in.getline(buffer, 2048);
-
-            // Alloc memory for points
-            m_numPoints = lines_in_file - 1;
-            m_points = new float*[m_numPoints * 2];
-            for(int i = 0; i < m_numPoints; i++) m_points[i] = new float[3];
-
-            // Alloc buffer memory for additional attributes
-            if(has_color)
-            {
-                m_pointColors = new unsigned char*[m_numPoints * 2];
-                for(int i = 0; i < m_numPoints; i++) m_pointColors[i] = new unsigned char[3];
-            }
-
-            if(has_intensity)
-            {
-                m_intensities = new float[m_numPoints];
-            }
-
-            //cout << has_intensity << " " << has_color << endl;
-
-            // Read data form file
-            size_t c = 0;
-            while(in.good() && c < m_numPoints)
-            {
-                //cout << has_intensity << " " << has_color << endl;
-                //cout << c << " " << m_colors << " " << m_numPoints << endl;
-                float x, y, z, i, dummy;
-                int r, g, b;
-
-                // Read according to determined format
-                if(has_intensity && !has_color)
-                {
-                    in >> x >> y >> z >> i;
-                    m_intensities[c] = i;
-                    m_maxIntensity = std::max(i, m_maxIntensity);
-                    m_minIntensity = std::min(i, m_minIntensity);
-                }
-                else if(has_intensity && has_color)
-                {
-                    in >> x >> y >> z >> i >> r >> g >> b;
-                    m_intensities[c] = i;
-
-                    m_maxIntensity = std::max(i, m_maxIntensity);
-                    m_minIntensity = std::min(i, m_minIntensity);
-
-                    m_pointColors[c][0] = r;
-                    m_pointColors[c][1] = g;
-                    m_pointColors[c][2] = b;
-                }
-                else if(has_color && !has_intensity)
-                {
-                    in >> x >> y >> z >> r >> g >> b;
-                    m_pointColors[c][0] = (unsigned char)r;
-                    m_pointColors[c][1] = (unsigned char)g;
-                    m_pointColors[c][2] = (unsigned char)b;
-                }
-                else
-                {
-                    in >> x >> y >> z;
-                    for(int n_dummys = 0; n_dummys < num_attributes; n_dummys++) in >> dummy;
-                }
-                m_points[c][0] = x;
-                m_points[c][1] = y;
-                m_points[c][2] = z;
-                c++;
-            }
->>>>>>> 90dca707
 
     if ( lines_in_file < 2 ) {
         cout << timestamp << "AsciiIO: Too few lines in file (has to be > 2)." << endl;
