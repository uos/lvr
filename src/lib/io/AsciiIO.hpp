/* Copyright (C) 2011 Uni Osnabrück
 * This file is part of the LAS VEGAS Reconstruction Toolkit,
 *
 * LAS VEGAS is free software; you can redistribute it and/or modify
 * it under the terms of the GNU General Public License as published by
 * the Free Software Foundation; either version 2 of the License, or
 * (at your option) any later version.
 *
 * LAS VEGAS is distributed in the hope that it will be useful,
 * but WITHOUT ANY WARRANTY; without even the implied warranty of
 * MERCHANTABILITY or FITNESS FOR A PARTICULAR PURPOSE.  See the
 * GNU General Public License for more details.
 *
 * You should have received a copy of the GNU General Public License
 * along with this program; if not, write to the Free Software
 * Foundation, Inc., 59 Temple Place - Suite 330, Boston, MA  02111-1307, USA
 */


 /**
 *
 * @file      AsciiIO.hpp
 * @brief     Read and write pointclouds from .pts and .3d files.
 * @details   Read and write pointclouds from .pts and .3d files.
 * 
 * @author    Thomas Wiemann (twiemann), twiemann@uos.de, Universität Osnabrück
 * @author    Lars Kiesow (lkiesow), lkiesow@uos.de, Universität Osnabrück
 * @version   111001
 * @date      Created:       2011-03-09
 * @date      Last modified: 2011-10-01 19:49:24
 *
 **/

#ifndef ASCIIIO_H_
#define ASCIIIO_H_

#include "BaseIO.hpp"

namespace lssr
{

/**
 * @brief A import / export class for point cloud data in plain
 *        text formats. Currently the file extensions .xyz, .txt,
 *        .3d and .pts are supported.
 */
class AsciiIO : public BaseIO
{
<<<<<<< HEAD
public:

    /**
     * \brief Default constructor.
     **/
    AsciiIO() {};

    /**
     * @brief Reads the given file and stores point and normal
     *        information in the given parameters
     *
     * @param filename      The file to read
     */
    virtual ModelPtr read( string filename );

    /**
     * @todo : Implement save method for ASCII Files...
     * @param filename
     */
    virtual void save( ModelPtr m, string filename );

    /// TODO: Coordinate mapping for ascii files
    static size_t countLines(string filename);

    /**
     * @brief Helper method. Returns the number of columns in the
     *        given file.
     */
    static int getEntriesInLine(string filename);
=======
    public:

        /**
         * \brief Default constructor.
         **/
        AsciiIO() {};


        /**
         * @brief Reads the given file and stores point and normal
         *        information in the given parameters
         *
         * @param filename      The file to read
         */
        virtual ModelPtr read( string filename );


        /**
         * @todo : Implement save method for ASCII Files...
         * @param filename
         */
        virtual void save( string filename );


        /**
         * \brief Save model to given filename.
         * 
         * This method will save the model ti the given filename. Additional one single line comment can be set.
         *
         * \param filename  File to write.
         * \param comment   Single line comment.
         **/
        void save( std::string filename, std::string comment );


        /**
         * \brief Save model to file.
         *
         * Save a model. Additional options can be set via option multimap.
         *
         * \param filename  Filename of the output file.
         * \param options   Additional options.
         * \param m         Model to save.
         **/
        void save( string filename,
                std::multimap< std::string, std::string > options, 
                ModelPtr m = ModelPtr() );


        /// TODO: Coordinate mapping for ascii files
        static size_t countLines(string filename);


        /**
         * @brief Helper method. Returns the number of columns in the
         *        given file.
         */
        static int getEntriesInLine(string filename);
>>>>>>> fde33d1e



};


} // namespace lssr


#endif /* ASCIIIO_H_ */<|MERGE_RESOLUTION|>--- conflicted
+++ resolved
@@ -46,37 +46,6 @@
  */
 class AsciiIO : public BaseIO
 {
-<<<<<<< HEAD
-public:
-
-    /**
-     * \brief Default constructor.
-     **/
-    AsciiIO() {};
-
-    /**
-     * @brief Reads the given file and stores point and normal
-     *        information in the given parameters
-     *
-     * @param filename      The file to read
-     */
-    virtual ModelPtr read( string filename );
-
-    /**
-     * @todo : Implement save method for ASCII Files...
-     * @param filename
-     */
-    virtual void save( ModelPtr m, string filename );
-
-    /// TODO: Coordinate mapping for ascii files
-    static size_t countLines(string filename);
-
-    /**
-     * @brief Helper method. Returns the number of columns in the
-     *        given file.
-     */
-    static int getEntriesInLine(string filename);
-=======
     public:
 
         /**
@@ -135,7 +104,6 @@
          *        given file.
          */
         static int getEntriesInLine(string filename);
->>>>>>> fde33d1e
 
 
 
