--- conflicted
+++ resolved
@@ -49,24 +49,6 @@
  */
 class BaseIO
 {
-<<<<<<< HEAD
-public:
-    BaseIO() {}
-
-    /**
-     * \brief Parse the given file and load supported elements.
-     *
-     * @param filename  The file to read.
-     */
-    virtual ModelPtr read(string filename ) = 0;
-
-    /**
-     * \brief Save the loaded elements to the given file.
-     *
-     * @param filename Filename of the file to write.
-     */
-    virtual void save( ModelPtr model, string filename ) = 0;
-=======
     public:
         BaseIO() {}
 
@@ -149,7 +131,6 @@
         ModelPtr m_model;
 
         std::map< std::string, std::vector< std::string > > m_options;
->>>>>>> 4bdcb1b3
 
 };
 
