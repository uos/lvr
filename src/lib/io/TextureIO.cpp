/* Copyright (C) 2012 Uni Osnabrück
 * This file is part of the LAS VEGAS Reconstruction Toolkit,
 *
 * LAS VEGAS is free software; you can redistribute it and/or modify
 * it under the terms of the GNU General Public License as published by
 * the Free Software Foundation; either version 2 of the License, or
 * (at your option) any later version.
 *
 * LAS VEGAS is distributed in the hope that it will be useful,
 * but WITHOUT ANY WARRANTY; without even the implied warranty of
 * MERCHANTABILITY or FITNESS FOR A PARTICULAR PURPOSE.  See the
 * GNU General Public License for more details.
 *
 * You should have received a copy of the GNU General Public License
 * along with this program; if not, write to the Free Software
 * Foundation, Inc., 59 Temple Place - Suite 330, Boston, MA  02111-1307, USA
 */


 /**
 * @file       TextureIO.cpp
 * @brief      I/O support for texture package files (implementation).
 * @author     Kim Oliver Rinnewitz (krinnewitz), krinnewitz@uos.de
 * @date       Created:       2012-04-22 13:28:28
 */


#include "TextureIO.hpp"

#include <cstring>
#include <ctime>
#include <sstream>
#include <fstream>
#include "Timestamp.hpp"


namespace lssr
{


TextureIO::TextureIO(string filename)
{
	m_filename 	= filename;

	std::ifstream in(m_filename.c_str(), std::ios::in|std::ios::binary);
	
	if(in.good())
	{	
		//read all textures from the file
		
		//buffers for system independent I/O
		uint16_t ui16buf;
		uint8_t  ui8buf;

		//read number of textures: 2 Bytes
		size_t numTextures = 0;
		in.read((char*)&numTextures, 2);
	
		//read all textures from the file	
		for (int i = 0; i < numTextures; i++)
		{
			Texture* t = new Texture();
		
			//read texture class: 2 Bytes
			in.read((char*)&ui16buf, 2);	
			t->m_textureClass = ui16buf;
			
			//read texture width: 2 Bytes
			in.read((char*)&ui16buf, 2);	
			t->m_width = ui16buf;
			
			//read texture height: 2 Bytes
			in.read((char*)&ui16buf, 2);	
			t->m_height = ui16buf;

			//read number of channels and number of bytes per channel: 1 Byte
			in.read((char*)&ui8buf, 1);	
			t->m_numChannels = (ui8buf & 0xf0) >> 4;
			t->m_numBytesPerChan = ui8buf & 0x0f;
			
			//allocate memory for the image data
			t->m_data = new unsigned char[t->m_width * t->m_height * t->m_numChannels * t->m_numBytesPerChan];

			//read image data
			in.read((char*)t->m_data, t->m_width * t->m_height *t->m_numChannels * t->m_numBytesPerChan);
	
			//read number of features: 2 Bytes
			in.read((char*)&ui16buf, 2);	
			t->m_numFeatures = ui16buf;

			//read number of components: 1 Byte
			in.read((char*)&ui8buf, 1);
			t->m_numFeatureComponents = ui8buf;	

			//allocate memory for the feature descriptors
			t->m_featureDescriptors = new float[t->m_numFeatures * t->m_numFeatureComponents];
			//read feature descriptors
			in.read((char*)t->m_featureDescriptors, t->m_numFeatures * t->m_numFeatureComponents * sizeof(float));
			
<<<<<<< HEAD
			//read statistics
			in.read((char*)t->m_stats, 14 * sizeof(float));

=======
>>>>>>> b244c231
			m_textures.push_back(t);
		}	
	}
	in.close();
}

size_t TextureIO::add(Texture* t)
{
	m_textures.push_back(t);	
	return m_textures.size() - 1;
}

void TextureIO::remove (size_t index)
{
	m_textures.erase(m_textures.begin() + index);
}

void TextureIO::update (size_t index, Texture* t)
{
	delete m_textures[index]; 
	m_textures[index] = t;
}

void TextureIO::write()
{ 
	std::ofstream out(m_filename.c_str(), std::ios::out|std::ios::binary);

	//buffers for system independent I/O
	uint16_t ui16buf;
	uint8_t  ui8buf;

	//Write number of textures in package: 2 Bytes
	ui16buf = m_textures.size();
	out.write((char*)&ui16buf, 2);

	//write all textures to the file	
	for (int i = 0; i < m_textures.size(); i++)
	{
		//write texture class: 2 Bytes
	        ui16buf = m_textures[i]->m_textureClass;	
		out.write((char*)&ui16buf, 2);
		
		//write texture width: 2 Bytes
		ui16buf = m_textures[i]->m_width;
		out.write((char*)&ui16buf, 2);

		//write texture height: 2 Bytes
		ui16buf = m_textures[i]->m_height;
		out.write((char*)&ui16buf, 2);

		//write number of channels and number of bytes per channel 1 Byte
		ui8buf = (m_textures[i]->m_numChannels << 4) | m_textures[i]->m_numBytesPerChan;
		out.write((char*)&ui8buf, 1);

		//write image data
		out.write((char*)m_textures[i]->m_data, m_textures[i]->m_width *  m_textures[i]->m_height * 
							m_textures[i]->m_numChannels *  m_textures[i]->m_numBytesPerChan);

		//write number of features: 2 Bytes
		ui16buf = m_textures[i]->m_numFeatures;
		out.write((char*)&ui16buf, 2);

		//write number of components per feature descriptor: 1 Byte
		ui8buf =  m_textures[i]->m_numFeatureComponents;
		out.write((char*)&ui8buf, 1);

		//write feature descriptors
		out.write((char*)m_textures[i]->m_featureDescriptors, m_textures[i]->m_numFeatures *  m_textures[i]->m_numFeatureComponents * sizeof(float));

		//write statistical values
		out.write((char*)m_textures[i]->m_stats, 14 * sizeof(float));
	}
	
	out.close();

}


}//namespace lssr<|MERGE_RESOLUTION|>--- conflicted
+++ resolved
@@ -97,12 +97,9 @@
 			//read feature descriptors
 			in.read((char*)t->m_featureDescriptors, t->m_numFeatures * t->m_numFeatureComponents * sizeof(float));
 			
-<<<<<<< HEAD
 			//read statistics
 			in.read((char*)t->m_stats, 14 * sizeof(float));
 
-=======
->>>>>>> b244c231
 			m_textures.push_back(t);
 		}	
 	}
