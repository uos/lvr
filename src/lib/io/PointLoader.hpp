--- conflicted
+++ resolved
@@ -16,13 +16,19 @@
 #ifndef POINTIO_HPP_
 #define POINTIO_HPP_
 
-<<<<<<< HEAD
 #include <stdint.h>
 #include <cstddef>
 #include <cstdlib>
 
+#include <vector>
+#include <algorithm>
+using std::vector;
+using std::pair;
+
 namespace lssr
 {
+
+typedef pair<size_t, size_t> indexPair;
 
 /**
  * \class PointLoader PointLoader.hpp "io/PointLoader.hpp"
@@ -143,7 +149,7 @@
          * \param n  Amount of point color sets in array.
          * \return   %Point color array.
          **/
-        virtual uint8_t* getPointColorArray( size_t &n );
+        virtual unsigned char* getPointColorArray( size_t &n );
 
 
         /**
@@ -219,7 +225,7 @@
          * \param n  Amount of point color sets in array.
          * \return   Indexed point color array.
          **/
-        uint8_t** getIndexedPointColorArray( size_t &n );
+        unsigned char** getIndexedPointColorArray( size_t &n );
 
 
         /**
@@ -290,6 +296,8 @@
          * \return Amount of points.
          **/
         size_t getNumPoints();
+
+        virtual vector<indexPair>& getScanRanges() { return m_scanRanges;}
 
     protected:
 
@@ -316,7 +324,7 @@
         /// %Point normal buffer.
         float*    m_pointNormals;
         /// %Point color buffer.
-        uint8_t*  m_pointColors;
+        unsigned char*  m_pointColors;
         /// %Point intensity buffer.
         float*    m_pointIntensities;
         /// %Point confidence buffer.
@@ -344,135 +352,11 @@
         /// Number of point confidence values in internal buffer.
         size_t    m_numPointConfidence;
 
+        /// Vector to save the indices of the first and last points of single scans
+        vector<indexPair> m_scanRanges;
+
 };
 
 } /* namespace lssr */
-=======
-#include <cstring>
-#include <iostream>
-#include <vector>
-#include <limits>
-
-using std::pair;
-using std::vector;
-using std::numeric_limits;
-typedef pair<size_t, size_t> indexPair;
-
-
-namespace lssr
-{
-
-
-
-class PointLoader
-{
-public:
-
-
-    /**
-     * Returns a point array
-     *
-     * @param n     The number of loaded points
-     * @return      The point data or a null pointer
-     */
-    virtual float**  getPointArray()
-    {
-        return m_points;
-    }
-
-    /**
-     * Returns the point colors (RGB) for a point cloud
-     *
-     * @param n     The number of loaded color elements.
-     * @return      The loaded color array or a null pointer of no vertices could be read
-     */
-    virtual unsigned char**  getPointColorArray()
-    {
-       return m_pointColors;
-    }
-
-    /**
-     * Returns the point normals for a point cloud
-     *
-     * @param n     The number of loaded normals.
-     * @return      The loaded normal array or a null pointer of no vertices could be read
-     */
-    virtual float**  getPointNormalArray()
-    {
-       return m_pointNormals;
-    }
-
-    /**
-     * Returns the remission values for a point cloud (one float per point)
-     *
-     * @param n     The number of loaded normals.
-     * @return      The loaded normal array or a null pointer of no vertices could be read
-     */
-    virtual float*  getPointIntensityArray()
-    {
-       return m_intensities;
-    }
-
-    /**
-     * Returns the number of loaded points
-     */
-    virtual size_t  getNumPoints()
-    {
-        return m_numPoints;
-    }
-
-    virtual vector<indexPair>& getScanRanges() { return m_scanRanges;}
-
-    /**
-     * @brief   Returns the minimal intensity in the data set
-     */
-    virtual float getMinIntensity() { return m_minIntensity;}
-
-    /**
-     * @brief   Returns the maximal intensity in the data set
-     */
-    virtual float getMaxIntensity() { return m_maxIntensity;}
-
-protected:
-
-    /// Ctor
-    PointLoader()
-            : m_points(0),
-              m_pointNormals(0),
-              m_pointColors(0),
-              m_intensities(0),
-              m_numPoints(0),
-              m_minIntensity(numeric_limits<float>::max()),
-              m_maxIntensity(numeric_limits<float>::min())
-    {}
-
-
-    /// Point cloud data
-    float**          m_points;
-
-    /// Point normals
-    float**          m_pointNormals;
-
-    /// Color information
-    unsigned char**  m_pointColors;
-
-    /// Intensities
-    float*           m_intensities;
-
-    /// Number of loaded points
-    size_t           m_numPoints;
-
-    /// The minimal intensity in the data set
-    float            m_minIntensity;
-
-    /// The maximal intensity in the data set
-    float            m_maxIntensity;
-
-    /// Vector to save the indices of the first and last points of single scans
-    vector<indexPair> m_scanRanges;
-};
-
-} // namespace lssr
->>>>>>> 90dca707
 
 #endif /* POINTIO_HPP_ */