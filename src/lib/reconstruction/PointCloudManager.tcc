/*
 * PointCloudManager.tcc
 *
 *  Created on: 02.03.2011
 *      Author: Thomas Wiemann
 */

#include <cassert>
#include <string>
using std::string;

#include "../io/PLYIO.hpp"
#include "../io/AsciiIO.hpp"
#include "../io/UosIO.hpp"

#include <boost/filesystem.hpp>

namespace lssr
{

template<typename VertexT, typename NormalT>
BoundingBox<VertexT>& PointCloudManager<VertexT, NormalT>::getBoundingBox()
{
    return m_boundingBox;
}

template<typename VertexT, typename NormalT>
VertexT PointCloudManager<VertexT, NormalT>::getPoint(size_t index)
{
    assert(index < m_numPoints);
    return VertexT(m_points[index][0], m_points[index][1], m_points[index][2]);
}

template<typename VertexT, typename NormalT>
size_t PointCloudManager<VertexT, NormalT>::getNumPoints()
{
    return m_numPoints;
}

template<typename VertexT, typename NormalT>
const VertexT PointCloudManager<VertexT, NormalT>::operator[](const size_t& index) const
{
    return VertexT(m_points[index][0], m_points[index][1], m_points[index][2]);
}


template<typename VertexT, typename NormalT>
void PointCloudManager<VertexT, NormalT>::readFromFile(string filename)
{
    // Check extension
    boost::filesystem::path selectedFile(filename);
    string extension = selectedFile.extension().c_str();

    if(extension == ".pts" || extension == ".3d" || extension == ".xyz" || extension == ".txt")
    {
        AsciiIO asciiIO;
        asciiIO.read(filename);
        this->m_points = asciiIO.getPointArray();
        this->m_numPoints = asciiIO.getNumPoints();
        this->m_normals = 0;
        this->m_colors = 0;
    }
    else if(extension == ".ply")
    {
        // Read given input file
        PLYIO plyio;
        plyio.read(filename);
<<<<<<< HEAD
        this->m_points =  plyio.getIndexedVertexArray(this->m_numPoints);
        this->m_normals = plyio.getIndexedNormalArray(this->m_numPoints);
=======
        this->m_points =  plyio.getIndexedVertexArray(m_numPoints);
        this->m_normals = plyio.getIndexedVertexNormalArray(m_numPoints);
>>>>>>> fac71836
        this->m_colors = 0;
    }
    else if(extension == "")
    {
        UosIO uosio;
        uosio.read(filename);
        this->m_points = uosio.getPointArray();
        this->m_numPoints = uosio.getNumPoints();
        this->m_normals = uosio.getPointNormalArray();
        this->m_colors = uosio.getPointColorArray();
    }
}

}
<|MERGE_RESOLUTION|>--- conflicted
+++ resolved
@@ -65,13 +65,9 @@
         // Read given input file
         PLYIO plyio;
         plyio.read(filename);
-<<<<<<< HEAD
+
         this->m_points =  plyio.getIndexedVertexArray(this->m_numPoints);
         this->m_normals = plyio.getIndexedNormalArray(this->m_numPoints);
-=======
-        this->m_points =  plyio.getIndexedVertexArray(m_numPoints);
-        this->m_normals = plyio.getIndexedVertexNormalArray(m_numPoints);
->>>>>>> fac71836
         this->m_colors = 0;
     }
     else if(extension == "")
