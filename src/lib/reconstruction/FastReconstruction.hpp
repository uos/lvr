/* Copyright (C) 2011 Uni Osnabrück
 * This file is part of the LAS VEGAS Reconstruction Toolkit,
 *
 * LAS VEGAS is free software; you can redistribute it and/or modify
 * it under the terms of the GNU General Public License as published by
 * the Free Software Foundation; either version 2 of the License, or
 * (at your option) any later version.
 *
 * LAS VEGAS is distributed in the hope that it will be useful,
 * but WITHOUT ANY WARRANTY; without even the implied warranty of
 * MERCHANTABILITY or FITNESS FOR A PARTICULAR PURPOSE.  See the
 * GNU General Public License for more details.
 *
 * You should have received a copy of the GNU General Public License
 * along with this program; if not, write to the Free Software
 * Foundation, Inc., 59 Temple Place - Suite 330, Boston, MA  02111-1307, USA
 */


 /*
 * FastReconstruction.h
 *
 *  Created on: 16.02.2011
 *      Author: Thomas Wiemann
 */

#ifndef FastReconstruction_H_
#define FastReconstruction_H_

#include "geometry/Vertex.hpp"
#include "geometry/BoundingBox.hpp"
#include "reconstruction/Reconstructor.hpp"
#include "reconstruction/LocalApproximation.hpp"
#include "reconstruction/FastBox.hpp"
#include "reconstruction/TetraederBox.hpp"
#include "reconstruction/QueryPoint.hpp"

#include <ext/hash_map>
using namespace __gnu_cxx;

namespace lssr
{

/**
 * @brief A surface reconstruction object that implements the standard
 *        marching cubes algorithm using a hashed grid structure for
 *        parallel computation.
 */
template<typename VertexT, typename NormalT>
class FastReconstruction : public Reconstructor<VertexT, NormalT>
{
public:

    /**
     * @brief Constructor.
     *
     * @param manager       A point cloud manager instance
     * @param resolution    The number of intersections (on the longest side
     *                      of the volume taken by the data points) used by
     *                      the reconstruction.
     * @param isVoxelsize   If set to true, interpret resolution as voxelsize
     *                      instead of number of intersections
     */
<<<<<<< HEAD
    FastReconstruction( 
            typename PointCloudManager<VertexT, NormalT>::Ptr manager,
            float resolution, bool isVoxelsize = false );
=======
    FastReconstruction(PointCloudManager<VertexT, NormalT> &manager,  float resolution, bool isVoxelsize = false, bool useTetraeder = false);
>>>>>>> 914bc88f


    /**
     * @brief Destructor.
     */
    virtual ~FastReconstruction() {};

    /**
     * @brief Returns the surface reconstruction of the given point set.
     *
     * @param mesh
     */
    virtual void getMesh(BaseMesh<VertexT, NormalT> &mesh);

private:

    /**
     * @brief Calculates the maximal grid indices
     */
    void calcIndices();

    /**
     * @brief Creates the needed query points for the reconstruction
     *        processs
     */
    void createGrid();

    /**
     * @brief Calculates the distance for all generated query points
     */
    void calcQueryPointValues();

    /**
     * @brief Tries to find an existing query point in the grid for
     *        the virtual box corner (1..8) for the  cell at (i, j, k)
     *        in the grid.
     *
     * @param position  The box corner index
     * @param i, j, k   A triple that identifies a cell in the grid
     *
     * @return The index of an existing query point or -1 if no point
     *         corresponding to the given position exists.
     */
    uint findQueryPoint(const int &position,
            const int &i, const int &j, const int &k);

    /**
     * @brief Calculates the hash value for the given index tripel
     */
    inline size_t hashValue(int i, int j, int k) const
    {
        return i * m_maxIndexSquare + j * m_maxIndex + k;
    }

    /**
     * @brief Rounds the given value to the neares integer value
     */
    inline int calcIndex(float f)
    {
        return f < 0 ? f-.5:f+.5;
    }

    /// The voxelsize used for reconstruction
    float                  		m_voxelsize;

    /// The absolute maximal index of the reconstruction grid
    size_t                      m_maxIndex;

    /// The squared maximal index of the reconstruction grid
    size_t                      m_maxIndexSquare;

    /// The maximal index in x direction
    size_t                      m_maxIndexX;

    /// The maximal index in y direction
    size_t                      m_maxIndexY;

    /// The maximal index in z direction
    size_t                      m_maxIndexZ;

    /// A hahs map to store the created grid cells
    hash_map<size_t, FastBox<VertexT, NormalT>* >  m_cells;

    /// A vector containing the query points for the reconstruction
    vector<QueryPoint<VertexT> > m_queryPoints;

    /// True if a local tetraeder decomposition is used for reconstruction
    bool                        m_useTetraeder;
};


} // namespace lssr


#include "FastReconstruction.tcc"

#endif /* FastReconstruction_H_ */<|MERGE_RESOLUTION|>--- conflicted
+++ resolved
@@ -61,13 +61,11 @@
      * @param isVoxelsize   If set to true, interpret resolution as voxelsize
      *                      instead of number of intersections
      */
-<<<<<<< HEAD
     FastReconstruction( 
             typename PointCloudManager<VertexT, NormalT>::Ptr manager,
-            float resolution, bool isVoxelsize = false );
-=======
-    FastReconstruction(PointCloudManager<VertexT, NormalT> &manager,  float resolution, bool isVoxelsize = false, bool useTetraeder = false);
->>>>>>> 914bc88f
+            float resolution,
+            bool isVoxelsize = false,
+            bool use_mt = false);
 
 
     /**
