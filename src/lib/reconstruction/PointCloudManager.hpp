/* Copyright (C) 2011 Uni Osnabrück
 * This file is part of the LAS VEGAS Reconstruction Toolkit,
 *
 * LAS VEGAS is free software; you can redistribute it and/or modify
 * it under the terms of the GNU General Public License as published by
 * the Free Software Foundation; either version 2 of the License, or
 * (at your option) any later version.
 *
 * LAS VEGAS is distributed in the hope that it will be useful,
 * but WITHOUT ANY WARRANTY; without even the implied warranty of
 * MERCHANTABILITY or FITNESS FOR A PARTICULAR PURPOSE.  See the
 * GNU General Public License for more details.
 *
 * You should have received a copy of the GNU General Public License
 * along with this program; if not, write to the Free Software
 * Foundation, Inc., 59 Temple Place - Suite 330, Boston, MA  02111-1307, USA
 */


 /*
 * PointCloudManager.h
 *
 *  Created on: 07.02.2011
 *      Author: Thomas Wiemann
 */

#ifndef POINTCLOUDMANAGER_H_
#define POINTCLOUDMANAGER_H_

#include <vector>

#include "io/Model.hpp"

#include "geometry/Vertex.hpp"
#include "geometry/Normal.hpp"
#include "geometry/BoundingBox.hpp"

using std::vector;

namespace lssr
{

/**
 * @brief    Abstract interface class for objects that are
 *             able to handle point cloud data with normals. It
 *             defines queries for nearest neighbor search.
 */
template<typename VertexT, typename NormalT>
class PointCloudManager
{
public:


    /**
     * @brief Returns the k closest neighbor vertices to a given query point
     *
     * @param v  A query vertex
     * @param k  The (max) number of returned closest points to v
     * @param nb A vector containing the determined closest points
     */
    virtual void getkClosestVertices( const VertexT &v,
        const size_t &k, vector<VertexT> &nb ) = 0;

    /**
     * @brief Returns the k closest neighbor normals to a given query point
     *
     * @param n  A query vertex
     * @param k  The (max) number of returned closest points to v
     * @param nb A vector containing the determined closest normals
     */
    virtual void getkClosestNormals( const VertexT &n,
        const size_t &k, vector<NormalT> &nb ) = 0;

    /**
     * @brief Returns the bounding box of the loaded point set
     */
    virtual BoundingBox<VertexT>& getBoundingBox();

    /**
     * @brief Returns the points at index \ref{index} in the point array
     *
     * @param index
     * @return
     */
    virtual VertexT getPoint( size_t index );

    /**
     * @brief Returns the number of managed points
     */
    virtual size_t getNumPoints();

    /**
     * @brief Returns the point at the given \ref{index}
     */
    virtual const VertexT operator[]( const size_t &index ) const;


    /**
     * @brief Transfer color information from another pointcloud.
     *
     * The function “colorizePointCloud” takes another point cloud and
     * transferes the color information from that point cloud to this one using
     * a nearest neighbor search. Using the parameter “sqrMaxDist” you can specify
	 * the maximum distance for the nearest neighbor search. Beware that the
	 * parameter takes the squared maximum distance. Thus if you want a maximum
	 * distance of 100 you have to set the parameter to 10000 (= 100 * 100).
	 * You also can specify a color for these unmatched points using
	 * “blankColor”. This parameter must be either a pointer to an array
	 * containing three uchars (red, green and blue) or a NULL pointer. In the
	 * latter case this option will be ignored.
     *
     * @param pcm        PointCloudManager containing the point cloud to get
     *                   the color information from.
     * @param sqrMaxDist Squared maximum distance for nearest neighbor search.
     * @param blankColor Color to set the point to if there are no near color
     *                   information.
     */
    virtual void colorizePointCloud( PointCloudManager<VertexT, NormalT>* pcm,
            const float &sqrMaxDist = std::numeric_limits<float>::max(), 
            const uchar* blankColor = NULL );


    /**
     * @brief Returns the distance of vertex v from the nearest tangent plane.
     **/
    virtual float distance( VertexT v ) = 0;

    void setKD( int kd )
    {
        m_kd = kd;
    }

    void setKI( int ki )
    {
        m_ki = ki;
    }

    void setKN( int kn )
    {
        m_kn = kn;
    }

    virtual void calcNormals() = 0;

<<<<<<< HEAD
=======
	/**
	 * @brief Returns the k closest neighbor normals to a given query point
	 *
	 * @param n			A query vertex
	 * @param k			The (max) number of returned closest points to v
	 * @param nb		A vector containing the determined closest normals
	 */
	virtual void getkClosestNormals(const VertexT &n,
		const size_t &k, vector<NormalT> &nb) = 0;

	/**
	 * @brief Returns the bounding box of the loaded point set
	 */
	virtual BoundingBox<VertexT>& getBoundingBox();

	/**
	 * @brief Returns the points at index \ref{index} in the point array
	 *
	 * @param index
	 * @return
	 */
	virtual VertexT getPoint(size_t index);

	/**
	 * @brief Returns the number of managed points
	 */
	virtual size_t getNumPoints();

	/**
	 * @brief Returns the point at the given \ref{index}
	 */
	virtual const VertexT operator[](const size_t &index) const;

	virtual void distance(VertexT v, float &projectedDistance, float &euklideanDistance) = 0;

	void setKD(int kd) {m_kd = kd;}

	void setKI(int ki) {m_ki = ki;}

	void setKN(int kn) {m_kn = kn;}

	virtual void calcNormals() = 0;

protected:
>>>>>>> b5800dca

    /// The currently stored points
    float**                    m_points;

    /// The point normals
    float**                    m_normals;

    /// Color information for points
    uchar**                     m_colors;

    /// The bounding box of the point set
    BoundingBox<VertexT>        m_boundingBox;

    size_t                      m_numPoints;

    /// The number of neighbors used for initial normal estimation
    int                         m_kn;

    /// The number of neighbors used for normal interpolation
    int                         m_ki;

    /// The number of tangent planes used for distance determination
    int                         m_kd;
};

} // namespace lssr

#include "PointCloudManager.tcc"

#endif /* POINTCLOUDMANAGER_H_ */<|MERGE_RESOLUTION|>--- conflicted
+++ resolved
@@ -61,36 +61,40 @@
     virtual void getkClosestVertices( const VertexT &v,
         const size_t &k, vector<VertexT> &nb ) = 0;
 
-    /**
-     * @brief Returns the k closest neighbor normals to a given query point
-     *
-     * @param n  A query vertex
-     * @param k  The (max) number of returned closest points to v
-     * @param nb A vector containing the determined closest normals
-     */
+
+	/**
+	 * @brief Returns the k closest neighbor normals to a given query point
+	 *
+	 * @param n			A query vertex
+	 * @param k			The (max) number of returned closest points to v
+	 * @param nb		A vector containing the determined closest normals
+	 */
     virtual void getkClosestNormals( const VertexT &n,
         const size_t &k, vector<NormalT> &nb ) = 0;
 
     /**
-     * @brief Returns the bounding box of the loaded point set
+     * @brief Returns the bounding box of the loaded point set.
      */
     virtual BoundingBox<VertexT>& getBoundingBox();
 
+
     /**
-     * @brief Returns the points at index \ref{index} in the point array
+     * @brief Returns the points at index \ref{index} in the point array.
      *
      * @param index
      * @return
      */
     virtual VertexT getPoint( size_t index );
 
+
     /**
      * @brief Returns the number of managed points
      */
     virtual size_t getNumPoints();
 
+
     /**
-     * @brief Returns the point at the given \ref{index}
+     * @brief Returns the point at the given \ref{index}.
      */
     virtual const VertexT operator[]( const size_t &index ) const;
 
@@ -123,7 +127,7 @@
     /**
      * @brief Returns the distance of vertex v from the nearest tangent plane.
      **/
-    virtual float distance( VertexT v ) = 0;
+	virtual void distance(VertexT v, float &projectedDistance, float &euklideanDistance) = 0;
 
     void setKD( int kd )
     {
@@ -142,53 +146,6 @@
 
     virtual void calcNormals() = 0;
 
-<<<<<<< HEAD
-=======
-	/**
-	 * @brief Returns the k closest neighbor normals to a given query point
-	 *
-	 * @param n			A query vertex
-	 * @param k			The (max) number of returned closest points to v
-	 * @param nb		A vector containing the determined closest normals
-	 */
-	virtual void getkClosestNormals(const VertexT &n,
-		const size_t &k, vector<NormalT> &nb) = 0;
-
-	/**
-	 * @brief Returns the bounding box of the loaded point set
-	 */
-	virtual BoundingBox<VertexT>& getBoundingBox();
-
-	/**
-	 * @brief Returns the points at index \ref{index} in the point array
-	 *
-	 * @param index
-	 * @return
-	 */
-	virtual VertexT getPoint(size_t index);
-
-	/**
-	 * @brief Returns the number of managed points
-	 */
-	virtual size_t getNumPoints();
-
-	/**
-	 * @brief Returns the point at the given \ref{index}
-	 */
-	virtual const VertexT operator[](const size_t &index) const;
-
-	virtual void distance(VertexT v, float &projectedDistance, float &euklideanDistance) = 0;
-
-	void setKD(int kd) {m_kd = kd;}
-
-	void setKI(int ki) {m_ki = ki;}
-
-	void setKN(int kn) {m_kn = kn;}
-
-	virtual void calcNormals() = 0;
-
-protected:
->>>>>>> b5800dca
 
     /// The currently stored points
     float**                    m_points;
