/* Copyright (C) 2011 Uni Osnabrück
 * This file is part of the LAS VEGAS Reconstruction Toolkit,
 *
 * LAS VEGAS is free software; you can redistribute it and/or modify
 * it under the terms of the GNU General Public License as published by
 * the Free Software Foundation; either version 2 of the License, or
 * (at your option) any later version.
 *
 * LAS VEGAS is distributed in the hope that it will be useful,
 * but WITHOUT ANY WARRANTY; without even the implied warranty of
 * MERCHANTABILITY or FITNESS FOR A PARTICULAR PURPOSE.  See the
 * GNU General Public License for more details.
 *
 * You should have received a copy of the GNU General Public License
 * along with this program; if not, write to the Free Software
 * Foundation, Inc., 59 Temple Place - Suite 330, Boston, MA  02111-1307, USA
 */


 /**
 * PCLPointCloudManager.cpp
 *
 *  @date 08.08.2011
 *  @author Thomas Wiemann
 */

#include "PCLPointCloudManager.hpp"
#include "io/Timestamp.hpp"

#include <vector>

namespace lssr
{

template<typename VertexT, typename NormalT>
PCLPointCloudManager<VertexT, NormalT>::PCLPointCloudManager(PointBuffer* loader, int kn, int ki, int kd)
{
    this->m_kn = kn;
    this->m_ki = ki;
    this->m_kd = kd;

    m_pointCloud  = pcl::PointCloud<pcl::PointXYZ>::Ptr (new pcl::PointCloud<pcl::PointXYZ>);

    // Get data from loader object
    this->m_points = loader->getIndexedPointArray(this->m_numPoints);

    // Parse to PCL point cloud
    cout << timestamp << "Creating PCL point cloud" << endl;
    m_pointCloud->resize(this->m_numPoints);
    float x, y, z;
    for(size_t i = 0; i < this->m_numPoints; i++)
    {
        x = this->m_points[i][0];
        y = this->m_points[i][1];
        z = this->m_points[i][2];

        this->m_boundingBox.expand(x, y, z);

        m_pointCloud->points[i].x = x;
        m_pointCloud->points[i].y = y;
        m_pointCloud->points[i].z = z;
    }

<<<<<<< HEAD
    size_t n = 0;
    this->m_colors  = loader->getIndexedPointColorArray( n );
    if ( n != this->m_numPoints ) {
    	this->m_colors = 0;
    }
    //cout << cloud_normals->points.size() << endl;

=======
>>>>>>> 87d3ff84
}

template<typename VertexT, typename NormalT>
void PCLPointCloudManager<VertexT, NormalT>::calcNormals()
{
    VertexT center = this->m_boundingBox.getCentroid();

    // Estimate normals
    cout << timestamp << "Estimating normals" << endl;

    pcl::NormalEstimationOMP<pcl::PointXYZ, pcl::Normal> ne;
    ne.setInputCloud (m_pointCloud);
    ne.setViewPoint(center.x, center.y, center.z);

    // Create an empty kdtree representation, and pass it to the normal estimation object.
    // Its content will be filled inside the object, based on the given input dataset (as no other search surface is given).
    m_kdTree = pcl::KdTreeFLANN<pcl::PointXYZ>::Ptr (new pcl::KdTreeFLANN<pcl::PointXYZ> ());
    ne.setSearchMethod (m_kdTree);

    // Output datasets
    m_pointNormals = pcl::PointCloud<pcl::Normal>::Ptr (new pcl::PointCloud<pcl::Normal>);

    // Use all neighbors in a sphere of radius 3cm
    //ne.setKSearch(this->m_kn);
    ne.setKSearch(this->m_kn);

    // Compute the features
    ne.compute (*m_pointNormals);
    cout << timestamp << "Normal estimation done" << endl;
}

template<typename VertexT, typename NormalT>
PCLPointCloudManager<VertexT, NormalT>::~PCLPointCloudManager()
{
    // TODO Auto-generated destructor stub
}

template<typename VertexT, typename NormalT>
void PCLPointCloudManager<VertexT, NormalT>::getkClosestVertices(const VertexT &v,
         const size_t &k, vector<VertexT> &nb)
{
    std::vector< int > k_indices;
    std::vector< float > k_distances;

    pcl::PointXYZ qp;
    qp.x = v.x;
    qp.y = v.y;
    qp.z = v.z;

    // Query tree
    size_t res = m_kdTree->nearestKSearch(qp, k, k_indices, k_distances);

    // Check number of found neighbours
    if(res != k)
    {
        cout << timestamp << "PCLPointCloudManager::getkClosestVertices() : Warning: Number of found neighbours != k_n." << endl;
    }

    // Parse result
    for(size_t i = 0; i < res; i++)
    {
        int index = k_indices[i];
        if(this->m_colors != 0)
        	nb.push_back(VertexT(m_pointCloud->points[index].x,
                             m_pointCloud->points[index].y,
                             m_pointCloud->points[index].z,
                             this->m_colors[index][0],
                             this->m_colors[index][1],
                             this->m_colors[index][2]));
        else
        	nb.push_back(VertexT(m_pointCloud->points[index].x,
        	                             m_pointCloud->points[index].y,
        	                             m_pointCloud->points[index].z));
    }
}


template<typename VertexT, typename NormalT>
void PCLPointCloudManager<VertexT, NormalT>::getkClosestNormals(const VertexT &n,
         const size_t &k, vector<NormalT> &nb)
{
      std::vector< int > k_indices;
      std::vector< float > k_distances;

      pcl::PointXYZ qp;
      qp.x = n.x;
      qp.y = n.y;
      qp.z = n.z;

      // Query tree
      size_t res = m_kdTree->nearestKSearch(qp, k, k_indices, k_distances);

      // Check number of found neighbours
      if(res != k)
      {
          cout << timestamp << "PCLPointCloudManager::getkClosestNormals() : Warning: Number of found neighbours != k_n." << endl;
      }

      // Parse result
      for(size_t i = 0; i < res; i++)
      {
          int index = k_indices[i];
          nb.push_back(NormalT(m_pointNormals->points[index].data_c[0],
                               m_pointNormals->points[index].data_c[1],
                               m_pointNormals->points[index].data_c[2]));
      }
}

template<typename VertexT, typename NormalT>
float PCLPointCloudManager<VertexT, NormalT>::distance(VertexT v)
{
    std::vector< int > k_indices;
    std::vector< float > k_distances;

    pcl::PointXYZ qp;
    qp.x = v.x;
    qp.y = v.y;
    qp.z = v.z;

    // Query tree
    int res = m_kdTree->nearestKSearch(qp, this->m_kd, k_indices, k_distances);

    // Round distance
    float q_distance = 0.0f;
    NormalT n;
    VertexT c;
    for(int i = 0; i < res; i++)
    {
        int ind = k_indices[i];
        NormalT tmp_n = NormalT(
                m_pointNormals->points[ind].normal[0],
                m_pointNormals->points[ind].normal[1],
                m_pointNormals->points[ind].normal[2]
                );

        VertexT tmp_p = VertexT(
                m_pointCloud->points[ind].x,
                m_pointCloud->points[ind].y,
                m_pointCloud->points[ind].z
                );


        //cout << ind << " / " << m_pointNormals->points.size() << " " << tmp << endl;
        n += tmp_n;
        c += tmp_p;

        q_distance += k_distances[i];
    }
    n /= res;
    c /= res;

    return (v - c) * n;

}

} // namespace lssr<|MERGE_RESOLUTION|>--- conflicted
+++ resolved
@@ -61,7 +61,6 @@
         m_pointCloud->points[i].z = z;
     }
 
-<<<<<<< HEAD
     size_t n = 0;
     this->m_colors  = loader->getIndexedPointColorArray( n );
     if ( n != this->m_numPoints ) {
@@ -69,8 +68,6 @@
     }
     //cout << cloud_normals->points.size() << endl;
 
-=======
->>>>>>> 87d3ff84
 }
 
 template<typename VertexT, typename NormalT>
