--- conflicted
+++ resolved
@@ -35,14 +35,8 @@
         typename PointsetSurface<VertexT>::Ptr surface,
         float resolution,
         bool isVoxelsize,
-<<<<<<< HEAD
-        bool useTetraeder,
-        bool useSharpfeatures)
-    : PointsetMeshGenerator<VertexT, NormalT>(surface), m_useTetraeder(useTetraeder), m_useSharpFeatures(useSharpfeatures)
-=======
         string boxtype)
     : PointsetMeshGenerator<VertexT, NormalT>(surface), m_boxType(boxtype)
->>>>>>> 80fed058
 {
     // Determine m_voxelsize
     assert(resolution > 0);
@@ -182,22 +176,19 @@
 				FastBox<VertexT, NormalT>* box = 0;
 				if(m_boxType == "MC")
 				{
-					if (!m_useSharpFeatures)
-					{
-						box = new FastBox<VertexT, NormalT>(box_center);
-					}
-					else
-					{
-						box = new SharpBox<VertexT, NormalT>(box_center);
-					}
+					box = new FastBox<VertexT, NormalT>(box_center);
 				}
 				else if(m_boxType == "MT")
 				{
 				    box = new TetraederBox<VertexT, NormalT>(box_center);
 				}
+				else if(m_boxType == "SF")
+				{
+					box = new SharpBox<VertexT, NormalT>(box_center);
+				}
 				else
 				{
-				    box = new PlanarFastBox<VertexT, NormalT>(box_center);
+			//	    box = new PlanarFastBox<VertexT, NormalT>(box_center);
 				}
 
 				//Setup the box itself
