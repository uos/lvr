/* Copyright (C) 2011 Uni Osnabrück
 * This file is part of the LAS VEGAS Reconstruction Toolkit,
 *
 * LAS VEGAS is free software; you can redistribute it and/or modify
 * it under the terms of the GNU General Public License as published by
 * the Free Software Foundation; either version 2 of the License, or
 * (at your option) any later version.
 *
 * LAS VEGAS is distributed in the hope that it will be useful,
 * but WITHOUT ANY WARRANTY; without even the implied warranty of
 * MERCHANTABILITY or FITNESS FOR A PARTICULAR PURPOSE.  See the
 * GNU General Public License for more details.
 *
 * You should have received a copy of the GNU General Public License
 * along with this program; if not, write to the Free Software
 * Foundation, Inc., 59 Temple Place - Suite 330, Boston, MA  02111-1307, USA
 */


 /*
 * FastReconstruction.cpp
 *
 *  Created on: 16.02.2011
 *      Author: Thomas Wiemann
 */
#include "../geometry/BaseMesh.hpp"
#include "../reconstruction/FastReconstructionTables.hpp"

namespace lssr
{

template<typename VertexT, typename NormalT>
FastReconstruction<VertexT, NormalT>::FastReconstruction(
<<<<<<< HEAD
        typename PointCloudManager<VertexT, NormalT>::Ptr manager,
        float resolution, bool isVoxelsize )
    : Reconstructor<VertexT, NormalT>(manager)
=======
        PointCloudManager<VertexT, NormalT> &manager,
        float resolution,
        bool isVoxelsize,
        bool useTetraeder)
    : Reconstructor<VertexT, NormalT>(manager), m_useTetraeder(useTetraeder)
>>>>>>> 914bc88f
{
    // Determine m_voxelsize
    assert(resolution > 0);
    BoundingBox<VertexT> bb = this->m_manager->getBoundingBox();

    assert(bb.isValid());
    if(!isVoxelsize)
    {
        m_voxelsize = (float) bb.getLongestSide() / resolution;
    }
    else
    {
        m_voxelsize = resolution;
    }

    FastBox<VertexT, NormalT>::m_voxelsize = m_voxelsize;

    // Calculate max grid indices
    calcIndices();
    createGrid();
    calcQueryPointValues();


}

template<typename VertexT, typename NormalT>
void FastReconstruction<VertexT, NormalT>::calcIndices()
{
    BoundingBox<VertexT> bb = this->m_manager->getBoundingBox();

    float max_size = bb.getLongestSide();

    //Save needed grid parameters
    m_maxIndex = (int)ceil( (max_size + 5 * m_voxelsize) / m_voxelsize);
    m_maxIndexSquare = m_maxIndex * m_maxIndex;

    m_maxIndexX = (int)ceil(bb.getXSize() / m_voxelsize) + 1;
    m_maxIndexY = (int)ceil(bb.getYSize() / m_voxelsize) + 2;
    m_maxIndexZ = (int)ceil(bb.getZSize() / m_voxelsize) + 3;
}

template<typename VertexT, typename NormalT>
uint FastReconstruction<VertexT, NormalT>::findQueryPoint(
        const int &position, const int &x, const int &y, const int &z)
{
    int n_x, n_y, n_z, q_v, offset;
    typename hash_map<size_t, FastBox<VertexT, NormalT>* >::iterator it;

    for(int i = 0; i < 7; i++){
        offset = i * 4;
        n_x = x + shared_vertex_table[position][offset];
        n_y = y + shared_vertex_table[position][offset + 1];
        n_z = z + shared_vertex_table[position][offset + 2];
        q_v = shared_vertex_table[position][offset + 3];

        size_t hash = hashValue(n_x, n_y, n_z);

        it = m_cells.find(hash);
        if(it != m_cells.end())
        {
            FastBox<VertexT, NormalT>* b = it->second;
            if(b->getVertex(q_v) != FastBox<VertexT, NormalT>::INVALID_INDEX) return b->getVertex(q_v);
        }
    }

    return FastBox<float, uint>::INVALID_INDEX;


}

template<typename VertexT, typename NormalT>
void FastReconstruction<VertexT, NormalT>::createGrid()
{
	cout << timestamp << "Creating Grid..." << endl;

	//  Needed local variables
	int index_x, index_y, index_z;
	size_t hash_value;

	uint INVALID = FastBox<float, uint>::INVALID_INDEX;

	float vsh = 0.5 * m_voxelsize;

	// Some iterators for hash map accesses
	typename hash_map<size_t, FastBox<VertexT, NormalT>* >::iterator it;
	typename hash_map<size_t, FastBox<VertexT, NormalT>* >::iterator neighbor_it;

	// Values for current and global indices. Current refers to a
	// already present query point, global index is id that the next
	// created query point will get
	int global_index = 0;
	uint current_index = 0;

	int dx, dy, dz;

	// Get min and max vertex of the point clouds bounding box
	BoundingBox<VertexT> bounding_box = this->m_manager->getBoundingBox();
	VertexT v_min = bounding_box.getMin();
	VertexT v_max = bounding_box.getMax();

	for(size_t i = 0; i < this->m_manager->getNumPoints(); i++)
	{
        VertexT currentVertex = this->m_manager->getPoint(i);
		/// TODO: Replace with Vertex<> ???
		index_x = calcIndex((currentVertex[0] - v_min[0]) / m_voxelsize);
		index_y = calcIndex((currentVertex[1] - v_min[1]) / m_voxelsize);
		index_z = calcIndex((currentVertex[2] - v_min[2]) / m_voxelsize);
		//index_x = calcIndex((this->m_manager[i][0] - v_min[0]) / m_voxelsize);
		//index_y = calcIndex((this->m_manager[i][1] - v_min[1]) / m_voxelsize);
		//index_z = calcIndex((this->m_manager[i][2] - v_min[2]) / m_voxelsize);


		for(int j = 0; j < 8; j++){

			// Get the grid offsets for the neighboring grid position
			// for the given box corner
			dx = HGCreateTable[j][0];
			dy = HGCreateTable[j][1];
			dz = HGCreateTable[j][2];

			hash_value = hashValue(index_x + dx, index_y + dy, index_z +dz);


			it = m_cells.find(hash_value);
			if(it == m_cells.end()){
				//Calculate box center
				VertexT box_center((index_x + dx) * m_voxelsize + v_min[0],
						(index_y + dy) * m_voxelsize + v_min[1],
						(index_z + dz) * m_voxelsize + v_min[2]);

				//Create new box
				FastBox<VertexT, NormalT>* box = 0;
				if(!m_useTetraeder)
				{
				    box = new FastBox<VertexT, NormalT>(box_center);
				}
				else
				{
				    box = new TetraederBox<VertexT, NormalT>(box_center);
				}

				//Setup the box itself
				for(int k = 0; k < 8; k++){

					//Find point in Grid
					current_index = findQueryPoint(k, index_x + dx, index_y + dy, index_z + dz);

					//If point exist, save index in box
					if(current_index != INVALID) box->setVertex(k, current_index);

					//Otherwise create new grid point and associate it with the current box
					else{
						VertexT position(box_center[0] + box_creation_table[k][0] * vsh,
								box_center[1] + box_creation_table[k][1] * vsh,
								box_center[2] + box_creation_table[k][2] * vsh);

						m_queryPoints.push_back(QueryPoint<VertexT>(position));

						box->setVertex(k, global_index);
						global_index++;

					}
				}

				//Set pointers to the neighbors of the current box
				int neighbor_index = 0;
				int neighbor_hash = 0;

				for(int a = -1; a < 2; a++)
				{
					for(int b = -1; b < 2; b++)
					{
						for(int c = -1; c < 2; c++)
						{

							//Calculate hash value for current neighbor cell
							neighbor_hash = hashValue(index_x + dx + a,
									index_y + dy + b,
									index_z + dz + c);

							//Try to find this cell in the grid
							neighbor_it = m_cells.find(neighbor_hash);

							//If it exists, save pointer in box
							if(neighbor_it != m_cells.end())
							{
								box->setNeighbor(neighbor_index, (*neighbor_it).second);
								(*neighbor_it).second->setNeighbor(26 - neighbor_index, box);
							}

							neighbor_index++;
						}
					}
				}

				m_cells[hash_value] = box;
			}
		}
	}
	cout << timestamp << "Finished Grid Creation. Number of generated cells:        " << m_cells.size() << endl;
	cout << timestamp << "Finished Grid Creation. Number of generated query points: " << m_queryPoints.size() << endl;

}


template<typename VertexT, typename NormalT>
void FastReconstruction<VertexT, NormalT>::getMesh(BaseMesh<VertexT, NormalT> &mesh)
{
	// Status message for mesh generation
	string comment = timestamp.getElapsedTime() + "Creating Mesh ";
	ProgressBar progress(m_cells.size(), comment);

	// Some pointers
	FastBox<VertexT, NormalT>* b;
	uint global_index = 0;

	// Iterate through cells and calculate local approximations
	typename hash_map<size_t, FastBox<VertexT, NormalT>* >::iterator it;
	for(it = m_cells.begin(); it != m_cells.end(); it++){
		b = it->second;
		b->getSurface(mesh, m_queryPoints, global_index);
		++progress;
	}
	cout << endl;
}

template<typename VertexT, typename NormalT>
void FastReconstruction<VertexT, NormalT>::calcQueryPointValues(){

    // Status message output
    string comment = timestamp.getElapsedTime() + "Calculating distance values ";
    ProgressBar progress((int)m_queryPoints.size(), comment);

    Timestamp ts;

    // Calculate a distance value for each query point
    #pragma omp parallel for
    for(size_t i = 0; i < m_queryPoints.size(); i++){
        float projectedDistance;
        float euklideanDistance;

        //cout << euklideanDistance << " " << projectedDistance << endl;

        this->m_manager->distance(m_queryPoints[i].m_position, projectedDistance, euklideanDistance);
        if (euklideanDistance > 1.7320 * m_voxelsize)
        {
        	m_queryPoints[i].m_invalid = true;
        }
        m_queryPoints[i].m_distance = projectedDistance;
        ++progress;
    }

    cout << endl;
    cout << timestamp << "Elapsed time: " << ts << endl;
}


} //namespace lssr<|MERGE_RESOLUTION|>--- conflicted
+++ resolved
@@ -31,17 +31,11 @@
 
 template<typename VertexT, typename NormalT>
 FastReconstruction<VertexT, NormalT>::FastReconstruction(
-<<<<<<< HEAD
         typename PointCloudManager<VertexT, NormalT>::Ptr manager,
-        float resolution, bool isVoxelsize )
-    : Reconstructor<VertexT, NormalT>(manager)
-=======
-        PointCloudManager<VertexT, NormalT> &manager,
         float resolution,
         bool isVoxelsize,
         bool useTetraeder)
     : Reconstructor<VertexT, NormalT>(manager), m_useTetraeder(useTetraeder)
->>>>>>> 914bc88f
 {
     // Determine m_voxelsize
     assert(resolution > 0);
