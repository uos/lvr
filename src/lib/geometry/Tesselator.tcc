/* Copyright (C) 2011 Uni Osnabrück
 * This file is part of the LAS VEGAS Reconstruction Toolkit,
 *
 * LAS VEGAS is free software; you can redistribute it and/or modify
 * it under the terms of the GNU General Public License as published by
 * the Free Software Foundation; either version 2 of the License, or
 * (at your option) any later version.
 *
 * LAS VEGAS is distributed in the hope that it will be useful,
 * but WITHOUT ANY WARRANTY; without even the implied warranty of
 * MERCHANTABILITY or FITNESS FOR A PARTICULAR PURPOSE.  See the
 * GNU General Public License for more details.
 *
 * You should have received a copy of the GNU General Public License
 * along with this program; if not, write to the Free Software
 * Foundation, Inc., 59 Temple Place - Suite 330, Boston, MA  02111-1307, USA
 */


/*
 * Tesselator.tcc
 *
 *  @date 29.08.2011
 *  @author Florian Otte <fotte@uos.de>
 */

#ifndef TESSELATOR_C_
#define TESSELATOR_C_

using namespace std;

namespace lssr
{

/* Deklaration of all static data */
template<typename VertexT, typename NormalT> vector<HalfEdgeVertex<VertexT, NormalT> > Tesselator<VertexT, NormalT>::m_vertices;
template<typename VertexT, typename NormalT> vector<Vertex<float> > Tesselator<VertexT, NormalT>::m_triangles;
template<typename VertexT, typename NormalT> GLUtesselator* Tesselator<VertexT, NormalT>::m_tesselator;
template<typename VertexT, typename NormalT> GLenum  Tesselator<VertexT, NormalT>::m_primitive;
template<typename VertexT, typename NormalT> int     Tesselator<VertexT, NormalT>::m_numContours=0;


template<typename VertexT, typename NormalT>
void Tesselator<VertexT, NormalT>::tesselatorBegin(GLenum which, HVertex* userData)
{
    m_primitive = which;
    m_vertices.clear();
}


template<typename VertexT, typename NormalT>
void Tesselator<VertexT, NormalT>::tesselatorEnd()
{
    if(m_vertices.size() < 3)
    {
        cerr << "Less than three points after retriangulation. Aborting." << endl;
        m_vertices.clear();
        return;
    }
    if(m_primitive == GL_TRIANGLES )
    {
        for(size_t i=0; i<m_vertices.size() / 3; ++i)
        {
            m_triangles.push_back((m_vertices[i*3+2]).m_position);
            m_triangles.push_back((m_vertices[i*3+1]).m_position);
            m_triangles.push_back((m_vertices[i*3+0]).m_position);
        } 
    } else if(m_primitive == GL_TRIANGLE_FAN ) 
    {
        for(size_t i=0; i<m_vertices.size()-2; ++i)
        {
            m_triangles.push_back((m_vertices[i+2]).m_position);
            m_triangles.push_back((m_vertices[i+1]).m_position);
            m_triangles.push_back((m_vertices[0]).m_position);
        }
    } else if(m_primitive == GL_TRIANGLE_STRIP )
    {
        for(size_t i=0; i<m_vertices.size()-2; ++i)
        {
            if(i%2 ==  0)
            {
                m_triangles.push_back((m_vertices[i+2]).m_position);
                m_triangles.push_back((m_vertices[i+1]).m_position);
                m_triangles.push_back((m_vertices[i]).m_position);
            } else
            {
                m_triangles.push_back((m_vertices[i]).m_position);
                m_triangles.push_back((m_vertices[i+1]).m_position);
                m_triangles.push_back((m_vertices[i+2]).m_position);
            }
        }
    }
}


template<typename VertexT, typename NormalT>
void Tesselator<VertexT, NormalT>::tesselatorError(GLenum errorCode)
{
    cerr << "[Tesselator-Error:] " << __FILE__ << " (" << __LINE__ << "): " << gluErrorString(errorCode) << endl; 
}


template<typename VertexT, typename NormalT>
void Tesselator<VertexT, NormalT>::tesselatorAddVertex(const GLvoid *data, HVertex* userData)
{
    const GLdouble *ptr = (const GLdouble*)data;
    Vertex<float> v(*ptr, *(ptr+1), *(ptr+2));
    HVertex newVertex(v);
    m_vertices.push_back(newVertex);
}


template<typename VertexT, typename NormalT>
void Tesselator<VertexT, NormalT>::getFinalizedTriangles(vector<float> &vertexBuffer, vector<unsigned int> &indexBuffer, vector<vector<HVertex*> > &vectorBorderPoints)
{
    // initialize tesselator. make sure datastructures are empty.
    init();
    tesselate(vectorBorderPoints);
    indexBuffer.clear();
    vertexBuffer.clear();
    
    // keep track of already used vertices to avoid doubled or tripled vertices
    map<Vertex<float>, unsigned int> vertexMap;
    unsigned int pos;

    // iterate over all new triangles:
    typename std::vector<Vertex<float> >::iterator triangles=m_triangles.begin();
    typename std::vector<Vertex<float> >::iterator trianglesEnd=m_triangles.end();

    // add all triangles and so faces to our buffers and keep track of all used parameters
    for(; triangles != trianglesEnd; ++triangles)
    {
        if( vertexMap.find(*triangles) != vertexMap.end() ) {
           pos = vertexMap[*triangles];
        } else { 
            pos = vertexBuffer.size() / 3;
            vertexBuffer.push_back((*triangles)[0]);
            vertexBuffer.push_back((*triangles)[1]);
            vertexBuffer.push_back((*triangles)[2]);
            vertexMap.insert( make_pair<Vertex<float>, unsigned int>( *triangles, pos ) ); 
        }
        indexBuffer.push_back( pos );
    }
}


template<typename VertexT, typename NormalT>
void Tesselator<VertexT, NormalT>::tesselatorCombineVertices(GLdouble coords[3],
        GLdouble *vertex_data[4],
        GLdouble weight[4],
        GLdouble **dataOut,
        HVertex* userData)
{
    GLdouble *vertex = new GLdouble[6]; 
    if(!vertex)
    {
        cerr << "Could not allocate memory - undefined behaviour will/might arise from now on!" << endl;
        return;
    }
    vertex[0] = coords[0];
    vertex[1] = coords[1];
    vertex[2] = coords[2];
    Vertex<float> v(vertex[0], vertex[1], vertex[2]);
    m_vertices.push_back(HVertex(v));
    *dataOut = vertex;
<<<<<<< HEAD
//	 delete[] vertex;
=======
>>>>>>> 4bdcb1b3
}


template<typename VertexT, typename NormalT>
void Tesselator<VertexT, NormalT>::init(void)
{
    m_vertices.clear();
    m_triangles.clear();
    if( m_tesselator )
    {
        gluDeleteTess(m_tesselator);
    }

    if( GLU_VERSION < 1.1)
    {
        cerr<< "Unsupported Version of GLUT." 
            << "Please use OpenGL Utility Library version 1.1 or higher." << endl;
        return;
    }

    m_tesselator = gluNewTess();
    if(!m_tesselator)
    {
        cerr<<"Could not allocate tesselation object. Aborting tesselation." << endl;
        return;
    }

    /* Callback function that define beginning of polygone etc. */
    gluTessCallback(m_tesselator, GLU_TESS_VERTEX_DATA,(GLvoid(*) ()) &tesselatorAddVertex);
    gluTessCallback(m_tesselator, GLU_TESS_BEGIN_DATA, (GLvoid(*) ()) &tesselatorBegin);
    gluTessCallback(m_tesselator, GLU_TESS_END, (GLvoid(*) ()) &tesselatorEnd);
    gluTessCallback(m_tesselator, GLU_TESS_COMBINE_DATA, (GLvoid(*) ()) &tesselatorCombineVertices);
    gluTessCallback(m_tesselator, GLU_TESS_ERROR, (GLvoid(*) ()) &tesselatorError);


    /* set Properties for tesselation */
    //gluTessProperty(m_tesselator, GLU_TESS_WINDING_RULE, GLU_TESS_WINDING_POSITIVE);
    //gluTessProperty(m_tesselator, GLU_TESS_WINDING_RULE, GLU_TESS_WINDING_NEGATIVE);
    gluTessProperty(m_tesselator, GLU_TESS_WINDING_RULE, GLU_TESS_WINDING_NONZERO);
    //gluTessProperty(m_tesselator, GLU_TESS_WINDING_RULE, GLU_TESS_WINDING_ODD);
    /* Use gluTessNormal: speeds up the tessellation if the
       Polygon lies on a x-y plane. and it approximatly does!*/
    //gluTessNormal(m_tesselator, 0, 0, 1);
}


template<typename VertexT, typename NormalT>
void Tesselator<VertexT, NormalT>::tesselate(vector<vector<HVertex*> > vectorBorderPoints)
{
    if(!m_tesselator)
    {
        cerr<<"No Tesselation Object Created. Please use Tesselator::init() before making use of Tesselator::tesselate(...). Aborting Tesselation." << endl;
        return; 
    }

    if(!vectorBorderPoints.size())
    {
        cerr<< "No points received. Aborting Tesselation." << endl;
        return;
    } 

    /* Begin definition of the polygon to be tesselated */
    gluTessBeginPolygon(m_tesselator, 0);

    for(size_t i=0; i<vectorBorderPoints.size(); ++i)
    {
        vector<HVertex*> borderPoints = vectorBorderPoints[i];

        if(borderPoints.size() <3 )
        {
//            cout << "BorderContains less than 3 Points!. Continue. S: " << borderPoints.size() << endl; // lets gracefully ignore this. FOREVER!;
            continue; 
        }

        // Begin Contour
        gluTessBeginContour(m_tesselator);

        while(borderPoints.size() > 0)
        {
            GLdouble* vertex = new GLdouble[3];
            vertex[0] = (borderPoints.back())->m_position[0];
            vertex[1] = (borderPoints.back())->m_position[1];
            vertex[2] = (borderPoints.back())->m_position[2];
            borderPoints.pop_back();
            gluTessVertex(m_tesselator, vertex, vertex);
        }

        /* End Contour */
        gluTessEndContour(m_tesselator);
    }

    /* End Tesselation */
    gluTessEndPolygon(m_tesselator);
    gluDeleteTess(m_tesselator);
    m_tesselator = 0;
    return;
}


template<typename VertexT, typename NormalT>
void Tesselator<VertexT, NormalT>::tesselate(Region<VertexT, NormalT> *region)
{
    tesselate(region->getContours(0.01));
}

} /* namespace lssr */
#endif /* TESSELATOR_C */<|MERGE_RESOLUTION|>--- conflicted
+++ resolved
@@ -163,10 +163,6 @@
     Vertex<float> v(vertex[0], vertex[1], vertex[2]);
     m_vertices.push_back(HVertex(v));
     *dataOut = vertex;
-<<<<<<< HEAD
-//	 delete[] vertex;
-=======
->>>>>>> 4bdcb1b3
 }
 
 
