/*
 * HalfEdgeFace.h
 *
 *  Created on: 03.12.2008
 *      Author: Thomas Wiemann
 */

#ifndef HALFEDGEFACE_H_
#define HALFEDGEFACE_H_

#include <vector>
#include <set>

using namespace std;

#include "HalfEdgeVertex.hpp"
#include "Normal.hpp"
#include "HalfEdge.hpp"
#include "Region.hpp"

namespace lssr
{

template<typename VertexT, typename NormalT>
class HalfEdgeVertex;

/**
 * @brief A face in a half edge mesh.
 *
 * Besides the classical linking, this class stores
 * some additional information that becomes handy when
 * implementin optimization algorithms
 */
template<typename VertexT, typename NormalT>
class HalfEdgeFace
{
public:

    /**
     * @brief   Constructs an empty face
     */
	HalfEdgeFace() {m_region=0; m_used=false;};
<<<<<<< HEAD
=======

	/**
	 * @brief Destructor
	 */
	~HalfEdgeFace();
>>>>>>> 8e784cfa

	/**
	 * @brief   Copy constructor
	 *
	 * @param o The mesh to copy
	 */
	HalfEdgeFace(const HalfEdgeFace<VertexT, NormalT> &o);

	/**
	 * @brief   Calculates a face normal
	 */
	void calc_normal();

	/**
	 * @brief   Calculates an interpolated normal (mean of three face normals)
	 */
	void interpolate_normal();

	/**
	 * @brief   Delivers the three vertex normals of the face
	 * @param n     A vector to store the vertex normals
	 */
	void getVertexNormals(vector<NormalT> &n);

	/**
	 * @brief   Delivers the three vertices of the face.
	 *
	 * @param v     A vector to store the vertices
	 */
	void getVertices(vector<VertexT> &v);

	/**
	 * @brief   Returns the adjacent face of this face
	 *
	 * @param adj   A vector to store the adjacent vertices
	 */
	void getAdjacentFaces(vector<HalfEdgeFace<VertexT, NormalT>* > &adj);

	/**
	 * @brief  Returns the face normal
	 */
	NormalT getFaceNormal();

	/**
	 * @brief Returns an interpolated normal (mean of the three vertex normals)
	 */
	NormalT getInterpolatedNormal();

	/**
	 * @brief Returns the centroid of the face
	 */
	VertexT getCentroid();

	/**
	 * @brief	Indexed edge access (reading)
	 */
	virtual HalfEdge<HalfEdgeVertex<VertexT, NormalT>, HalfEdgeFace<VertexT, NormalT> >* operator[](const int &index) const;

	/**
	 * @brief	Indexed vertex access (reading)
	 */
	virtual HalfEdgeVertex<VertexT, NormalT>* operator()(const int &index) const;

	/**
	 * @brief Returns the size of the face
	 */
	float getArea();

	/// A pointer to a surrounding half edge
	HalfEdge<HalfEdgeVertex<VertexT, NormalT>, HalfEdgeFace<VertexT, NormalT> >* m_edge;

	/// A vector containing the indices of face vertices (currently redundant)
	//vector<int> 					m_indices;

	/// A three pointers to the face vertices
	//int 							m_index[3];

	/// The index of the face's texture
	int 							m_texture_index;

	Region<VertexT, NormalT>*		m_region;

	bool							m_used;

	/// The number of the face in the half edge mesh (convenience only, will be removed soon)
	size_t							m_face_index;

	/// The face normal
	NormalT							m_normal;
};

}

#include "HalfEdgeFace.tcc"

#endif /* HALFEDGEFACE_H_ */<|MERGE_RESOLUTION|>--- conflicted
+++ resolved
@@ -40,14 +40,11 @@
      * @brief   Constructs an empty face
      */
 	HalfEdgeFace() {m_region=0; m_used=false;};
-<<<<<<< HEAD
-=======
 
 	/**
 	 * @brief Destructor
 	 */
 	~HalfEdgeFace();
->>>>>>> 8e784cfa
 
 	/**
 	 * @brief   Copy constructor
