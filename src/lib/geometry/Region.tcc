/* Copyright (C) 2011 Uni Osnabrück
 * This file is part of the LAS VEGAS Reconstruction Toolkit,
 *
 * LAS VEGAS is free software; you can redistribute it and/or modify
 * it under the terms of the GNU General Public License as published by
 * the Free Software Foundation; either version 2 of the License, or
 * (at your option) any later version.
 *
 * LAS VEGAS is distributed in the hope that it will be useful,
 * but WITHOUT ANY WARRANTY; without even the implied warranty of
 * MERCHANTABILITY or FITNESS FOR A PARTICULAR PURPOSE.  See the
 * GNU General Public License for more details.
 *
 * You should have received a copy of the GNU General Public License
 * along with this program; if not, write to the Free Software
 * Foundation, Inc., 59 Temple Place - Suite 330, Boston, MA  02111-1307, USA
 */


/*
 * Region.tcc
 *
 *  @date 18.08.2011
 *  @author Kim Rinnewitz (krinnewitz@uos.de)
 *  @author Sven Schalk (sschalk@uos.de)
 *  @author Thomas Wiemann (twiemann@uos.de)
 */
 
#include <limits>

#include "ext/psimpl/psimpl.h"

namespace lssr
{

template<typename VertexT, typename NormalT>
Region<VertexT, NormalT>::Region(int regionNumber)
{
	this->m_inPlane      = false;
	this->m_regionNumber = regionNumber;
	this->m_toDelete     = false;
}

template<typename VertexT, typename NormalT>
void Region<VertexT, NormalT>::addFace(HFace* f)
{
	this->m_faces.push_back(f);
	f->m_region = this;
}

template<typename VertexT, typename NormalT>
void Region<VertexT, NormalT>::removeFace(HFace* f)
{
	m_faces.erase(find(m_faces.begin(), m_faces.end(), f));
}


template<typename VertexT, typename NormalT>
vector<vector<VertexT> > Region<VertexT, NormalT>::getContours(float epsilon)
{
	vector<vector<VertexT> > result;
<<<<<<< HEAD

	//don't try to find contours of a region which wasn't dragged into a plane
	if (!this->m_inPlane) 
    {
        return result;
    }
=======
>>>>>>> 889c615c

	for (size_t i = 0; i < this->m_faces.size(); i++)
	{
		for (int k = 0; k < 3; k++)
		{
			HEdge* current = (*m_faces[i])[k];
			if(!current->used && (current->pair->face == 0 || current->pair->face->m_region != current->face->m_region))
			{
<<<<<<< HEAD
				vector<VertexT > contour;
=======
				std::deque<float> contour;
>>>>>>> 889c615c
				//Region<VertexT, NormalT>* region = this;

				HEdge* next = 0;
				while(current->used == false)
				{
					//mark edge as used
					current->used = true;
					next = 0;
					//push the next vertex
<<<<<<< HEAD
					contour.push_back(current->end->m_position);
=======
					contour.push_back(current->end->m_position[0]);
					contour.push_back(current->end->m_position[1]);
					contour.push_back(current->end->m_position[2]);
>>>>>>> 889c615c

					//find next edge
					for(size_t i = 0; i<current->end->out.size(); i++)
					{
						if( !current->end->out[i]->used
								&& current->end->out[i]->face && current->end->out[i]->face->m_region == this
								&& (current->end->out[i]->pair->face == 0
										|| ( current->end->out[i]->pair->face  && current->end->out[i]->pair->face->m_region != this )))
						{
							next = current->end->out[i];
						}
					}

					if(next)
					{
						current = next;
					}
				}

<<<<<<< HEAD
				// delete vertices due to direction
				bool didSomething = true;
				while(didSomething)
				{
					vector<VertexT> toDelete;
					for(int c = 1; c < contour.size()-1; c++)
					{
						//calculate direction of the current edge
						NormalT nextDirection(contour[c+1] - contour[c]);

						//calculate direction of the next edge
						NormalT previousDirection(contour[c] - contour[c-1]);

						if
						(
								fabs(fabs(previousDirection[0]) - fabs(nextDirection[0])) <= epsilon
								&& fabs(fabs(previousDirection[1]) - fabs(nextDirection[1])) <= epsilon
								&& fabs(fabs(previousDirection[2]) - fabs(nextDirection[2])) <= epsilon
						)
						{
							toDelete.push_back(contour[c]);
						}
					}
					didSomething = false;
					for(int d = 0; d < toDelete.size(); d++)
					{
						contour.erase(find(contour.begin(), contour.end(), toDelete[d]));
						didSomething = true;
					}
				}
				// delete vertices due to distance
				didSomething = true;
				while(didSomething)
				{
					vector<VertexT> toDelete;
					for(int c = 0; c < contour.size()-1; c++)
					{
						if
						(
								   fabs(contour[c+1][0] - contour[c][0]) <= epsilon
								&& fabs(contour[c+1][1] - contour[c][1]) <= epsilon
								&& fabs(contour[c+1][2] - contour[c][2]) <= epsilon
						)
						{
							toDelete.push_back(contour[c]);
						}
					}
					didSomething = false;
					for(int d = 0; d < toDelete.size(); d++)
					{
						contour.erase(find(contour.begin(), contour.end(), toDelete[d]));
						didSomething = true;
					}
=======
				// Simplify contour
				vector<float> simple_contour;
				psimpl::simplify_reumann_witkam <3> (
				    contour.begin (), contour.end (),
				    epsilon, std::back_inserter(simple_contour));

				// Convert to VertexT
				vector<VertexT> tmp;
				for(int i = 0; i < simple_contour.size() / 3; i++)
				{
					tmp.push_back(VertexT(simple_contour[i * 3], simple_contour[i * 3 + 1], simple_contour[i * 3 + 2]));
>>>>>>> 889c615c
				}

				// Add contour
				result.push_back(tmp);
			}
		}
	}


//	//don't try to find contours of a region which wasn't dragged into a plane
//	if (!this->m_inPlane)
//    {
//        return result;
//    }
//
//	for (size_t i = 0; i < this->m_faces.size(); i++)
//	{
//		for (int k = 0; k < 3; k++)
//		{
//			HEdge* current = (*m_faces[i])[k];
//			if(!current->used && (current->pair->face == 0 || current->pair->face->m_region != current->face->m_region))
//			{
//				vector<VertexT> contour;
//				//Region<VertexT, NormalT>* region = this;
//
//				HEdge* next = 0;
//				while(current->used == false)
//				{
//					//mark edge as used
//					current->used = true;
//					next = 0;
//					//push the next vertex
//					contour.push_back(current->end->m_position);
//
//					//find next edge
//					for(size_t i = 0; i<current->end->out.size(); i++)
//					{
//						if( !current->end->out[i]->used
//								&& current->end->out[i]->face && current->end->out[i]->face->m_region == this
//								&& (current->end->out[i]->pair->face == 0
//										|| ( current->end->out[i]->pair->face  && current->end->out[i]->pair->face->m_region != this )))
//						{
//							next = current->end->out[i];
//						}
//					}
//
//					if(next)
//					{
//						current = next;
//					}
//				}
//
//				for(int kk = 0; kk < 1; kk++)
//				{
//					// delete vertices due to direction
//					bool didSomething = true;
//					while(didSomething)
//					{
//						vector<VertexT> toDelete;
//						for(int c = 1; c < contour.size()-1; c++)
//						{
//							//calculate direction of the current edge
//							NormalT nextDirection(contour[c+1] - contour[c]);
//
//							//calculate direction of the next edge
//							NormalT previousDirection(contour[c] - contour[c-1]);
//
//							if
//							(
//									fabs(fabs(previousDirection[0]) - fabs(nextDirection[0])) <= epsilon
//							     && fabs(fabs(previousDirection[1]) - fabs(nextDirection[1])) <= epsilon
//							     && fabs(fabs(previousDirection[2]) - fabs(nextDirection[2])) <= epsilon
//							)
//							{
//								toDelete.push_back(contour[c]);
//							}
//						}
//						didSomething = false;
//						for(int d = 0; d < toDelete.size(); d++)
//						{
//							contour.erase(find(contour.begin(), contour.end(), toDelete[d]));
//							didSomething = true;
//						}
//					}
//					// delete vertices due to distance
//					didSomething = true;
//					while(didSomething)
//					{
//						vector<VertexT> toDelete;
//						for(int c = 0; c < contour.size()-1; c++)
//						{
//							if
//							(
//									fabs(contour[c+1][0] - contour[c][0]) <= epsilon
//							     && fabs(contour[c+1][1] - contour[c][1]) <= epsilon
//							     && fabs(contour[c+1][2] - contour[c][2]) <= epsilon
//							)
//							{
//
//								toDelete.push_back(contour[c]);
//							}
//						}
//						didSomething = false;
//						for(int d = 0; d < toDelete.size(); d++)
//						{
//							contour.erase(find(contour.begin(), contour.end(), toDelete[d]));
//							didSomething = true;
//						}
//					}
//
//				}
//				result.push_back(contour);
//			}
//		}
//	}

	//move outer contour to the first position
	float xmax = std::numeric_limits<float>::min();
	float ymax = std::numeric_limits<float>::min();
	float zmax = std::numeric_limits<float>::min();

	int outer = -1;
	for(size_t c = 0; c < result.size(); c++)
	{
		for(size_t v = 0; v < result[c].size(); v++)
		{
			if(result[c][v].x > xmax)
			{
				xmax = result[c][v].x;
				outer = c;
			}
			if(result[c][v].y > ymax)
			{
				ymax = result[c][v].y;
				outer = c;
			}
			if(result[c][v].z > zmax)
			{
				zmax = result[c][v].z;
				outer = c;
			}
		}
	}

	if(outer != -1)
	{
		result.insert(result.begin(), result[outer]);
		result.erase(result.begin()+outer+1);
	}
	else
	{
		cerr << "ERROR: could not find outer contour" << endl;
	}

	return result;
}

template<typename VertexT, typename NormalT>
NormalT Region<VertexT, NormalT>::calcNormal()
{
	NormalT result;
    //search for a valid normal of region
	size_t i = 0;
	do
	{
		result = m_faces[i++]->getFaceNormal();
	}
	while ((result.length() == 0 || isnan(result.length())) && i < m_faces.size());

	result.normalize();

	//Check if this normal is representative for most of the others / it is not a flickering normal
	int fit   = 0;
	int nofit = 0;

	for(size_t i = 0; i < m_faces.size(); i++)
	{
		NormalT comp = m_faces[i]->getFaceNormal();
		comp.normalize();
		if(comp == result)
		{
			fit++;
		}
		else
		{
			if(comp == (result * -1))
			{
				nofit++;
			}
		}
	}

	if(fit>nofit)
	{
		return result;
	}
	else
	{
		return result * -1;
	}
}

template<typename VertexT, typename NormalT>
int Region<VertexT, NormalT>::size()
{
	return this->m_faces.size();
}

template<typename VertexT, typename NormalT>
void Region<VertexT, NormalT>::regressionPlane()
{
//    srand(time(NULL));

    VertexT point1;
    VertexT point2;
    VertexT point3;

    //representation of best regression plane by point and normal
    VertexT bestpoint;
    NormalT bestNorm;

    float bestdist = std::numeric_limits<float>::max();
    float dist     = 0;

    int iterations              = 0;
    int nonimproving_iterations = 0;

    while((nonimproving_iterations < 30) && (iterations < 200))
    {
    	NormalT n0;
        //randomly choose 3 disjoint points
        do{
            point1 = (*m_faces[rand() % m_faces.size()])(0)->m_position;
            point2 = (*m_faces[rand() % m_faces.size()])(1)->m_position;
            point3 = (*m_faces[rand() % m_faces.size()])(2)->m_position;

            //compute normal of the plane given by the 3 points
            n0 = (point1 - point2).cross(point1 - point3);
            n0.normalize();

        }while(point1 == point2 || point2 == point3 || point3 == point1 || n0.length() == 0);

        //compute error to at most 50 other randomly chosen points
        dist = 0;
        for(int i = 0; i < min(50, (int)m_faces.size()); i++)
        {
            VertexT refpoint = (*m_faces[rand() % m_faces.size()])(0)->m_position;
            dist += fabs(refpoint * n0 - point1 * n0) / min(50, (int)m_faces.size());
        }

        //a new optimum is found
        if(dist < bestdist)
        {
            bestdist = dist;

            bestpoint = point1;
            bestNorm = n0;

            nonimproving_iterations = 0;
        }
        else
        {
            nonimproving_iterations++;
        }

        iterations++;
    }

    //drag points into the regression plane
    for(size_t i = 0; i < m_faces.size(); i++)
    {
        for(int p = 0; p < 3; p++)
        {
            float v = ((bestpoint - (*m_faces[i])(p)->m_position) * bestNorm) / (bestNorm * bestNorm);
            if(v != 0)
            {
                (*m_faces[i])(p)->m_position = (*m_faces[i])(p)->m_position + (VertexT)bestNorm * v;
            }
        }
    }
    this->m_inPlane = true;
    this->m_normal = calcNormal();
    this->m_stuetzvektor = point1;
}

template<typename VertexT, typename NormalT>
bool Region<VertexT, NormalT>::detectFlicker(HFace* f)
{
	if(this->m_inPlane)
	{
		if ((VertexT(f->getFaceNormal()) + VertexT(this->m_normal)).length() < 1.0)
		{
			return true;
		}
	}
	return false;
}

template<typename VertexT, typename NormalT>
Region<VertexT, NormalT>::~Region()
{
	for (size_t i = 0; i < m_faces.size(); i++)
	{
		m_faces[i]->m_region = 0;
	}
	m_faces.clear();
}

}<|MERGE_RESOLUTION|>--- conflicted
+++ resolved
@@ -59,15 +59,6 @@
 vector<vector<VertexT> > Region<VertexT, NormalT>::getContours(float epsilon)
 {
 	vector<vector<VertexT> > result;
-<<<<<<< HEAD
-
-	//don't try to find contours of a region which wasn't dragged into a plane
-	if (!this->m_inPlane) 
-    {
-        return result;
-    }
-=======
->>>>>>> 889c615c
 
 	for (size_t i = 0; i < this->m_faces.size(); i++)
 	{
@@ -76,11 +67,7 @@
 			HEdge* current = (*m_faces[i])[k];
 			if(!current->used && (current->pair->face == 0 || current->pair->face->m_region != current->face->m_region))
 			{
-<<<<<<< HEAD
-				vector<VertexT > contour;
-=======
 				std::deque<float> contour;
->>>>>>> 889c615c
 				//Region<VertexT, NormalT>* region = this;
 
 				HEdge* next = 0;
@@ -90,13 +77,9 @@
 					current->used = true;
 					next = 0;
 					//push the next vertex
-<<<<<<< HEAD
-					contour.push_back(current->end->m_position);
-=======
 					contour.push_back(current->end->m_position[0]);
 					contour.push_back(current->end->m_position[1]);
 					contour.push_back(current->end->m_position[2]);
->>>>>>> 889c615c
 
 					//find next edge
 					for(size_t i = 0; i<current->end->out.size(); i++)
@@ -116,61 +99,6 @@
 					}
 				}
 
-<<<<<<< HEAD
-				// delete vertices due to direction
-				bool didSomething = true;
-				while(didSomething)
-				{
-					vector<VertexT> toDelete;
-					for(int c = 1; c < contour.size()-1; c++)
-					{
-						//calculate direction of the current edge
-						NormalT nextDirection(contour[c+1] - contour[c]);
-
-						//calculate direction of the next edge
-						NormalT previousDirection(contour[c] - contour[c-1]);
-
-						if
-						(
-								fabs(fabs(previousDirection[0]) - fabs(nextDirection[0])) <= epsilon
-								&& fabs(fabs(previousDirection[1]) - fabs(nextDirection[1])) <= epsilon
-								&& fabs(fabs(previousDirection[2]) - fabs(nextDirection[2])) <= epsilon
-						)
-						{
-							toDelete.push_back(contour[c]);
-						}
-					}
-					didSomething = false;
-					for(int d = 0; d < toDelete.size(); d++)
-					{
-						contour.erase(find(contour.begin(), contour.end(), toDelete[d]));
-						didSomething = true;
-					}
-				}
-				// delete vertices due to distance
-				didSomething = true;
-				while(didSomething)
-				{
-					vector<VertexT> toDelete;
-					for(int c = 0; c < contour.size()-1; c++)
-					{
-						if
-						(
-								   fabs(contour[c+1][0] - contour[c][0]) <= epsilon
-								&& fabs(contour[c+1][1] - contour[c][1]) <= epsilon
-								&& fabs(contour[c+1][2] - contour[c][2]) <= epsilon
-						)
-						{
-							toDelete.push_back(contour[c]);
-						}
-					}
-					didSomething = false;
-					for(int d = 0; d < toDelete.size(); d++)
-					{
-						contour.erase(find(contour.begin(), contour.end(), toDelete[d]));
-						didSomething = true;
-					}
-=======
 				// Simplify contour
 				vector<float> simple_contour;
 				psimpl::simplify_reumann_witkam <3> (
@@ -182,7 +110,6 @@
 				for(int i = 0; i < simple_contour.size() / 3; i++)
 				{
 					tmp.push_back(VertexT(simple_contour[i * 3], simple_contour[i * 3 + 1], simple_contour[i * 3 + 2]));
->>>>>>> 889c615c
 				}
 
 				// Add contour
