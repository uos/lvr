--- conflicted
+++ resolved
@@ -6,11 +6,7 @@
 Region<VertexT, NormalT>::Region(int regionNumber)
 {
 	this->m_inPlane = false;
-<<<<<<< HEAD
-	this->m_regionNumber = region_number;
-=======
 	this->m_regionNumber = regionNumber;
->>>>>>> f97b0772
 }
 
 template<typename VertexT, typename NormalT>
