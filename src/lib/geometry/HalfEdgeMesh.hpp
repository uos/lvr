--- conflicted
+++ resolved
@@ -9,6 +9,7 @@
 #define HALFEDGEMESH_H_
 
 #include <boost/unordered_map.hpp>
+#include <boost/unordered_set.hpp>
 
 #include <vector>
 #include <stack>
@@ -262,7 +263,7 @@
      * @brief   Takes a list of vertices as the border of a polygon
      *          and returns a triangle tesselation
      */
-    void tesselate(stack<HVertex*> borderPoints);
+    void tesselate(vector<stack<HVertex*> > vectorBorderPoints);
 
 
 	/**
@@ -271,16 +272,12 @@
 	 */
 	virtual void finalize();
 
-<<<<<<< HEAD
-	virtual void tester();
-=======
-	/**
+    /**
 	 * @brief 	Finalizes a mesh, i.e. converts the template based buffers
 	 * 			to OpenGL compatible buffers
 	 */
 	virtual void finalize_and_retesselate();
 
->>>>>>> 28601d96
 private:
 	/// The faces in the half edge mesh
 	vector<HalfEdgeFace<VertexT, NormalT>*>    m_faces;
@@ -293,6 +290,9 @@
 
 	/// The indexed of the newest inserted vertex
 	int 					 m_globalIndex;
+
+    /// Give information about the function optimizePlane(int) if it ran before.
+    bool m_planesOptimized;
 
 	void printStats();
 
