/*
 * HalfEdgeMesh.h
 *
 *  Created on: 13.11.2008
 *      Author: Thomas Wiemann
 */

#ifndef HALFEDGEMESH_H_
#define HALFEDGEMESH_H_

#ifdef _MSC_VER
#include <hash_map>
using stdext::hash_map;
#else
#include <ext/hash_map>
using __gnu_cxx::hash_map;
#endif

#include <boost/unordered_map.hpp>

#include <vector>
#include <stack>
#include <set>
#include <list>

using namespace std;

#include "Vertex.hpp"
#include "Normal.hpp"
#include "BaseMesh.hpp"

#include "HalfEdgeVertex.hpp"
#include "HalfEdge.hpp"
#include "HalfEdgeFace.hpp"

//#include "HalfEdgePolygon.h"

namespace lssr
{

template<typename VertexT, typename NormalT>
class HalfEdgeVertex;

template<typename VertexT, typename NormalT>
class HalfEdgeFace;

/**
 * @brief A implementation of a half edge triangle mesh.
 */
template<typename VertexT, typename NormalT>
class HalfEdgeMesh : public BaseMesh<VertexT, NormalT>
{
public:
	typedef HalfEdgeFace<VertexT, NormalT> HFace;
	typedef HalfEdgeVertex<VertexT, NormalT> HVertex;
	typedef HalfEdge<HVertex, HFace> HEdge;

	/**
	 * @brief   Ctor.
	 */
	HalfEdgeMesh();

	/**
	 * @brief   Dtor.
	 */
	virtual ~HalfEdgeMesh() {};

	/**
	 * @brief 	This method should be called every time
	 * 			a new vertex is created.
	 *
	 * @param	v 		A supported vertex type. All used vertex types
	 * 					must support []-access.
	 */
	virtual void addVertex(VertexT v);

	/**
	 * @brief 	This method should be called every time
	 * 			a new vertex is created to ensure that vertex
	 * 			and normal buffer always have the same size
	 *
	 * @param	n 		A supported vertex type. All used vertex types
	 * 					must support []-access.
	 */
	virtual void addNormal(NormalT n);

	/**
	 * @brief 	Insert a new triangle into the mesh
	 *
	 * @param	a 		The first vertex of the triangle
	 * @param 	b		The second vertex of the triangle
	 * @param	c		The third vertex of the triangle
	 */
	virtual void addTriangle(uint a, uint b, uint c);


	/**
<<<<<<< HEAD
	 * @brief	Delete a face from the mesh
	 * 			Also deletes dangling vertices and Edges
	 *
	 * @param	f		The face to be deleted
	 */
	virtual void deleteFace(HFace* f);

	/**
=======
>>>>>>> 3352a8c7
	 * @brief	Flip the edge between f1 and f2
	 *
	 * @param	f1		The first face
	 * @param	f2		The second face
	 */
	virtual void flipEdge(HFace* f1, HFace* f2);

	/**
	 * @brief	Flip the given edge
	 *
	 * @param	edge	The edge to flip
	 */
	virtual void flipEdge(HEdge* edge);

	/**
	 * @brief 	Finalizes a mesh, i.e. converts the template based buffers
	 * 			to OpenGL compatible buffers
	 */
	virtual void finalize();


private:

	/// The faces in the half edge mesh
	vector<HalfEdgeFace<VertexT, NormalT>*>    m_faces;

	/// The vertices of the mesh
	//vector<HalfEdgeVertex<VertexT, NormalT>*>  m_vertices;
	boost::unordered_map<int, HalfEdgeVertex<VertexT, NormalT>*> m_vertices;

	/// The indexed of the newest inserted vertex
	int 					 m_globalIndex;

	/// A map containing information whenever a vertex changes its indize
	boost::unordered_map<int, int> m_index_map;

	void printStats();

//	void check_next_neighbor(HalfEdgeFace* f0,
//							 HalfEdgeFace* face,
//							 HalfEdge* edge,
//							 HalfEdgePolygon*);
//
//	void check_next_neighbor(HalfEdgeFace* f0,
//			                 HalfEdgeFace* face,
//			                 HalfEdge* edge,
//			                 vector<HalfEdgeFace*>& faces);

//	void extract_borders();
//	void generate_polygons();

//	void getArea(set<HalfEdgeFace*> &faces, HalfEdgeFace* face, int depth, int max);
//	void shiftIntoPlane(HalfEdgeFace* f);

//	bool check_face(HalfEdgeFace* f0, HalfEdgeFace* current);
//	bool isFlatFace(HalfEdgeFace* face);

//	int classifyFace(HalfEdgeFace* f);
//
//	void create_polygon(vector<int> &polygon,
//						hash_map< unsigned int, HalfEdge* >* edges);

//	void cluster(vector<planarCluster> &planes);
//	void optimizeClusters(vector<planarCluster> &clusters);
//
//	void classifyCluster(vector<planarCluster> &panes, list<list<planarCluster> > &objectCandidates);
//	void findNextClusterInRange(int s, vector<planarCluster> &clusters,
//	        planarCluster &start,
//	        list<planarCluster> &clustercluster,
//	        vector<bool> &markers);
//
//	virtual void finalize(vector<planarCluster> &planes);
//	virtual void finalize(list<list<planarCluster> > &objects);

private:

	/**
	 * @brief   Returns an edge that point to the edge defined
	 *          by the given vertices.
	 *
	 * @param v     The start vertex of an edge
	 * @param next  The end vertex of an edge
	 * @return      A pointer to an existing edge, or null if no suitable
	 *              edge was found.
	 */
	HEdge* halfEdgeToVertex(HVertex* v, HVertex* next);

//	int biggest_size;
//	HalfEdgePolygon* biggest_polygon;
//
//	float  current_d;
//	Normal current_n;
//	Vertex current_v;

};

} // namespace lssr


#include "HalfEdgeMesh.tcc"

#endif /* HALFEDGEMESH_H_ */<|MERGE_RESOLUTION|>--- conflicted
+++ resolved
@@ -95,7 +95,6 @@
 
 
 	/**
-<<<<<<< HEAD
 	 * @brief	Delete a face from the mesh
 	 * 			Also deletes dangling vertices and Edges
 	 *
@@ -104,8 +103,6 @@
 	virtual void deleteFace(HFace* f);
 
 	/**
-=======
->>>>>>> 3352a8c7
 	 * @brief	Flip the edge between f1 and f2
 	 *
 	 * @param	f1		The first face
