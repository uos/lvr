--- conflicted
+++ resolved
@@ -388,18 +388,6 @@
 	virtual void dragOntoIntersection(Region<VertexT, NormalT>* plane, Region<VertexT, NormalT>* neighbor_region, VertexT& x, VertexT& direction);
 
 	/**
-<<<<<<< HEAD
-=======
-	 * @brief	finds all contours in the mesh
-	 *
-	 * @param	epsilon	controls the number of points used for a contour
-	 *
-	 * @return 	a list of all contours
-	 */
-	virtual vector<vector<VertexT> > findAllContours(float epsilon);
-
-	/**
->>>>>>> 3615b65d
 	 * @brief	Collapse the given edge safely
 	 *
 	 * @param	edge	The edge to collapse
