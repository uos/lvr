--- conflicted
+++ resolved
@@ -73,22 +73,13 @@
      * @return Returns a list of Vertices. Every 3-points represent a triangle.
      *         
      */
-<<<<<<< HEAD
-    static void tesselate(vector<vector<VertexT> > borderVertices);
-=======
     static void tesselate(vector<vector<VertexT> > &borderVertices);
->>>>>>> 889c615c
     
     /**
      * @brief Takes a list of contours and retesselates the area.
      *
      * @param region An object of the Region class. 
      *               This represents the region which should be retesselated
-<<<<<<< HEAD
-     *
-     * @return Returns a list of Vertices. Every 3-points represent a triangle.
-=======
->>>>>>> 889c615c
      *         
      */
     static void tesselate(Region<VertexT, NormalT> *region);
@@ -119,11 +110,7 @@
      * @param userData A pointer to user defined Data. These userData are result from the use
      *                 of gluTessVertex(tessObject, pointData, userData);
      */
-<<<<<<< HEAD
-    static void tesselatorBegin(GLenum which, void* userData);
-=======
     static void tesselatorBegin(GLenum which, VertexT* userData);
->>>>>>> 889c615c
 
     /**
      * @Brief Callback function
@@ -140,11 +127,7 @@
     /**
      * @Brief Callback function
      */
-<<<<<<< HEAD
-    static void tesselatorAddVertex(const GLvoid *data, void* userData);
-=======
     static void tesselatorAddVertex(const GLvoid *data, VertexT* userData);
->>>>>>> 889c615c
 
     /**
      * @Brief Callback function
@@ -153,11 +136,7 @@
 							 GLdouble *vertex_data[4],
 							 GLdouble weight[4],
 							 GLdouble **dataOut,
-<<<<<<< HEAD
-                             void* userData);
-=======
                              VertexT* userData);
->>>>>>> 889c615c
     /* All Constructors shall be private since
        this class is just a collection of functions. */
     Tesselator();
