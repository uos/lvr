/*
 * HalfEdgeMesh.cpp
 *
 *  Created on: 13.11.2008
 *      Author: Thomas Wiemann
 */
#include "ColorVertex.hpp"
namespace lssr
{



        template<typename VertexT, typename NormalT>
HalfEdgeMesh<VertexT, NormalT>::HalfEdgeMesh(PointCloudManager<VertexT, NormalT>* pm)
{
        m_globalIndex = 0;
        m_colorRegions = false;
        m_planesOptimized = false;
        m_pointCloudManager = pm;
}


        template<typename VertexT, typename NormalT>
void HalfEdgeMesh<VertexT, NormalT>::addVertex(VertexT v)
{
        // Create new HalfEdgeVertex and increase vertex counter
        m_vertices.push_back(new HalfEdgeVertex<VertexT, NormalT>(v));
        m_globalIndex++;
}



        template<typename VertexT, typename NormalT>
void HalfEdgeMesh<VertexT, NormalT>::deleteVertex(HVertex* v)
{
        // Delete HalfEdgeVertex and decrease vertex counter
        m_vertices.erase(find(m_vertices.begin(), m_vertices.end(), v));
        m_globalIndex--;
        delete v;
}

        template<typename VertexT, typename NormalT>
void HalfEdgeMesh<VertexT, NormalT>::addNormal(NormalT n)
{
        // Is a vertex exists at globalIndex, save normal
        assert(m_globalIndex == m_vertices.size());
        m_vertices[m_globalIndex - 1]->m_normal = n;
}

        template<typename VertexT, typename NormalT>
HalfEdge<HalfEdgeVertex<VertexT, NormalT>, HalfEdgeFace<VertexT, NormalT> >* HalfEdgeMesh<VertexT, NormalT>::halfEdgeToVertex(HVertex *v, HVertex* next)
{
        HEdge* edge = 0;
        HEdge* cur = 0;

        typename vector<HEdge*>::iterator it;

        for(it = v->in.begin(); it != v->in.end(); it++)
        {
                // Check all incoming edges, if start and end vertex
                // are the same. If they are, save this edge.
                cur = *it;
                if(cur->end == v && cur->start == next)
                {
                        edge = cur;
                }

        }

        return edge;
}

        template<typename VertexT, typename NormalT>
void HalfEdgeMesh<VertexT, NormalT>::addTriangle(uint a, uint b, uint c)
{
        // Create a new face
        HFace* face = new HFace;

        // Create a list of HalfEdges that will be connected
        // with this here. Here we need only to alloc space for
        // three pointers, allocation and linking will be done
        // later.
        HEdge* edges[3];
        edges[0] = edges[1] = edges[2] = 0;

        // Traverse face triangles
        for(int k = 0; k < 3; k++)
        {
                // Pointer to start and end vertex of an edge
                HVertex* current;
                HVertex* next;

                // Map k values to parameters
                switch(k)
                {
                        case 0:
                                current = m_vertices[a];
                                next 	= m_vertices[b];
                                break;
                        case 1:
                                current = m_vertices[b];
                                next 	= m_vertices[c];
                                break;
                        case 2:
                                current = m_vertices[c];
                                next 	= m_vertices[a];
                                break;
                }

                // Try to find an pair edges of an existing face,
                // that points to the current vertex. If such an
                // edge exists, the pair-edge of this edge is the
                // one we need. Update link. If no edge is found,
                // create a new one.
                HEdge* edgeToVertex = halfEdgeToVertex(current, next);

                // If a fitting edge was found, save the pair edge
                // and let it point the the new face
                if(edgeToVertex != 0)
                {
                        edges[k] = edgeToVertex->pair;
                        edges[k]->face = face;
                }
                else
                {
                        // Create new edge and pair
                        HEdge* edge = new HEdge;
                        edge->face = face;
                        edge->start = current;
                        edge->end = next;

                        HEdge* pair = new HEdge;
                        pair->start = next;
                        pair->end = current;
                        pair->face = 0;

                        // Link Half edges
                        edge->pair = pair;
                        pair->pair = edge;

                        // Save outgoing edge
                        current->out.push_back(edge);
                        next->in.push_back(edge);

                        // Save incoming edges
                        current->in.push_back(pair);
                        next->out.push_back(pair);

                        // Save pointer to new edge
                        edges[k] = edge;
                }
        }

        for(int k = 0; k < 3; k++)
        {
                edges[k]->next = edges[(k+1) % 3];
        }
        //cout << ":: " << face->index[0] << " " << face->index[1] << " " << face->index[2] << endl;

        face->m_edge = edges[0];
        face->calc_normal();
        m_faces.push_back(face);
        face->m_face_index = m_faces.size();
        //face->m_index[0] = a;
        //face->m_index[1] = b;
        //face->m_index[2] = c;

        //	if(a == 0) {
        //		last_normal = face->normal;
        //	} else {
        //		if(last_normal * face->normal < 0){
        //			face->normal = face->normal * -1;
        //		}
        //	}

}

        template<typename VertexT, typename NormalT>
void HalfEdgeMesh<VertexT, NormalT>::addFace(HVertex* v1, HVertex* v2, HVertex* v3)
{
        HFace* f = new HFace;

        HEdge* v1v2 = 0;
        HEdge* v2v3 = 0;
        HEdge* v3v1 = 0;

        HEdge* current = 0;

        //check if edge exists between v1, v2 if not add a new one
        if((current = halfEdgeToVertex(v1, v2)) == 0)
        {
                v1v2 = new HEdge;
                HEdge* v2v1 = new HEdge;
                typename vector<HEdge*>::iterator it;

                v1v2->start = v1;
                v1v2->end = v2;
                v1->out.push_back(v1v2);
                v2->in.push_back(v1v2);

                v2v1->start = v2;
                v2v1->end = v1;
                v1->in.push_back(v2v1);
                v2->out.push_back(v2v1);

                v1v2->pair = v2v1;
                v2v1->pair = v1v2;
        }
        else
        {
                if(current->face == 0)
                {
                        v1v2 = current;
                }
                else
                {
                        v1v2 = current->pair;
                }
        }

        //check if edge exists between v2, v3 if not add a new one
        if((current = halfEdgeToVertex(v2, v3)) == 0)
        {
                v2v3 = new HEdge;
                HEdge* v3v2 = new HEdge;

                v2v3->start = v2;
                v2v3->end = v3;
                v2->out.push_back(v2v3);
                v3->in.push_back(v2v3);

                v3v2->start = v3;
                v3v2->end = v2;
                v2->in.push_back(v3v2);
                v3->out.push_back(v3v2);

                v2v3->pair = v3v2;
                v3v2->pair = v2v3;
        }
        else
        {
                if(current->face == 0)
                        v2v3 = current;
                else v2v3 = current->pair;
        }

        //check if edge exists between v3, v1 if not add a new one
        if((current = halfEdgeToVertex(v3, v1)) == 0)
        {
                v3v1 = new HEdge;
                HEdge* v1v3 = new HEdge;

                v3v1->start = v3;
                v3v1->end = v1;
                v3->out.push_back(v3v1);
                v1->in.push_back(v3v1);

                v1v3->start = v1;
                v1v3->end = v3;
                v3->in.push_back(v1v3);
                v1->out.push_back(v1v3);

                v3v1->pair = v1v3;
                v1v3->pair = v3v1;
        }
        else
        {
                if(current->face == 0)
                {
                        v3v1 = current;
                }
                else
                {
                        v3v1 = current->pair;
                }
        }

        // set next pointers
        typename vector<HEdge*>::iterator it;
        it = v1v2->end->out.begin();
        while(it != v1v2->end->out.end() && *it != v2v3) it++;
        if(it != v1v2->end->out.end())
                v1v2->next = v2v3;
        else
                v1v2->next = v2v3->pair;

        it = v1v2->next->end->out.begin();
        while(it != v1v2->next->end->out.end() && *it != v3v1) it++;

        if(it != v1v2->next->end->out.end())
        {
                v1v2->next->next = v3v1;
        }
        else
        {
                v1v2->next->next = v3v1->pair;
        }

        v1v2->next->next->next = v1v2;

        //set face->m_edge
        f->m_edge = v1v2;

        //set face pointers
        current = v1v2;
        for(int k = 0; k<3; k++,current = current->next)
                current->face = f;

        f->calc_normal();
        m_faces.push_back(f);
}

        template<typename VertexT, typename NormalT>
void HalfEdgeMesh<VertexT, NormalT>::deleteFace(HFace* f)
{
        //save references to edges and vertices
        HEdge* startEdge = (*f)[0];
        HEdge* nextEdge  = (*f)[1];
        HEdge* lastEdge  = (*f)[2];
        HVertex* p1 = (*f)(0);
        HVertex* p2 = (*f)(1);
        HVertex* p3 = (*f)(2);

        startEdge->face = 0;
        startEdge->next = 0;
        nextEdge->face = 0;
        nextEdge->next = 0;
        lastEdge->face = 0;
        lastEdge->next = 0;

        if(startEdge->pair->face == 0)
        {
                //delete edge and pair
                deleteEdge(startEdge);

                if(p1->out.size()==0) deleteVertex(p1);
                if(p3->out.size()==0) deleteVertex(p3);
        }

        if(nextEdge->pair->face == 0)
        {
                //delete edge and pair
                deleteEdge(nextEdge);

                if(p1->out.size()==0) deleteVertex(p1);
                if(p2->out.size()==0) deleteVertex(p2);
        }

        if(lastEdge->pair->face == 0)
        {
                //delete edge and pair
                deleteEdge(lastEdge);

                if(p3->out.size()==0) deleteVertex(p3);
                if(p2->out.size()==0) deleteVertex(p2);
        }

        //delete face
        m_faces.erase(find(m_faces.begin(), m_faces.end(), f));
        delete f;
}

        template<typename VertexT, typename NormalT>
void HalfEdgeMesh<VertexT, NormalT>::deleteEdge(HEdge* edge, bool deletePair)
{
        //delete references from start point to outgoing edge
        edge->start->out.erase(find(edge->start->out.begin(),edge->start->out.end(), edge));

        //delete references from end point to incoming edge
        edge->end->in.erase(find(edge->end->in.begin(),edge->end->in.end(), edge));

        if(deletePair)
        {
                //delete references from start point to outgoing edge
                edge->pair->start->out.erase(find(edge->pair->start->out.begin(),edge->pair->start->out.end(), edge->pair));

                //delete references from end point to incoming edge
                edge->pair->end->in.erase(find(edge->pair->end->in.begin(),edge->pair->end->in.end(), edge->pair));

                delete edge->pair;
        }

        delete edge;
}

        template<typename VertexT, typename NormalT>
void HalfEdgeMesh<VertexT, NormalT>::collapseEdge(HEdge* edge)
{
        // Save start and end vertex
        HVertex* p1 = edge->start;
        HVertex* p2 = edge->end;

        // Move p1 to the center between p1 and p2 (recycle p1)
        p1->m_position = (p1->m_position + p2->m_position)*0.5;

        //Delete redundant edges
        if (edge->face != 0)
        {
                edge->next->next->pair->pair = edge->next->pair;
                edge->next->pair->pair = edge->next->next->pair;
                deleteEdge(edge->next->next, false);
                deleteEdge(edge->next, false);
        }

        if (edge->pair->face != 0)
        {
                edge->pair->next->next->pair->pair = edge->pair->next->pair;
                edge->pair->next->pair->pair = edge->pair->next->next->pair;
                deleteEdge(edge->pair->next->next, false);
                deleteEdge(edge->pair->next, false);
        }

        // Delete faces
        if(edge->pair->face != 0)
        {
                m_faces.erase(find(m_faces.begin(), m_faces.end(), edge->pair->face));
                delete edge->pair->face;
        }

        if(edge->face != 0)
        {
                m_faces.erase(find(m_faces.begin(), m_faces.end(), edge->face));
                delete edge->face;
        }

        //Delete edge and its' pair
        deleteEdge(edge);

        //Update incoming and outgoing edges of p1
        typename vector<HEdge*>::iterator it;
        it = p2->out.begin();
        while(it != p2->out.end())
        {
                (*it)->start = p1;
                p1->out.push_back(*it);
                it++;
        }

        it = p2->in.begin();
        while(it != p2->in.end())
        {
                (*it)->end = p1;
                p1->in.push_back(*it);
                it++;
        }

        //Delete p2
        deleteVertex(p2);
}


        template<typename VertexT, typename NormalT>
void HalfEdgeMesh<VertexT, NormalT>::flipEdge(HFace* f1, HFace* f2)
{
        HEdge* commonEdge = 0;
        HEdge* current = f1->m_edge;

        //search the common edge between the two faces
        for(int k = 0; k < 3; k++)
        {
                if (current->pair->face == f2) commonEdge = current;
                current = current->next;
        }

        //return if f1 and f2 are not adjacent in the grid
        if(commonEdge == 0)
        {
                return;
        }

        //flip the common edge
        this->flipEdge(commonEdge);
}

        template<typename VertexT, typename NormalT>
void HalfEdgeMesh<VertexT, NormalT>::flipEdge(HEdge* edge)
{
        if (edge->pair->face != 0 && edge->face != 0)
        {
                HVertex* newEdgeStart = edge->next->end;
                HVertex* newEdgeEnd = edge->pair->next->end;

                //update next pointers
                edge->next->next->next = edge->pair->next;
                edge->pair->next->next->next = edge->next;

                //create the new edge
                HEdge* newEdge = new HEdge();
                newEdge->start = newEdgeStart;
                newEdge->end = newEdgeEnd;
                newEdge->pair = 0;
                newEdge->next = edge->pair->next->next;
                newEdge->face = edge->pair->next->next->face;
                newEdge->start->out.push_back(newEdge);
                newEdge->end->in.push_back(newEdge);

                HEdge* newPair = new HEdge();
                newPair->start = newEdgeEnd;
                newPair->end = newEdgeStart;
                newPair->pair = newEdge;
                newPair->next = edge->next->next;
                newPair->face = edge->next->next->face;
                newPair->start->out.push_back(newPair);
                newPair->end->in.push_back(newPair);

                newEdge->pair = newPair;

                //update face->edge pointers
                newEdge->face->m_edge = newEdge;
                newPair->face->m_edge = newPair;

                //update next pointers
                edge->next->next = newEdge;
                edge->pair->next->next = newPair;

                //update edge->face pointers
                newEdge->next->face = newEdge->face;
                newEdge->next->next->face = newEdge->face;
                newPair->next->face = newPair->face;
                newPair->next->next->face = newPair->face;

                //recalculate face normals
                newEdge->face->calc_normal();
                newPair->face->calc_normal();

                //delete the old edge
                deleteEdge(edge);
        }
}

        template<typename VertexT, typename NormalT>
int HalfEdgeMesh<VertexT, NormalT>::regionGrowing(HFace* start_face, Region<VertexT, NormalT>* region)
{
        //Mark face as used
        start_face->m_used = true;

        //Add face to region
        region->addFace(start_face);

        int neighbor_cnt = 0;

        //Get the unmarked neighbor faces and start the recursion
        for(int k=0; k<3; k++)
        {
                if((*start_face)[k]->pair->face != 0 && (*start_face)[k]->pair->face->m_used == false)
                        ++neighbor_cnt += regionGrowing((*start_face)[k]->pair->face, region);
        }

        return neighbor_cnt;
}

        template<typename VertexT, typename NormalT>
int HalfEdgeMesh<VertexT, NormalT>::regionGrowing(HFace* start_face, NormalT &normal, float &angle, Region<VertexT, NormalT>* region)
{
        //Mark face as used
        start_face->m_used = true;

        //Add face to region
        region->addFace(start_face);

        int neighbor_cnt = 0;

        //Get the unmarked neighbor faces and start the recursion
        for(int k=0; k<3; k++)
        {
                if((*start_face)[k]->pair->face != 0 && (*start_face)[k]->pair->face->m_used == false
                                && fabs((*start_face)[k]->pair->face->getFaceNormal() * normal) > angle )
                        ++neighbor_cnt += regionGrowing((*start_face)[k]->pair->face, normal, angle, region);
        }

        return neighbor_cnt;
}


template<typename VertexT, typename NormalT>
void HalfEdgeMesh<VertexT, NormalT>::optimizePlanes(
                int iterations,
                float angle,
                int min_region_size,
                int small_region_size,
                bool remove_flickering)
{
        cout << timestamp << "Starting plane optimization with threshold " << angle << endl;

        // Magic numbers
        int default_region_threshold = (int)10*log(m_faces.size());

        // Regions that will be deleted due to size
        vector<Region<VertexT, NormalT>*> smallRegions;

        int region_size = 0;
        m_regions.clear();
        int region_number = 0;

        for(int j = 0; j < iterations; j++)
        {
                cout << timestamp << "Optimizing planes. " <<  j+1 << "th iteration." << endl;

                // Reset all used variables
                for(int i=0; i < m_faces.size(); i++)
                {
                        m_faces[i]->m_used = false;
                }

                // Find all regions by regionGrowing with normal criteria
                for(int i=0; i < m_faces.size(); i++)
                {
                        if(m_faces[i]->m_used == false)
                        {
                                NormalT n = m_faces[i]->getFaceNormal();

                                Region<VertexT, NormalT>* region = new Region<VertexT, NormalT>(region_number);
                                region_size = regionGrowing(m_faces[i], n, angle, region) + 1;

                                // Fit big regions into the regression plane
                                if(region_size > max(min_region_size, default_region_threshold))
                                {
                                        region->regressionPlane();
                                }

                                if(j == iterations-1)
                                {
                                        // Save too small regions with size smaller than small_region_size
                                        if (region_size < small_region_size)
                                        {
                                                smallRegions.push_back(region);
                                        }
                                        else
                                        {
                                                // Save pointer to the region
                                                m_regions.push_back(region);
                                                region_number++;
                                        }
                                }
                                else
                                {
                                        delete region;
                                }
                        }
                }
        }

        // Delete too small regions
        if(small_region_size)
        {
                string msg = timestamp.getElapsedTime() + "Deleting small regions.";
                ProgressBar progress(smallRegions.size(), msg);
                for(int i=0; i< smallRegions.size(); i++)
                {
                        deleteRegion(smallRegions[i]);
                        ++progress;
                }
        }

        //Delete flickering faces
        if(remove_flickering)
        {
                vector<HFace*> flickerer;
                for(int i=0; i< m_faces.size(); i++)
                        if(m_faces[i]->m_region->detectFlicker(m_faces[i]))
                        {
                                flickerer.push_back(m_faces[i]);
                        }

                while(!flickerer.empty())
                {
                        deleteFace(flickerer.back());
                        flickerer.pop_back();
                }
        }

        m_planesOptimized = true;
}

        template<typename VertexT, typename NormalT>
void HalfEdgeMesh<VertexT, NormalT>::deleteRegion(Region<VertexT, NormalT>* region)
{
        while(! region->m_faces.empty())
                deleteFace(region->m_faces.front());
        delete region;
}

        template<typename VertexT, typename NormalT>
void HalfEdgeMesh<VertexT, NormalT>::removeDanglingArtifacts(int threshold)
{
        vector<Region<VertexT, NormalT>*> todelete;

        for(int i=0; i<m_faces.size(); i++)
        {
                if(m_faces[i]->m_used == false)
                {
                        Region<VertexT, NormalT>* region = new Region<VertexT, NormalT>(0);
                        int region_size = regionGrowing(m_faces[i], region) + 1;
                        if(region_size <= threshold)
                                todelete.push_back(region);
                        else
                        {
                                delete region;
                        }
                }
        }

        for(int i=0; i<todelete.size(); i++ )
                deleteRegion(todelete[i]);

        //reset all used variables
        for(int i=0; i<m_faces.size(); i++)
                m_faces[i]->m_used = false;
}

        template<typename VertexT, typename NormalT>
bool HalfEdgeMesh<VertexT, NormalT>::safeCollapseEdge(HEdge* edge)
{
        //try to reject all huetchen
        if(edge->face != 0 && edge->next->pair->face !=0 && edge->next->next->pair->face!=0)
                if(edge->next->pair->next->next == edge->next->next->pair->next->pair)
                        return false;
        if(edge->pair->face && edge->pair->next->pair->face && edge->pair->next->next->pair->face)
                if(edge->pair->next->pair->next->next == edge->pair->next->next->pair->next->pair)
                        return false;

        //Check for redundant edges
        int edgeCnt = 0;
        for (int i = 0; i<edge->start->out.size(); i++)
                if (edge->start->out[i]->end == edge->end)
                        edgeCnt++;
        if(edgeCnt != 1)
                return false;

        //Avoid creation of edges without faces
        if(edge->face != 0 && edge->next->pair->face == 0 && edge->next->next->pair->face == 0
                        || edge->pair->face != 0 && edge->pair->next->pair->face == 0 && edge->pair->next->next->pair->face == 0)
                return false;

        //Check for triangle hole
        for(int o1 = 0; o1<edge->end->out.size(); o1++)
                for(int o2 = 0; o2 < edge->end->out[o1]->end->out.size(); o2++)
                        if(edge->end->out[o1]->face == 0 && edge->end->out[o1]->end->out[o2]->face == 0 && edge->end->out[o1]->end->out[o2]->end == edge->start)
                                return false;

        //Check for flickering
        //Move edge->start and check for flickering
        VertexT origin = edge->start->m_position;
        edge->start->m_position = (edge->start->m_position + edge->end->m_position)*0.5;
        for(int o = 0; o<edge->start->out.size(); o++)
                if(edge->start->out[o]->pair->face != edge->pair->face)
                        if (edge->start->out[o]->pair->face != 0 && edge->start->out[o]->pair->face->m_region->detectFlicker(edge->start->out[o]->pair->face))
                        {
                                edge->start->m_position = origin;
                                return false;
                        }

        //Move edge->end and check for flickering
        origin = edge->end->m_position;
        edge->end->m_position = (edge->start->m_position + edge->end->m_position)*0.5;
        for(int o = 0; o<edge->end->out.size(); o++)
                if(edge->end->out[o]->pair->face != edge->pair->face)
                        if (edge->end->out[o]->pair->face != 0 && edge->end->out[o]->pair->face->m_region->detectFlicker(edge->end->out[o]->pair->face))
                        {
                                edge->end->m_position = origin;
                                return false;
                        }

        //finally collapse the edge
        collapseEdge(edge);

        return true;
}

        template<typename VertexT, typename NormalT>
void HalfEdgeMesh<VertexT, NormalT>::fillHoles(int max_size)
{
        //holds all holes to close
        vector<vector<HEdge*> > holes;

        //walk through all edges and start hole finding
        //when pair has no face and a regression plane was applied
        for(int i=0; i < m_faces.size(); i++)
        {
                for(int k=0; k<3; k++)
                {
                        HEdge* current = (*m_faces[i])[k]->pair;
                        if(current->used == false && current->face == 0)
                        {
                                //needed for contour tracking
                                vector<HEdge*> contour;
                                HEdge* next = 0;

                                //while the contour is not closed
                                while(current != 0)
                                {
                                        next = 0;
                                        contour.push_back(current);
                                        //to ensure that there is no way back to the same vertex
                                        for (int e = 0; e<current->start->out.size(); e++)
                                        {
                                                if (current->start->out[e]->end == current->end)
                                                {
                                                        current->start->out[e]->used = true;
                                                        current->start->out[e]->pair->used = true;
                                                }
                                        }
                                        current->used = true;

                                        typename vector<HEdge*>::iterator it = current->end->out.begin();
                                        while(it != current->end->out.end())
                                        {
                                                //found a new possible edge to trace
                                                if ((*it)->used == false && (*it)->face == 0)
                                                {
                                                        next = *it;
                                                }
                                                it++;
                                        }

                                        current = next;
                                }
                                if (2 < contour.size() && contour.size() < max_size)
                                {
                                        holes.push_back(contour);
                                }
                        }
                }
        }

        //collapse the holes
        for(int h = 0; h<holes.size(); h++)
        {
                vector<HEdge*> current_hole = holes[h];

                //collapse as much edges as possible
                bool collapsedSomething = true;
                while(collapsedSomething)
                {
                        collapsedSomething = false;
                        for(int e = 0; e<current_hole.size() && ! collapsedSomething; e++)
                                if(safeCollapseEdge(current_hole[e]))
                                {
                                        collapsedSomething = true;
                                        current_hole.erase(current_hole.begin()+e);
                                }
                }

                //add new faces
                while(current_hole.size()>0)
                {
                        bool stop = false;
                        for(int i = 0; i<current_hole.size() && !stop; i++)
                                for(int j = 0; j<current_hole.size() && !stop; j++)
                                        if(current_hole.back()->end == current_hole[i]->start)
                                                if(current_hole[i]->end == current_hole[j]->start)
                                                        if(current_hole[j]->end == current_hole.back()->start)
                                                        {
                                                                HFace* f = new HFace();
                                                                f->m_edge = current_hole.back();
                                                                current_hole.back()->next = current_hole[i];
                                                                current_hole[i]->next = current_hole[j];
                                                                current_hole[j]->next = current_hole.back();
                                                                for(int e = 0; e<3; e++)
                                                                {
                                                                        (*f)[e]->face = f;
                                                                        current_hole.erase(find(current_hole.begin(), current_hole.end(), (*f)[e]));
                                                                }
                                                                (*f)[0]->pair->face->m_region->addFace(f);
                                                                m_faces.push_back(f);
                                                                stop = true;
                                                        }
                        if(!stop)
                                current_hole.pop_back();
                }
        }
}


        template<typename VertexT, typename NormalT>
void HalfEdgeMesh<VertexT, NormalT>::dragOntoIntersection(Region<VertexT, NormalT>* plane, Region<VertexT, NormalT>* neighbor_region, VertexT& x, VertexT& direction)
{
        for (int i = 0; i<plane->m_faces.size(); i++)
        {
                for(int k=0; k<=2; k++)
                {
                        if((*(plane->m_faces[i]))[k]->pair->face != 0 && (*(plane->m_faces[i]))[k]->pair->face->m_region == neighbor_region)
                        {
                                (*(plane->m_faces[i]))[k]->start->m_position = x + direction * (((((*(plane->m_faces[i]))[k]->start->m_position)-x) * direction) / (direction.length() * direction.length()));
                                (*(plane->m_faces[i]))[k]->end->m_position   = x + direction * (((((*(plane->m_faces[i]))[k]->end->m_position  )-x) * direction) / (direction.length() * direction.length()));
                        }
                }
        }
}

        template<typename VertexT, typename NormalT>
void HalfEdgeMesh<VertexT, NormalT>::optimizePlaneIntersections()
{
	for (int i = 0; i<m_regions.size(); i++)
	{
		if (m_regions[i]->m_inPlane)
			for(int j = i+1; j<m_regions.size(); j++)
				if(m_regions[j]->m_inPlane)
				{
					//calculate intersection between plane i and j

					NormalT n_i = m_regions[i]->m_normal;
					NormalT n_j = m_regions[j]->m_normal;

					//don't improve almost parallel regions - they won't cross in a reasonable distance
					if (fabs(n_i*n_j) < 0.9)
					{

						float d_i = n_i * m_regions[i]->m_stuetzvektor;
						float d_j = n_j * m_regions[j]->m_stuetzvektor;

						VertexT direction = n_i.cross(n_j);

						float denom = direction * direction;
						VertexT x = ((n_j*d_i - n_i*d_j).cross(direction)) * (1/denom);

						//drag all points at the border between planes i and j onto the intersection
						dragOntoIntersection(m_regions[i], m_regions[j], x, direction);
						dragOntoIntersection(m_regions[j], m_regions[i], x, direction);
					}
				}
	}
}

        template<typename VertexT, typename NormalT>
vector<vector<HalfEdgeVertex<VertexT, NormalT>* > > HalfEdgeMesh<VertexT, NormalT>::findAllContours(float epsilon)
{
        vector<vector<HalfEdgeVertex<VertexT, NormalT>* > > contours;
        for (int i = 0; i< m_regions.size(); i++)
        {
                if(m_regions[i]->m_inPlane)
                {
                        vector<vector<HalfEdgeVertex<VertexT, NormalT>* > > current_contours = m_regions[i]->getContours(epsilon);
                        contours.insert(contours.end(), current_contours.begin(), current_contours.end());
                }
        }
        return  contours;
}

template<typename VertexT, typename NormalT>
void HalfEdgeMesh<VertexT, NormalT>::restorePlanes()
{
	for(int r=0; r<m_regions.size(); r++)
		//drag points into the regression plane
		if( m_regions[r]->m_inPlane)
			for(int i=0; i<m_regions[r]->m_faces.size(); i++)
			{
				for(int p=0; p<3; p++)
				{
					float v = ((m_regions[r]->m_stuetzvektor - (*(m_regions[r]->m_faces[i]))(p)->m_position) * m_regions[r]->m_normal) / (m_regions[r]->m_normal * m_regions[r]->m_normal);
					if(v != 0)
						(*(m_regions[r]->m_faces[i]))(p)->m_position = (*(m_regions[r]->m_faces[i]))(p)->m_position + (VertexT)m_regions[r]->m_normal * v;
				}
			}
}

	template<typename VertexT, typename NormalT>
void HalfEdgeMesh<VertexT, NormalT>::tester()
{
	cout << "--------------------------------TESTER" << endl;
	//	for(int r=0; r<m_regions.size(); r++)
//	//		if( m_regions[r]->detectFlicker()) cout << "still flickering" << endl;
//	for(int r=0; r<m_regions.size(); r++)
//		if( m_regions[r]->m_inPlane) cout << r << ": " << m_regions[r]->m_region_number << endl;
	cout << "----------------------------END TESTER" << endl;

        //    Reset all used variables
        for(int i=0; i<m_faces.size(); i++)
                for(int k=0; k<3; k++)
                        (*m_faces[i])[k]->used=false;

        vector<vector<HalfEdgeVertex<VertexT, NormalT>* > > contours = findAllContours(0.01);
        fstream filestr;
        filestr.open ("contours.pts", fstream::out);
        filestr<<"#X Y Z"<<endl;
        for (int i = 0; i<contours.size(); i++)
        {
                vector<HalfEdgeVertex<VertexT, NormalT>* > contour = contours[i];

                HalfEdgeVertex<VertexT, NormalT> first = *(contour.back());

                while (!contour.empty())
                {
                        filestr << contour.back()->m_position[0] << " " << contour.back()->m_position[1] << " " << contour.back()->m_position[2] << endl;
                        contour.pop_back();
                }

                filestr << first.m_position[0] << " " << first.m_position[1] << " " << first.m_position[2] << endl;

                filestr<<endl<<endl;

        }
        filestr.close();


<<<<<<< HEAD
	//    Reset all used variables
	for(int i=0; i<m_faces.size(); i++)
		for(int k=0; k<3; k++)
			(*m_faces[i])[k]->used=false;
=======
        //    Reset all used variables
        for(int i=0; i<m_faces.size(); i++)
                for(int k=0; k<3; k++)
                        (*m_faces[i])[k]->used=false;

>>>>>>> cbc469b6
}

        template<typename VertexT, typename NormalT>
void HalfEdgeMesh<VertexT, NormalT>::finalize()
{
        cout << timestamp << "Finalizing mesh." << endl;
        cout << timestamp << "Number of vertices: " << (uint32_t) m_vertices.size() << endl;
        cout << timestamp << "Number of faces: " << (uint32_t)m_faces.size() << endl;

        boost::unordered_map<HalfEdgeVertex<VertexT, NormalT>*, int> index_map;

        this->m_nVertices 		= (uint32_t)m_vertices.size();
        this->m_nFaces 			= (uint32_t)m_faces.size();

        this->m_vertexBuffer 	= new float[3 * this->m_nVertices];
        this->m_normalBuffer 	= new float[3 * this->m_nVertices];
        this->m_colorBuffer 	= new float[3 * this->m_nVertices];

        this->m_indexBuffer 	= new unsigned int[3 * this->m_nFaces];

        typename vector<HVertex*>::iterator vertices_iter = m_vertices.begin();
        typename vector<HVertex*>::iterator vertices_end = m_vertices.end();
        for(size_t i = 0; vertices_iter != vertices_end; ++i, ++vertices_iter)
        {
                this->m_vertexBuffer[3 * i] =     (*vertices_iter)->m_position[0];
                this->m_vertexBuffer[3 * i + 1] = (*vertices_iter)->m_position[1];
                this->m_vertexBuffer[3 * i + 2] = (*vertices_iter)->m_position[2];

                this->m_normalBuffer [3 * i] =     -(*vertices_iter)->m_normal[0];
                this->m_normalBuffer [3 * i + 1] = -(*vertices_iter)->m_normal[1];
                this->m_normalBuffer [3 * i + 2] = -(*vertices_iter)->m_normal[2];

                this->m_colorBuffer  [3 * i] = 0.8;
                this->m_colorBuffer  [3 * i + 1] = 0.8;
                this->m_colorBuffer  [3 * i + 2] = 0.8;

                // map the old index to the new index in the vertexBuffer
                index_map[*vertices_iter] = i;
        }

        typename vector<HalfEdgeFace<VertexT, NormalT>*>::iterator face_iter = m_faces.begin();
        typename vector<HalfEdgeFace<VertexT, NormalT>*>::iterator face_end  = m_faces.end();

        for(size_t i = 0; face_iter != face_end; ++i, ++face_iter)
        {
                this->m_indexBuffer[3 * i]      = index_map[(*(*face_iter))(0)];
                this->m_indexBuffer[3 * i + 1]  = index_map[(*(*face_iter))(1)];
                this->m_indexBuffer[3 * i + 2]  = index_map[(*(*face_iter))(2)];

                int surface_class = 1;
                if ((*face_iter)->m_region != 0)
                        surface_class = (*face_iter)->m_region->m_region_number;

                float r, g, b;
                if(m_colorRegions)
                {
                        r = fabs(cos(surface_class));
                        g = fabs(sin(surface_class * 30));
                        b = fabs(sin(surface_class * 2));
                }
                else
                {
                        r = 0.0;
                        g = 0.8;
                        b = 0.0;
                }
                this->m_colorBuffer[this->m_indexBuffer[3 * i]  * 3 + 0] = r;
                this->m_colorBuffer[this->m_indexBuffer[3 * i]  * 3 + 1] = g;
                this->m_colorBuffer[this->m_indexBuffer[3 * i]  * 3 + 2] = b;

                this->m_colorBuffer[this->m_indexBuffer[3 * i + 1] * 3 + 0] = r;
                this->m_colorBuffer[this->m_indexBuffer[3 * i + 1] * 3 + 1] = g;
                this->m_colorBuffer[this->m_indexBuffer[3 * i + 1] * 3 + 2] = b;

                this->m_colorBuffer[this->m_indexBuffer[3 * i + 2] * 3 + 0] = r;
                this->m_colorBuffer[this->m_indexBuffer[3 * i + 2] * 3 + 1] = g;
                this->m_colorBuffer[this->m_indexBuffer[3 * i + 2] * 3 + 2] = b;


        }
}

template<typename VertexT, typename NormalT>
void HalfEdgeMesh<VertexT, NormalT>::retesselateRegionsToBuffer(
        vector<int> &regions,
        double epsilon,
        float **vertex, 
        float **normal,
        float **color,
        float **textureCoord,
        unsigned int **index, 
        unsigned int **textureIndex,
        unsigned int **texture,
        unsigned int &textureSize,
        size_t     &vncSize, 
        size_t   &indexSize,
        int vncOffset=0,
        int indexOffset=0) 
{
    int indexUsed=indexSize, vncUsed=vncSize, textureUsed=textureSize, indexLength, coordinatesLength;
    if( vncSize == 0 )
    {
            vncSize = 1024;
            (*vertex) = (float*)malloc(vncSize*sizeof(float));
            (*normal) = (float*)malloc(vncSize*sizeof(float));
            (*color)  = (float*)malloc(vncSize*sizeof(float));
            (*textureCoord) = (float*)malloc(vncSize*sizeof(float));
    }

    if( indexSize == 0 )
    {
            indexSize == 1024;
            (*index) = (unsigned int*)malloc(indexSize*sizeof(unsigned int));
            (*textureIndex) = (unsigned int*)malloc(indexSize*sizeof(unsigned int));
    }

    float *v = 0, r, g, b;
    unsigned int *in;
    
    for(int j=0; j<regions.size(); j++)
    {
        (*texture)[textureSize++] = m_regions[j]->m_region_number;
        //NormalT norm = m_regions[j]->calcNormal(); 
        vector<vector<HVertex*> > contours = m_regions[j]->getContours(0.01);

        Tesselator<VertexT, NormalT>::init();
        Tesselator<VertexT, NormalT>::tesselate(contours);
        Tesselator<VertexT, NormalT>::getFinalizedTriangles(&v, &in, &indexLength, &coordinatesLength);

        /*
         * If there were not enough points to retesselate skip.
         */
        if( indexLength < 3 ||  coordinatesLength < 9)
        {
            //cout << "i<3 || cooL<9" << endl;
            delete v;
            delete in;
            continue;
        }
        
        int surface_class = m_regions[j]->m_region_number;
        if(m_colorRegions)
        {
            r = fabs(cos(surface_class));
            g = fabs(sin(surface_class * 30));
            b = fabs(sin(surface_class * 2));
        }
        else
        {
            r = 0.0;
            g = 0.8;
            b = 0.0;
        }
        //Texture<VertexT, NormalT>* t = new Texture<VertexT, NormalT>(m_pointCloudManager, m_regions[j], contours);
        //t->save();

        /* a small check to see whether we will run out of memory. */
        if((float)vncUsed / (float)vncSize >= 0.80)
        {
            *vertex = (float*)realloc((*vertex), vncSize*2*sizeof(float));
            *normal = (float*)realloc((*normal), vncSize*2*sizeof(float));
            *color  = (float*)realloc((*color),  vncSize*2*sizeof(float));
            *textureCoord =(float*)realloc((*textureCoord),vncSize*2*sizeof(float)); 
            vncSize *= 2;
        }

        /* a small check to see whether we will run out of memory. */
        if((float)indexUsed / (float)indexSize >= 0.80)
        {
            *index        = (unsigned int*)realloc((*index), indexSize*2*sizeof(float)); 
            *textureIndex = (unsigned int*)realloc((*textureIndex), indexSize*2*sizeof(float)); 
            indexSize *= 2;
        }

        for(int m=0; m< (coordinatesLength)/3; ++m)
        {
                float u1 = 0;
                float u2 = 0;
                //t->textureCoords(VertexT(v[m*3+0], v[m*3+1], v[m*3+2]) ,u1 ,u2);
                (*textureCoord)[vncUsed + 0 + m*3] = u1;
                (*textureCoord)[vncUsed + 1 + m*3] = u2;
                (*textureCoord)[vncUsed + 2 + m*3] = 0;

                (*vertex)[vncUsed + 0 + m*3] = v[m*3+0];
                (*vertex)[vncUsed + 1 + m*3] = v[m*3+1];
                (*vertex)[vncUsed + 2 + m*3] = v[m*3+2];

                (*normal)[vncUsed + 0 + m*3] = 0.0f; //norm[0];
                (*normal)[vncUsed + 1 + m*3] = 0.0f; //norm[1];
                (*normal)[vncUsed + 2 + m*3] = 0.0f; //norm[2];

                (*color)[vncUsed + 0 + m*3] = r;
                (*color)[vncUsed + 1 + m*3] = g;
                (*color)[vncUsed + 2 + m*3] = b;

                (*index)[indexUsed+m] = vncUsed/3 + m;
                cout << "vncU: " << vncUsed << endl;
                cout << "indU: " << indexUsed << endl;
                cout << "indV: " << vncUsed/3+m << endl;
                (*textureIndex)[indexUsed + m] = m_regions[j]->m_region_number; 
        }
        /*
        for(int m=0; m < indexLength; ++m)
        {
                (*index)[indexUsed + m] = in[m] + vncUsed/3; 
                (*textureIndex)[indexUsed + m] = m_regions[j]->m_region_number; 
                //cout << "Index: " << (in[m] + vncUsed/3) << endl;
        } */

        vncUsed += coordinatesLength;
        indexUsed += vncUsed / 3;

        delete v;
        delete in;
        coordinatesLength = 0;
        indexLength = 0;
        //delete t;
    }
    
    /*
     * Resize all the arrays to the used sizes.
     */
    vncSize = vncUsed;
    indexSize = indexUsed;
    //*vertex = (float*)realloc((*vertex), vncUsed*sizeof(float));
    //*normal = (float*)realloc((*normal), vncUsed*sizeof(float));
    //*color  = (float*)realloc((*color),  vncUsed*sizeof(float));
    //*textureCoord =(float*)realloc((*textureCoord),vncUsed*sizeof(float)); 
    //*index        = (unsigned int*)realloc((*index), indexUsed*sizeof(float)); 
    //*textureIndex = (unsigned int*)realloc((*textureIndex), indexUsed*sizeof(float)); 
    //*texture      = (unsigned int*)realloc((*texture), textureSize*sizeof(unsigned int));
}

template<typename VertexT, typename NormalT>
void HalfEdgeMesh<VertexT, NormalT>::regionsToBuffer(
                float **vertex, 
                float **normal,
                float **color,
                float **texture,
                unsigned int **index, 
                unsigned int **textureIndex, 
                size_t     &vncSize, 
                size_t   &indexSize, 
                vector<int> &regions)
{

        /* xxxUsed variables are used to keep track of the array length
         * that was used until now.
         */
        int vncUsed=0, indexUsed=0;
        for(int h=0; h<regions.size(); ++h)
        {
                int i = regions[h];
                float r, g, b;
                int surface_class = m_regions[i]->m_region_number;

                if(m_colorRegions)
                {
                        r = fabs(cos(surface_class));
                        g = fabs(sin(surface_class * 30));
                        b = fabs(sin(surface_class * 2));
                }
                else
                {
                        r = 0.0;
                        g = 0.8;
                        b = 0.0;
                }

                for(int j=0; j<m_regions[i]->m_faces.size(); ++j)
                {

                        /* a small check to see whether we will run out of memory. */
                        if((float)vncUsed / (float)vncSize >= 0.80)
                        {
                                *vertex = (float*)realloc((*vertex), vncSize*2*sizeof(float));
                                *normal = (float*)realloc((*normal), vncSize*2*sizeof(float));
                                *color  = (float*)realloc((*color),  vncSize*2*sizeof(float));
                                *texture =(float*)realloc((*texture),vncSize*2*sizeof(float)); 
                                vncSize *= 2;
                        }

                        /* a small check to see whether we will run out of memory. */
                        if((float)indexUsed / (float)indexSize >= 0.80)
                        {
                                *index        = (unsigned int*)realloc((*index), indexSize*2*sizeof(float)); 
                                *textureIndex = (unsigned int*)realloc((*textureIndex), indexSize*2*sizeof(float)); 
                                indexSize *= 2;
                        }

                        for(int k=0; k<3; k++)
                        {
                                /*
                                 * loops over all 3 vertices of a face and stores the coordinates, normales
                                 * and colors in the corresponding arrays for the IO handling.
                                 */
                                (*vertex)[vncUsed + 0] = (*m_regions[i]->m_faces[j])(k)->m_position.x;
                                (*vertex)[vncUsed + 1] = (*m_regions[i]->m_faces[j])(k)->m_position.y;
                                (*vertex)[vncUsed + 2] = (*m_regions[i]->m_faces[j])(k)->m_position.z;

                                (*normal)[vncUsed + 0] = 0.0f; //(*m_regions[i]->m_faces[j])(k)->m_normal[0];
                                (*normal)[vncUsed + 1] = 0.0f; //(*m_regions[i]->m_faces[j])(k)->m_normal[1];
                                (*normal)[vncUsed + 2] = 0.0f; //(*m_regions[i]->m_faces[j])(k)->m_normal[2];

                                (*color)[vncUsed + 0] = r;
                                (*color)[vncUsed + 1] = g;
                                (*color)[vncUsed + 2] = b;

                                (*texture)[vncUsed + 0] = 0.0;
                                (*texture)[vncUsed + 1] = 0.0;
                                (*texture)[vncUsed + 2] = 0.0;
                                vncUsed += 3;

                                (*index)[indexUsed+k] = (vncUsed / 3) - 1;

                                /* 
                                 * texture does not exist because all regions that should be handled here
                                 * dont belong to a regression plane. 
                                 * the index UINT_MAX points to nowhere, this is necessary for the IO handling when
                                 * the mesh is stored
                                 */
                                (*textureIndex)[indexUsed+k] = UINT_MAX; 
                        }
                        indexUsed += 3;
                }
        }
        vncSize = vncUsed;
        indexSize = indexUsed;

        /*
         * Resize all the arrays to the used sizes.
         */
        //*vertex = (float*)realloc((*vertex), vncUsed*sizeof(float));
        //*normal = (float*)realloc((*normal), vncUsed*sizeof(float));
        //*color  = (float*)realloc((*color),  vncUsed*sizeof(float));
        //*texture =(float*)realloc((*texture),vncUsed*sizeof(float)); 
        //*index        = (unsigned int*)realloc((*index), indexUsed*sizeof(float)); 
        //*textureIndex = (unsigned int*)realloc((*textureIndex), indexUsed*sizeof(float)); 
}

<<<<<<< HEAD
template<typename VertexT, typename NormalT>
void HalfEdgeMesh<VertexT, NormalT>::regionsToBuffer(
                float **vertex, 
                float **normal,
                float **color,
                float **texture,
                unsigned int **index, 
                unsigned int **textureIndex, 
                size_t     &vncSize, 
                size_t   &indexSize, 
                vector<int> &regions)
{

        /* xxxUsed variables are used to keep track of the array length
         * that was used until now.
         */
        int vncUsed=0, indexUsed=0;
        for(int h=0; h<regions.size(); ++h)
        {
                int i = regions[h];
                float r, g, b;
                int surface_class = m_regions[i]->m_region_number;

                if(m_colorRegions)
                {
                        r = fabs(cos(surface_class));
                        g = fabs(sin(surface_class * 30));
                        b = fabs(sin(surface_class * 2));
                }
                else
                {
                        r = 0.0;
                        g = 0.8;
                        b = 0.0;
                }

                /* TODO: 3!!!!!!!!!!
                 */
                for(int j=0; j<m_regions[i]->m_faces.size()/3; ++j)
                {

                        /* a small check to see whether we will run out of memory. */
                        if((float)vncUsed / (float)vncSize >= 0.80)
                        {
                                cout << "Resize" << endl;
                                *vertex = (float*)realloc((*vertex), vncSize*2*sizeof(float));
                                *normal = (float*)realloc((*normal), vncSize*2*sizeof(float));
                                *color  = (float*)realloc((*color),  vncSize*2*sizeof(float));
                                *texture =(float*)realloc((*texture),vncSize*2*sizeof(float)); 
                                vncSize *= 2;
                        }

                        /* a small check to see whether we will run out of memory. */
                        if((float)indexUsed / (float)indexSize >= 0.80)
                        {
                                cout << "IndexResize" << endl;
                                *index        = (unsigned int*)realloc((*index), indexSize*2*sizeof(float)); 
                                *textureIndex = (unsigned int*)realloc((*textureIndex), indexSize*2*sizeof(float)); 
                                indexSize *= 2;
                        }

                        int oldVncUsed = vncUsed;
                        bool skip = false;

                        for(int k=0; k<3; k++)
                        {
                                /*
                                 * loops over all 3 vertices of a face and stores the coordinates, normales
                                 * and colors in the corresponding arrays for the IO handling.
                                 */
                                (*vertex)[vncUsed + 0] = (*m_regions[i]->m_faces[j])(k)->m_position.x;
                                (*vertex)[vncUsed + 1] = (*m_regions[i]->m_faces[j])(k)->m_position.y;
                                (*vertex)[vncUsed + 2] = (*m_regions[i]->m_faces[j])(k)->m_position.z;
                                if( isnan((*vertex)[vncUsed + 0]) || isnan((*vertex)[vncUsed + 0]) || isnan((*vertex)[vncUsed + 0]) ||
                                    isinf((*vertex)[vncUsed + 0]) || isinf((*vertex)[vncUsed + 0]) || isinf((*vertex)[vncUsed + 0]))
                                {
                                    cerr << "[nan] coordinates!:\n\t: RegNr(external): " << h
                                         << "\n\t RegNr(internal): " << m_regions[i]->m_region_number
                                         << "\n\t vncUsed: " << vncUsed 
                                         << "\n\t face nr: " << j
                                         << "\n\t" << k << "th vertex\n\t\tSKIPPING!\n";
                                         skip = true;
                                         break;
                                }

                                (*normal)[vncUsed + 0] = 0.0f; //(*m_regions[i]->m_faces[j])(k)->m_normal[0];
                                (*normal)[vncUsed + 1] = 0.0f; //(*m_regions[i]->m_faces[j])(k)->m_normal[1];
                                (*normal)[vncUsed + 2] = 0.0f; //(*m_regions[i]->m_faces[j])(k)->m_normal[2];

                                (*color)[vncUsed + 0] = r;
                                (*color)[vncUsed + 1] = g;
                                (*color)[vncUsed + 2] = b;

                                (*texture)[vncUsed + 0] = 0.0;
                                (*texture)[vncUsed + 1] = 0.0;
                                (*texture)[vncUsed + 2] = 0.0;
                                vncUsed += 3;

                                (*index)[indexUsed+k] = (vncUsed / 3) - 1;

                                /* 
                                 * texture does not exist because all regions that should be handled here
                                 * dont belong to a regression plane. 
                                 * the index UINT_MAX points to nowhere, this is necessary for the IO handling when
                                 * the mesh is stored
                                 */
                                (*textureIndex)[indexUsed+k] = UINT_MAX; 
                        }
                        if( !skip )
                        {
                            indexUsed += 3;
                        } else 
                        {
                            vncUsed = oldVncUsed;
                        }
                }
        }
        vncSize = vncUsed;
        indexSize = indexUsed;

        /*
         * Resize all the arrays to the used sizes.
         */
        *vertex = (float*)realloc((*vertex), vncUsed*sizeof(float));
        *normal = (float*)realloc((*normal), vncUsed*sizeof(float));
        *color  = (float*)realloc((*color),  vncUsed*sizeof(float));
        *texture =(float*)realloc((*texture),vncUsed*sizeof(float)); 
        *index        = (unsigned int*)realloc((*index), indexUsed*sizeof(float)); 
        *textureIndex = (unsigned int*)realloc((*textureIndex), indexUsed*sizeof(float)); 
}
	template<typename VertexT, typename NormalT>
void HalfEdgeMesh<VertexT, NormalT>::finalizeAndRetesselate()
{

	cout << timestamp << "Finalizing mesh." << endl;

	int vnc_reallocate = 1;
	int index_reallocate = 1;
	this->m_nVertices    = (uint32_t)m_vertices.size();
	this->m_nFaces 	     = (uint32_t)m_faces.size();
	this->m_nTextures    = 0;
	size_t vncBufferSize   = 1024; //3 * this->m_nVertices; // * vnc_reallocate * sizeof(float)*10;
	size_t indexBufferSize = 1024; //3 * this->m_nVertices; // * index_reallocate * sizeof(unsigned int)*10;

	// Guess for the array sizes. The correct values are only known after the regions were tesselated.
	this->m_vertexBuffer       = new float[vncBufferSize];
	this->m_normalBuffer       = new float[vncBufferSize];
	this->m_colorBuffer        = new float[vncBufferSize];
	this->m_textureCoordBuffer = new float[vncBufferSize];
	this->m_indexBuffer        = new unsigned int[indexBufferSize];
	this->m_textureIndexBuffer = new unsigned int[indexBufferSize];
	this->m_textureBuffer 	   = new unsigned int[m_regions.size()]; 

    /*for(int i=0; i<vncBufferSize; ++i)
    {
        this->m_vertexBuffer[i]       = 0.0f; 
        this->m_normalBuffer[i]       = 0.0f;
        this->m_colorBuffer[i]        = 0.0f;
        this->m_textureCoordBuffer[i] = 0.0f;
    }
    for(int i=0; i<indexBufferSize; ++i)
    {
        this->m_indexBuffer[i] = 0;
        this->m_textureIndexBuffer[i] = 0;
    }
	memset( this->m_textureBuffer, 	   0, m_regions.size());
    */
    
    // Reset used variable. Necessarsy to use getContours() in tesselator-class. 
    for(int j=0; j<m_faces.size(); j++)
        for(int k=0; k<3; k++)
            (*m_faces[j])[k]->used=false;

    int nPointsUsed=0;
    int nIndizesUsed=0;
    int *coordinatesLength = new int;
    int *indexLength = new int;
    float **v  = new float*;
    float **n  = new float*;
    float **c  = new float*;
    unsigned int **in = new unsigned int*;

    /*vector<Region<VertexT, NormalT> * > plane_regions;*/
    vector<int> plane_regions;
    vector<int> normal_regions;

    // check for all regions whether they should be retesselated.
    for(int i=0; i<m_regions.size(); ++i)
    {
        if(m_regions[i]->m_inPlane)
        {
            //plane_regions.push_back(m_regions[i]);
            plane_regions.push_back(i);
        } else{
            normal_regions.push_back(i);
        }
    }
    regionsToBuffer(&this->m_vertexBuffer, 
            &this->m_normalBuffer,
            &this->m_colorBuffer,
            &this->m_textureCoordBuffer,
            &this->m_indexBuffer,
            &this->m_textureIndexBuffer,
            vncBufferSize, 
            indexBufferSize, 
            normal_regions);
    cout << timestamp << "Done copying untesselated regions" << endl;
	
	this->m_nVertices = vncBufferSize/3; 
	this->m_nFaces 	  = indexBufferSize/3;

   this->m_vertexBuffer = (float*)realloc(this->m_vertexBuffer, this->m_nVertices*3*sizeof(float));
   this->m_colorBuffer  = (float*)realloc(this->m_colorBuffer,  this->m_nVertices*3*sizeof(float));
   this->m_normalBuffer = (float*)realloc(this->m_normalBuffer, this->m_nVertices*3*sizeof(float));
   this->m_textureCoordBuffer = (float*)realloc(this->m_textureCoordBuffer, this->m_nVertices*3*sizeof(float));

   this->m_indexBuffer = (unsigned int*)realloc(this->m_indexBuffer, this->m_nFaces*3*sizeof(unsigned int));
   this->m_textureIndexBuffer = (unsigned int*)realloc(this->m_textureIndexBuffer, this->m_nFaces*3*sizeof(unsigned int));
   this->m_textureBuffer = (unsigned int*)realloc(this->m_textureBuffer, this->m_nTextures*sizeof(unsigned int));

	this->m_finalized = true; 
	cout << timestamp << "Done retesselating: " 						  	 	<< endl;
	cout << timestamp << "[" << nPointsUsed << "] Points Used."       << endl;
	cout << timestamp << "[" << nIndizesUsed << "] Indizes Used."     << endl;
	cout << timestamp <<	"[" << this->m_nVertices << "] Vertices." << endl;
	cout << timestamp <<	"[" << this->m_nFaces << "] Faces." 	   << endl;
} 

} // namespace lssr


/*
 *

 */
    // check all regions if they are to be retesselated (only if they lie in a regression plane!)
	/*
        for(int i=0; i<m_regions.size(); ++i)
	{
		// If memory used to 75% reallocate!
		if(nPointsUsed / vncBufferSize >= 0.75)
		{
            cout << "reschizingVNC" << endl;
			vnc_reallocate++;
			vncBufferSize = 3*this->m_nVertices * vnc_reallocate*sizeof(float);

			this->m_vertexBuffer       = (float*)realloc(this->m_vertexBuffer, vncBufferSize); 
			this->m_colorBuffer        = (float*)realloc(this->m_colorBuffer, vncBufferSize); 
			this->m_normalBuffer       = (float*)realloc(this->m_normalBuffer, vncBufferSize); 
			this->m_textureCoordBuffer = (float*)realloc(this->m_normalBuffer, vncBufferSize);
		}

		// If memory i used to 75% reallocate!
		if(nIndizesUsed / indexBufferSize >= 0.75)
		{
            cout << "reschizingIndex" << endl;
			index_reallocate++;
			indexBufferSize = 3*this->m_nFaces*index_reallocate*sizeof(unsigned int);
			this->m_indexBuffer = (unsigned int*)realloc(this->m_indexBuffer, indexBufferSize);
			this->m_textureIndexBuffer = (unsigned int*)realloc(this->m_textureIndexBuffer, indexBufferSize);
		}
		if(!m_regions[i]->m_inPlane)
		{
            continue;
		} else 
		{
            continue;
            cout << "np" << endl;
			this->m_textureBuffer[this->m_nTextures++] = m_regions[i]->m_region_number;

			Tesselator<VertexT, NormalT>::init();
			vector<vector<HVertex*> > contours = m_regions[i]->getContours(0.01);
			Tesselator<VertexT, NormalT>::tesselate(contours);
			Tesselator<VertexT, NormalT>::getFinalizedTriangles(v, n, c, in, indexLength, coordinatesLength);

			if(*indexLength > 0 && *coordinatesLength > 0)
			{
				//Texture<VertexT, NormalT>* t = new Texture<VertexT, NormalT>(m_pointCloudManager, m_regions[i], contours);
				//t->save();

				for(int j=0; j< (*coordinatesLength)/3; ++j)
				{
					this->m_vertexBuffer[j*3+nPointsUsed+0] = (*v)[j*3+0];
					this->m_normalBuffer[j*3+nPointsUsed+0] = (*n)[j*3+0];
					this->m_colorBuffer[ j*3+nPointsUsed+0] = (*c)[j*3+0];

					this->m_vertexBuffer[j*3+nPointsUsed+1] = (*v)[j*3+1];
					this->m_normalBuffer[j*3+nPointsUsed+1] = (*n)[j*3+1];
					this->m_colorBuffer[ j*3+nPointsUsed+1] = (*c)[j*3+1];

					this->m_vertexBuffer[j*3+nPointsUsed+2] = (*v)[j*3+2];
					this->m_normalBuffer[j*3+nPointsUsed+2] = (*n)[j*3+2];
					this->m_colorBuffer[ j*3+nPointsUsed+2] = (*c)[j*3+2];

					float u1 = 0;
					float u2 = 0;
					//t->textureCoords(VertexT((*v)[j*3+0], (*v)[j*3+1], (*v)[j*3+2]) ,u1 ,u2);
					this->m_textureCoordBuffer[j*3+nPointsUsed+0] = u1;
					this->m_textureCoordBuffer[j*3+nPointsUsed+1] = u2;
					this->m_textureCoordBuffer[j*3+nPointsUsed+2] = 0;
				}

				for(int j=0; j < (*indexLength); ++j)
				{
					this->m_indexBuffer[j+nIndizesUsed] = ((*in)[j])+nPointsUsed/3; 
					this->m_textureIndexBuffer[j+nIndizesUsed] = m_regions[i]->m_region_number;
				}
				nPointsUsed  += (*coordinatesLength);
				nIndizesUsed += *indexLength;

				delete (*v);
				delete (*c);
				delete (*n);
				delete (*in);
				//delete t;
			}
		} 
	}
	delete indexLength;
	delete coordinatesLength;
	this->m_nVertices = nPointsUsed/3  + vncBufferSize/3; 
	this->m_nFaces 	  = nIndizesUsed/3 + indexBufferSize/3;
        */
=======

        template<typename VertexT, typename NormalT>
void HalfEdgeMesh<VertexT, NormalT>::finalizeAndRetesselate()
{

        cout << timestamp << "Finalizing mesh." << endl;

        this->m_nVertices    = (uint32_t)m_vertices.size();
        this->m_nFaces 	     = (uint32_t)m_faces.size();
        this->m_nTextures    = 0;
        size_t vncBufferSize   = 3 * this->m_nVertices; //  * vnc_reallocate * sizeof(float);
        size_t indexBufferSize = 3 * this->m_nVertices; //  * index_reallocate * sizeof(unsigned int);

        // Guess for the array sizes. The correct values are only known after the regions were tesselated.
        this->m_vertexBuffer       = new float[vncBufferSize];
        this->m_normalBuffer       = new float[vncBufferSize];
        this->m_colorBuffer        = new float[vncBufferSize];
        this->m_textureCoordBuffer = new float[vncBufferSize];

        this->m_indexBuffer        = new unsigned int[indexBufferSize];
        this->m_textureIndexBuffer = new unsigned int[indexBufferSize];
        this->m_textureBuffer 	   = new unsigned int[m_regions.size()];

        // Reset used variable. Necessarsy to use getContours() in tesselator-class. 
        for(int j=0; j<m_faces.size(); j++)
                for(int k=0; k<3; k++)
                        (*m_faces[j])[k]->used=false;


        /*vector<Region<VertexT, NormalT> * > plane_regions;*/
        vector<int> plane_regions;
        vector<int> normal_regions;

        // check for all regions whether they should be retesselated.
        for(int i=0; i<m_regions.size(); ++i)
        {
                if(m_regions[i]->m_inPlane)
                {
                        //plane_regions.push_back(m_regions[i]);
                        plane_regions.push_back(i);
                } else{
                        normal_regions.push_back(i);
                }
        }

        /*
         * If a region does not belong to a regression plane than we don't want
         * to retesselate it and store it directly in the buffer. After this point
         * doubled vertices may be stored in the buffer!
         */
        /*
        regionsToBuffer(&this->m_vertexBuffer, 
                        &this->m_normalBuffer,
                        &this->m_colorBuffer,
                        &this->m_textureCoordBuffer,
                        &this->m_indexBuffer,
                        &this->m_textureIndexBuffer,
                        vncBufferSize, 
                        indexBufferSize, 
                        normal_regions);
        cout << timestamp << "Done copying untesselated regions" << endl;
        */

        /*
         * All regions that do belong to a regression plane should be retesselated.
         * The tesselator handles the vertex-coordinate-, normal-, color-, and texture buffers.
         */
        vncBufferSize = 0;
        indexBufferSize = 0;
        retesselateRegionsToBuffer(
                        plane_regions,
                        0.01,
                        &this->m_vertexBuffer, 
                        &this->m_normalBuffer,
                        &this->m_colorBuffer,
                        &this->m_textureCoordBuffer,
                        &this->m_indexBuffer,
                        &this->m_textureIndexBuffer,
                        &this->m_textureBuffer,
                        this->m_nTextures,
                        vncBufferSize, 
                        indexBufferSize);

        cout << timestamp << "Done copying tesselated regions" << endl;

        this->m_nVertices = vncBufferSize/3;
        this->m_nFaces 	  = indexBufferSize/3;
        this->m_finalized = true;
        cout << timestamp << "Done retesselating: "                    << endl;
        cout << timestamp << "[" << this->m_nVertices << "] Vertices." << endl;
        cout << timestamp << "[" << this->m_nFaces << "] Faces."       << endl; 
}

} // namespace lssr


/*
            if(indexUsed >= 3 && indexUsed < 3 ) // == 0)
            {

                float x1 = (*vertex)[(*index)[indexUsed+m-1]*3+0];
                float y1 = (*vertex)[(*index)[indexUsed+m-1]*3+1];
                float z1 = (*vertex)[(*index)[indexUsed+m-1]*3+2];

                float x2 = (*vertex)[((*index)[indexUsed+m-2])*3+0];
                float y2 = (*vertex)[((*index)[indexUsed+m-2])*3+1];
                float z2 = (*vertex)[((*index)[indexUsed+m-2])*3+2];

                float x3 = (*vertex)[((*index)[indexUsed+m-3])*3+0];
                float y3 = (*vertex)[((*index)[indexUsed+m-3])*3+1];
                float z3 = (*vertex)[((*index)[indexUsed+m-3])*3+2];

                if((sqrt( pow(fabs(x1-x2),2) + pow(fabs(y1-y2),2) + pow(fabs(z1-z2),2)) < 0.000001) ||
                   (sqrt( pow(fabs(x3-x2),2) + pow(fabs(y3-y2),2) + pow(fabs(z3-z2),2)) < 0.000001) ||
                   (sqrt( pow(fabs(x3-x1),2) + pow(fabs(y3-y1),2) + pow(fabs(z3-z1),2)) < 0.000001) )
                {
                    cout << "Bla\n";
                    //indexUsed -= 4;
                }
            } 


                if((m+1) % 3 == 0)
                {
                        float x1 = (*vertex)[vncUsed + 0 + (m-2)*3];
                        float y1 = (*vertex)[vncUsed + 1 + (m-2)*3];
                        float z1 = (*vertex)[vncUsed + 2 + (m-2)*3];

                        float x2 = (*vertex)[vncUsed + 0 + (m-1)*3];
                        float y2 = (*vertex)[vncUsed + 1 + (m-1)*3];
                        float z2 = (*vertex)[vncUsed + 2 + (m-1)*3];

                        float x3 = (*vertex)[vncUsed + 0 + m*3];
                        float y3 = (*vertex)[vncUsed + 1 + m*3];
                        float z3 = (*vertex)[vncUsed + 2 + m*3];
                        if((sqrt( pow(fabs(x1-x2),2) + pow(fabs(y1-y2),2) + pow(fabs(z1-z2),2)) < 0.0001) ||
                                        (sqrt( pow(fabs(x3-x2),2) + pow(fabs(y3-y2),2) + pow(fabs(z3-z2),2)) < 0.0001) ||
                                        (sqrt( pow(fabs(x3-x1),2) + pow(fabs(y3-y1),2) + pow(fabs(z3-z1),2)) < 0.0001) )
                        {
                                cout << "Bla\n";
                                //indexUsed -= 4;
                                cout << "-----------------------------------------------" << endl;
                                cout << "V1: " << x1 << " " << y1 << " " << z1 << endl;
                                cout << "V2: " << x2 << " " << y2 << " " << z2 << endl;
                                cout << "V3: " << x3 << " " << y3 << " " << z3 << endl;
                                cout << "-----------------------------------------------" << endl;
                                cout << "decreasing index!" << endl;
                        }
                }

                if(isnan(v[m*3+0]) || isnan(v[m*3+1]) || isnan(v[m*3+2]))
                {
                        cout << "FUUUUUUUUUUUUUUCK" << endl;
                }

            */
>>>>>>> cbc469b6
<|MERGE_RESOLUTION|>--- conflicted
+++ resolved
@@ -10,885 +10,885 @@
 
 
 
-        template<typename VertexT, typename NormalT>
+	template<typename VertexT, typename NormalT>
 HalfEdgeMesh<VertexT, NormalT>::HalfEdgeMesh(PointCloudManager<VertexT, NormalT>* pm)
 {
-        m_globalIndex = 0;
-        m_colorRegions = false;
-        m_planesOptimized = false;
-        m_pointCloudManager = pm;
-}
-
-
-        template<typename VertexT, typename NormalT>
+	m_globalIndex = 0;
+	m_colorRegions = false;
+	m_planesOptimized = false;
+	m_pointCloudManager = pm;
+}
+
+
+	template<typename VertexT, typename NormalT>
 void HalfEdgeMesh<VertexT, NormalT>::addVertex(VertexT v)
 {
-        // Create new HalfEdgeVertex and increase vertex counter
-        m_vertices.push_back(new HalfEdgeVertex<VertexT, NormalT>(v));
-        m_globalIndex++;
-}
-
-
-
-        template<typename VertexT, typename NormalT>
+	// Create new HalfEdgeVertex and increase vertex counter
+	m_vertices.push_back(new HalfEdgeVertex<VertexT, NormalT>(v));
+	m_globalIndex++;
+}
+
+
+
+	template<typename VertexT, typename NormalT>
 void HalfEdgeMesh<VertexT, NormalT>::deleteVertex(HVertex* v)
 {
-        // Delete HalfEdgeVertex and decrease vertex counter
-        m_vertices.erase(find(m_vertices.begin(), m_vertices.end(), v));
-        m_globalIndex--;
-        delete v;
-}
-
-        template<typename VertexT, typename NormalT>
+	// Delete HalfEdgeVertex and decrease vertex counter
+	m_vertices.erase(find(m_vertices.begin(), m_vertices.end(), v));
+	m_globalIndex--;
+	delete v;
+}
+
+	template<typename VertexT, typename NormalT>
 void HalfEdgeMesh<VertexT, NormalT>::addNormal(NormalT n)
 {
-        // Is a vertex exists at globalIndex, save normal
-        assert(m_globalIndex == m_vertices.size());
-        m_vertices[m_globalIndex - 1]->m_normal = n;
-}
-
-        template<typename VertexT, typename NormalT>
+	// Is a vertex exists at globalIndex, save normal
+	assert(m_globalIndex == m_vertices.size());
+	m_vertices[m_globalIndex - 1]->m_normal = n;
+}
+
+	template<typename VertexT, typename NormalT>
 HalfEdge<HalfEdgeVertex<VertexT, NormalT>, HalfEdgeFace<VertexT, NormalT> >* HalfEdgeMesh<VertexT, NormalT>::halfEdgeToVertex(HVertex *v, HVertex* next)
 {
-        HEdge* edge = 0;
-        HEdge* cur = 0;
-
-        typename vector<HEdge*>::iterator it;
-
-        for(it = v->in.begin(); it != v->in.end(); it++)
-        {
-                // Check all incoming edges, if start and end vertex
-                // are the same. If they are, save this edge.
-                cur = *it;
-                if(cur->end == v && cur->start == next)
-                {
-                        edge = cur;
-                }
-
-        }
-
-        return edge;
-}
-
-        template<typename VertexT, typename NormalT>
+	HEdge* edge = 0;
+	HEdge* cur = 0;
+
+	typename vector<HEdge*>::iterator it;
+
+	for(it = v->in.begin(); it != v->in.end(); it++)
+	{
+		// Check all incoming edges, if start and end vertex
+		// are the same. If they are, save this edge.
+		cur = *it;
+		if(cur->end == v && cur->start == next)
+		{
+			edge = cur;
+		}
+
+	}
+
+	return edge;
+}
+
+	template<typename VertexT, typename NormalT>
 void HalfEdgeMesh<VertexT, NormalT>::addTriangle(uint a, uint b, uint c)
 {
-        // Create a new face
-        HFace* face = new HFace;
-
-        // Create a list of HalfEdges that will be connected
-        // with this here. Here we need only to alloc space for
-        // three pointers, allocation and linking will be done
-        // later.
-        HEdge* edges[3];
-        edges[0] = edges[1] = edges[2] = 0;
-
-        // Traverse face triangles
-        for(int k = 0; k < 3; k++)
-        {
-                // Pointer to start and end vertex of an edge
-                HVertex* current;
-                HVertex* next;
-
-                // Map k values to parameters
-                switch(k)
-                {
-                        case 0:
-                                current = m_vertices[a];
-                                next 	= m_vertices[b];
-                                break;
-                        case 1:
-                                current = m_vertices[b];
-                                next 	= m_vertices[c];
-                                break;
-                        case 2:
-                                current = m_vertices[c];
-                                next 	= m_vertices[a];
-                                break;
-                }
-
-                // Try to find an pair edges of an existing face,
-                // that points to the current vertex. If such an
-                // edge exists, the pair-edge of this edge is the
-                // one we need. Update link. If no edge is found,
-                // create a new one.
-                HEdge* edgeToVertex = halfEdgeToVertex(current, next);
-
-                // If a fitting edge was found, save the pair edge
-                // and let it point the the new face
-                if(edgeToVertex != 0)
-                {
-                        edges[k] = edgeToVertex->pair;
-                        edges[k]->face = face;
-                }
-                else
-                {
-                        // Create new edge and pair
-                        HEdge* edge = new HEdge;
-                        edge->face = face;
-                        edge->start = current;
-                        edge->end = next;
-
-                        HEdge* pair = new HEdge;
-                        pair->start = next;
-                        pair->end = current;
-                        pair->face = 0;
-
-                        // Link Half edges
-                        edge->pair = pair;
-                        pair->pair = edge;
-
-                        // Save outgoing edge
-                        current->out.push_back(edge);
-                        next->in.push_back(edge);
-
-                        // Save incoming edges
-                        current->in.push_back(pair);
-                        next->out.push_back(pair);
-
-                        // Save pointer to new edge
-                        edges[k] = edge;
-                }
-        }
-
-        for(int k = 0; k < 3; k++)
-        {
-                edges[k]->next = edges[(k+1) % 3];
-        }
-        //cout << ":: " << face->index[0] << " " << face->index[1] << " " << face->index[2] << endl;
-
-        face->m_edge = edges[0];
-        face->calc_normal();
-        m_faces.push_back(face);
-        face->m_face_index = m_faces.size();
-        //face->m_index[0] = a;
-        //face->m_index[1] = b;
-        //face->m_index[2] = c;
-
-        //	if(a == 0) {
-        //		last_normal = face->normal;
-        //	} else {
-        //		if(last_normal * face->normal < 0){
-        //			face->normal = face->normal * -1;
-        //		}
-        //	}
-
-}
-
-        template<typename VertexT, typename NormalT>
+	// Create a new face
+	HFace* face = new HFace;
+
+	// Create a list of HalfEdges that will be connected
+	// with this here. Here we need only to alloc space for
+	// three pointers, allocation and linking will be done
+	// later.
+	HEdge* edges[3];
+	edges[0] = edges[1] = edges[2] = 0;
+
+	// Traverse face triangles
+	for(int k = 0; k < 3; k++)
+	{
+		// Pointer to start and end vertex of an edge
+		HVertex* current;
+		HVertex* next;
+
+		// Map k values to parameters
+		switch(k)
+		{
+			case 0:
+				current = m_vertices[a];
+				next 	= m_vertices[b];
+				break;
+			case 1:
+				current = m_vertices[b];
+				next 	= m_vertices[c];
+				break;
+			case 2:
+				current = m_vertices[c];
+				next 	= m_vertices[a];
+				break;
+		}
+
+		// Try to find an pair edges of an existing face,
+		// that points to the current vertex. If such an
+		// edge exists, the pair-edge of this edge is the
+		// one we need. Update link. If no edge is found,
+		// create a new one.
+		HEdge* edgeToVertex = halfEdgeToVertex(current, next);
+
+		// If a fitting edge was found, save the pair edge
+		// and let it point the the new face
+		if(edgeToVertex != 0)
+		{
+			edges[k] = edgeToVertex->pair;
+			edges[k]->face = face;
+		}
+		else
+		{
+			// Create new edge and pair
+			HEdge* edge = new HEdge;
+			edge->face = face;
+			edge->start = current;
+			edge->end = next;
+
+			HEdge* pair = new HEdge;
+			pair->start = next;
+			pair->end = current;
+			pair->face = 0;
+
+			// Link Half edges
+			edge->pair = pair;
+			pair->pair = edge;
+
+			// Save outgoing edge
+			current->out.push_back(edge);
+			next->in.push_back(edge);
+
+			// Save incoming edges
+			current->in.push_back(pair);
+			next->out.push_back(pair);
+
+			// Save pointer to new edge
+			edges[k] = edge;
+		}
+	}
+
+	for(int k = 0; k < 3; k++)
+	{
+		edges[k]->next = edges[(k+1) % 3];
+	}
+	//cout << ":: " << face->index[0] << " " << face->index[1] << " " << face->index[2] << endl;
+
+	face->m_edge = edges[0];
+	face->calc_normal();
+	m_faces.push_back(face);
+	face->m_face_index = m_faces.size();
+	//face->m_index[0] = a;
+	//face->m_index[1] = b;
+	//face->m_index[2] = c;
+
+	//	if(a == 0) {
+	//		last_normal = face->normal;
+	//	} else {
+	//		if(last_normal * face->normal < 0){
+	//			face->normal = face->normal * -1;
+	//		}
+	//	}
+
+}
+
+	template<typename VertexT, typename NormalT>
 void HalfEdgeMesh<VertexT, NormalT>::addFace(HVertex* v1, HVertex* v2, HVertex* v3)
 {
-        HFace* f = new HFace;
-
-        HEdge* v1v2 = 0;
-        HEdge* v2v3 = 0;
-        HEdge* v3v1 = 0;
-
-        HEdge* current = 0;
-
-        //check if edge exists between v1, v2 if not add a new one
-        if((current = halfEdgeToVertex(v1, v2)) == 0)
-        {
-                v1v2 = new HEdge;
-                HEdge* v2v1 = new HEdge;
-                typename vector<HEdge*>::iterator it;
-
-                v1v2->start = v1;
-                v1v2->end = v2;
-                v1->out.push_back(v1v2);
-                v2->in.push_back(v1v2);
-
-                v2v1->start = v2;
-                v2v1->end = v1;
-                v1->in.push_back(v2v1);
-                v2->out.push_back(v2v1);
-
-                v1v2->pair = v2v1;
-                v2v1->pair = v1v2;
-        }
-        else
-        {
-                if(current->face == 0)
-                {
-                        v1v2 = current;
-                }
-                else
-                {
-                        v1v2 = current->pair;
-                }
-        }
-
-        //check if edge exists between v2, v3 if not add a new one
-        if((current = halfEdgeToVertex(v2, v3)) == 0)
-        {
-                v2v3 = new HEdge;
-                HEdge* v3v2 = new HEdge;
-
-                v2v3->start = v2;
-                v2v3->end = v3;
-                v2->out.push_back(v2v3);
-                v3->in.push_back(v2v3);
-
-                v3v2->start = v3;
-                v3v2->end = v2;
-                v2->in.push_back(v3v2);
-                v3->out.push_back(v3v2);
-
-                v2v3->pair = v3v2;
-                v3v2->pair = v2v3;
-        }
-        else
-        {
-                if(current->face == 0)
-                        v2v3 = current;
-                else v2v3 = current->pair;
-        }
-
-        //check if edge exists between v3, v1 if not add a new one
-        if((current = halfEdgeToVertex(v3, v1)) == 0)
-        {
-                v3v1 = new HEdge;
-                HEdge* v1v3 = new HEdge;
-
-                v3v1->start = v3;
-                v3v1->end = v1;
-                v3->out.push_back(v3v1);
-                v1->in.push_back(v3v1);
-
-                v1v3->start = v1;
-                v1v3->end = v3;
-                v3->in.push_back(v1v3);
-                v1->out.push_back(v1v3);
-
-                v3v1->pair = v1v3;
-                v1v3->pair = v3v1;
-        }
-        else
-        {
-                if(current->face == 0)
-                {
-                        v3v1 = current;
-                }
-                else
-                {
-                        v3v1 = current->pair;
-                }
-        }
-
-        // set next pointers
-        typename vector<HEdge*>::iterator it;
-        it = v1v2->end->out.begin();
-        while(it != v1v2->end->out.end() && *it != v2v3) it++;
-        if(it != v1v2->end->out.end())
-                v1v2->next = v2v3;
-        else
-                v1v2->next = v2v3->pair;
-
-        it = v1v2->next->end->out.begin();
-        while(it != v1v2->next->end->out.end() && *it != v3v1) it++;
-
-        if(it != v1v2->next->end->out.end())
-        {
-                v1v2->next->next = v3v1;
-        }
-        else
-        {
-                v1v2->next->next = v3v1->pair;
-        }
-
-        v1v2->next->next->next = v1v2;
-
-        //set face->m_edge
-        f->m_edge = v1v2;
-
-        //set face pointers
-        current = v1v2;
-        for(int k = 0; k<3; k++,current = current->next)
-                current->face = f;
-
-        f->calc_normal();
-        m_faces.push_back(f);
-}
-
-        template<typename VertexT, typename NormalT>
+	HFace* f = new HFace;
+
+	HEdge* v1v2 = 0;
+	HEdge* v2v3 = 0;
+	HEdge* v3v1 = 0;
+
+	HEdge* current = 0;
+
+	//check if edge exists between v1, v2 if not add a new one
+	if((current = halfEdgeToVertex(v1, v2)) == 0)
+	{
+		v1v2 = new HEdge;
+		HEdge* v2v1 = new HEdge;
+		typename vector<HEdge*>::iterator it;
+
+		v1v2->start = v1;
+		v1v2->end = v2;
+		v1->out.push_back(v1v2);
+		v2->in.push_back(v1v2);
+
+		v2v1->start = v2;
+		v2v1->end = v1;
+		v1->in.push_back(v2v1);
+		v2->out.push_back(v2v1);
+
+		v1v2->pair = v2v1;
+		v2v1->pair = v1v2;
+	}
+	else
+	{
+		if(current->face == 0)
+		{
+			v1v2 = current;
+		}
+		else
+		{
+			v1v2 = current->pair;
+		}
+	}
+
+	//check if edge exists between v2, v3 if not add a new one
+	if((current = halfEdgeToVertex(v2, v3)) == 0)
+	{
+		v2v3 = new HEdge;
+		HEdge* v3v2 = new HEdge;
+
+		v2v3->start = v2;
+		v2v3->end = v3;
+		v2->out.push_back(v2v3);
+		v3->in.push_back(v2v3);
+
+		v3v2->start = v3;
+		v3v2->end = v2;
+		v2->in.push_back(v3v2);
+		v3->out.push_back(v3v2);
+
+		v2v3->pair = v3v2;
+		v3v2->pair = v2v3;
+	}
+	else
+	{
+		if(current->face == 0)
+			v2v3 = current;
+		else v2v3 = current->pair;
+	}
+
+	//check if edge exists between v3, v1 if not add a new one
+	if((current = halfEdgeToVertex(v3, v1)) == 0)
+	{
+		v3v1 = new HEdge;
+		HEdge* v1v3 = new HEdge;
+
+		v3v1->start = v3;
+		v3v1->end = v1;
+		v3->out.push_back(v3v1);
+		v1->in.push_back(v3v1);
+
+		v1v3->start = v1;
+		v1v3->end = v3;
+		v3->in.push_back(v1v3);
+		v1->out.push_back(v1v3);
+
+		v3v1->pair = v1v3;
+		v1v3->pair = v3v1;
+	}
+	else
+	{
+		if(current->face == 0)
+		{
+			v3v1 = current;
+		}
+		else
+		{
+			v3v1 = current->pair;
+		}
+	}
+
+	// set next pointers
+	typename vector<HEdge*>::iterator it;
+	it = v1v2->end->out.begin();
+	while(it != v1v2->end->out.end() && *it != v2v3) it++;
+	if(it != v1v2->end->out.end())
+		v1v2->next = v2v3;
+	else
+		v1v2->next = v2v3->pair;
+
+	it = v1v2->next->end->out.begin();
+	while(it != v1v2->next->end->out.end() && *it != v3v1) it++;
+
+	if(it != v1v2->next->end->out.end())
+	{
+		v1v2->next->next = v3v1;
+	}
+	else
+	{
+		v1v2->next->next = v3v1->pair;
+	}
+
+	v1v2->next->next->next = v1v2;
+
+	//set face->m_edge
+	f->m_edge = v1v2;
+
+	//set face pointers
+	current = v1v2;
+	for(int k = 0; k<3; k++,current = current->next)
+		current->face = f;
+
+	f->calc_normal();
+	m_faces.push_back(f);
+}
+
+	template<typename VertexT, typename NormalT>
 void HalfEdgeMesh<VertexT, NormalT>::deleteFace(HFace* f)
 {
-        //save references to edges and vertices
-        HEdge* startEdge = (*f)[0];
-        HEdge* nextEdge  = (*f)[1];
-        HEdge* lastEdge  = (*f)[2];
-        HVertex* p1 = (*f)(0);
-        HVertex* p2 = (*f)(1);
-        HVertex* p3 = (*f)(2);
-
-        startEdge->face = 0;
-        startEdge->next = 0;
-        nextEdge->face = 0;
-        nextEdge->next = 0;
-        lastEdge->face = 0;
-        lastEdge->next = 0;
-
-        if(startEdge->pair->face == 0)
-        {
-                //delete edge and pair
-                deleteEdge(startEdge);
-
-                if(p1->out.size()==0) deleteVertex(p1);
-                if(p3->out.size()==0) deleteVertex(p3);
-        }
-
-        if(nextEdge->pair->face == 0)
-        {
-                //delete edge and pair
-                deleteEdge(nextEdge);
-
-                if(p1->out.size()==0) deleteVertex(p1);
-                if(p2->out.size()==0) deleteVertex(p2);
-        }
-
-        if(lastEdge->pair->face == 0)
-        {
-                //delete edge and pair
-                deleteEdge(lastEdge);
-
-                if(p3->out.size()==0) deleteVertex(p3);
-                if(p2->out.size()==0) deleteVertex(p2);
-        }
-
-        //delete face
-        m_faces.erase(find(m_faces.begin(), m_faces.end(), f));
-        delete f;
-}
-
-        template<typename VertexT, typename NormalT>
+	//save references to edges and vertices
+	HEdge* startEdge = (*f)[0];
+	HEdge* nextEdge  = (*f)[1];
+	HEdge* lastEdge  = (*f)[2];
+	HVertex* p1 = (*f)(0);
+	HVertex* p2 = (*f)(1);
+	HVertex* p3 = (*f)(2);
+
+	startEdge->face = 0;
+	startEdge->next = 0;
+	nextEdge->face = 0;
+	nextEdge->next = 0;
+	lastEdge->face = 0;
+	lastEdge->next = 0;
+
+	if(startEdge->pair->face == 0)
+	{
+		//delete edge and pair
+		deleteEdge(startEdge);
+
+		if(p1->out.size()==0) deleteVertex(p1);
+		if(p3->out.size()==0) deleteVertex(p3);
+	}
+
+	if(nextEdge->pair->face == 0)
+	{
+		//delete edge and pair
+		deleteEdge(nextEdge);
+
+		if(p1->out.size()==0) deleteVertex(p1);
+		if(p2->out.size()==0) deleteVertex(p2);
+	}
+
+	if(lastEdge->pair->face == 0)
+	{
+		//delete edge and pair
+		deleteEdge(lastEdge);
+
+		if(p3->out.size()==0) deleteVertex(p3);
+		if(p2->out.size()==0) deleteVertex(p2);
+	}
+
+	//delete face
+	m_faces.erase(find(m_faces.begin(), m_faces.end(), f));
+	delete f;
+}
+
+	template<typename VertexT, typename NormalT>
 void HalfEdgeMesh<VertexT, NormalT>::deleteEdge(HEdge* edge, bool deletePair)
 {
-        //delete references from start point to outgoing edge
-        edge->start->out.erase(find(edge->start->out.begin(),edge->start->out.end(), edge));
-
-        //delete references from end point to incoming edge
-        edge->end->in.erase(find(edge->end->in.begin(),edge->end->in.end(), edge));
-
-        if(deletePair)
-        {
-                //delete references from start point to outgoing edge
-                edge->pair->start->out.erase(find(edge->pair->start->out.begin(),edge->pair->start->out.end(), edge->pair));
-
-                //delete references from end point to incoming edge
-                edge->pair->end->in.erase(find(edge->pair->end->in.begin(),edge->pair->end->in.end(), edge->pair));
-
-                delete edge->pair;
-        }
-
-        delete edge;
-}
-
-        template<typename VertexT, typename NormalT>
+	//delete references from start point to outgoing edge
+	edge->start->out.erase(find(edge->start->out.begin(),edge->start->out.end(), edge));
+
+	//delete references from end point to incoming edge
+	edge->end->in.erase(find(edge->end->in.begin(),edge->end->in.end(), edge));
+
+	if(deletePair)
+	{
+		//delete references from start point to outgoing edge
+		edge->pair->start->out.erase(find(edge->pair->start->out.begin(),edge->pair->start->out.end(), edge->pair));
+
+		//delete references from end point to incoming edge
+		edge->pair->end->in.erase(find(edge->pair->end->in.begin(),edge->pair->end->in.end(), edge->pair));
+
+		delete edge->pair;
+	}
+
+	delete edge;
+}
+
+	template<typename VertexT, typename NormalT>
 void HalfEdgeMesh<VertexT, NormalT>::collapseEdge(HEdge* edge)
 {
-        // Save start and end vertex
-        HVertex* p1 = edge->start;
-        HVertex* p2 = edge->end;
-
-        // Move p1 to the center between p1 and p2 (recycle p1)
-        p1->m_position = (p1->m_position + p2->m_position)*0.5;
-
-        //Delete redundant edges
-        if (edge->face != 0)
-        {
-                edge->next->next->pair->pair = edge->next->pair;
-                edge->next->pair->pair = edge->next->next->pair;
-                deleteEdge(edge->next->next, false);
-                deleteEdge(edge->next, false);
-        }
-
-        if (edge->pair->face != 0)
-        {
-                edge->pair->next->next->pair->pair = edge->pair->next->pair;
-                edge->pair->next->pair->pair = edge->pair->next->next->pair;
-                deleteEdge(edge->pair->next->next, false);
-                deleteEdge(edge->pair->next, false);
-        }
-
-        // Delete faces
-        if(edge->pair->face != 0)
-        {
-                m_faces.erase(find(m_faces.begin(), m_faces.end(), edge->pair->face));
-                delete edge->pair->face;
-        }
-
-        if(edge->face != 0)
-        {
-                m_faces.erase(find(m_faces.begin(), m_faces.end(), edge->face));
-                delete edge->face;
-        }
-
-        //Delete edge and its' pair
-        deleteEdge(edge);
-
-        //Update incoming and outgoing edges of p1
-        typename vector<HEdge*>::iterator it;
-        it = p2->out.begin();
-        while(it != p2->out.end())
-        {
-                (*it)->start = p1;
-                p1->out.push_back(*it);
-                it++;
-        }
-
-        it = p2->in.begin();
-        while(it != p2->in.end())
-        {
-                (*it)->end = p1;
-                p1->in.push_back(*it);
-                it++;
-        }
-
-        //Delete p2
-        deleteVertex(p2);
-}
-
-
-        template<typename VertexT, typename NormalT>
+	// Save start and end vertex
+	HVertex* p1 = edge->start;
+	HVertex* p2 = edge->end;
+
+	// Move p1 to the center between p1 and p2 (recycle p1)
+	p1->m_position = (p1->m_position + p2->m_position)*0.5;
+
+	//Delete redundant edges
+	if (edge->face != 0)
+	{
+		edge->next->next->pair->pair = edge->next->pair;
+		edge->next->pair->pair = edge->next->next->pair;
+		deleteEdge(edge->next->next, false);
+		deleteEdge(edge->next, false);
+	}
+
+	if (edge->pair->face != 0)
+	{
+		edge->pair->next->next->pair->pair = edge->pair->next->pair;
+		edge->pair->next->pair->pair = edge->pair->next->next->pair;
+		deleteEdge(edge->pair->next->next, false);
+		deleteEdge(edge->pair->next, false);
+	}
+
+	// Delete faces
+	if(edge->pair->face != 0)
+	{
+		m_faces.erase(find(m_faces.begin(), m_faces.end(), edge->pair->face));
+		delete edge->pair->face;
+	}
+
+	if(edge->face != 0)
+	{
+		m_faces.erase(find(m_faces.begin(), m_faces.end(), edge->face));
+		delete edge->face;
+	}
+
+	//Delete edge and its' pair
+	deleteEdge(edge);
+
+	//Update incoming and outgoing edges of p1
+	typename vector<HEdge*>::iterator it;
+	it = p2->out.begin();
+	while(it != p2->out.end())
+	{
+		(*it)->start = p1;
+		p1->out.push_back(*it);
+		it++;
+	}
+
+	it = p2->in.begin();
+	while(it != p2->in.end())
+	{
+		(*it)->end = p1;
+		p1->in.push_back(*it);
+		it++;
+	}
+
+	//Delete p2
+	deleteVertex(p2);
+}
+
+
+	template<typename VertexT, typename NormalT>
 void HalfEdgeMesh<VertexT, NormalT>::flipEdge(HFace* f1, HFace* f2)
 {
-        HEdge* commonEdge = 0;
-        HEdge* current = f1->m_edge;
-
-        //search the common edge between the two faces
-        for(int k = 0; k < 3; k++)
-        {
-                if (current->pair->face == f2) commonEdge = current;
-                current = current->next;
-        }
-
-        //return if f1 and f2 are not adjacent in the grid
-        if(commonEdge == 0)
-        {
-                return;
-        }
-
-        //flip the common edge
-        this->flipEdge(commonEdge);
-}
-
-        template<typename VertexT, typename NormalT>
+	HEdge* commonEdge = 0;
+	HEdge* current = f1->m_edge;
+
+	//search the common edge between the two faces
+	for(int k = 0; k < 3; k++)
+	{
+		if (current->pair->face == f2) commonEdge = current;
+		current = current->next;
+	}
+
+	//return if f1 and f2 are not adjacent in the grid
+	if(commonEdge == 0)
+	{
+		return;
+	}
+
+	//flip the common edge
+	this->flipEdge(commonEdge);
+}
+
+	template<typename VertexT, typename NormalT>
 void HalfEdgeMesh<VertexT, NormalT>::flipEdge(HEdge* edge)
 {
-        if (edge->pair->face != 0 && edge->face != 0)
-        {
-                HVertex* newEdgeStart = edge->next->end;
-                HVertex* newEdgeEnd = edge->pair->next->end;
-
-                //update next pointers
-                edge->next->next->next = edge->pair->next;
-                edge->pair->next->next->next = edge->next;
-
-                //create the new edge
-                HEdge* newEdge = new HEdge();
-                newEdge->start = newEdgeStart;
-                newEdge->end = newEdgeEnd;
-                newEdge->pair = 0;
-                newEdge->next = edge->pair->next->next;
-                newEdge->face = edge->pair->next->next->face;
-                newEdge->start->out.push_back(newEdge);
-                newEdge->end->in.push_back(newEdge);
-
-                HEdge* newPair = new HEdge();
-                newPair->start = newEdgeEnd;
-                newPair->end = newEdgeStart;
-                newPair->pair = newEdge;
-                newPair->next = edge->next->next;
-                newPair->face = edge->next->next->face;
-                newPair->start->out.push_back(newPair);
-                newPair->end->in.push_back(newPair);
-
-                newEdge->pair = newPair;
-
-                //update face->edge pointers
-                newEdge->face->m_edge = newEdge;
-                newPair->face->m_edge = newPair;
-
-                //update next pointers
-                edge->next->next = newEdge;
-                edge->pair->next->next = newPair;
-
-                //update edge->face pointers
-                newEdge->next->face = newEdge->face;
-                newEdge->next->next->face = newEdge->face;
-                newPair->next->face = newPair->face;
-                newPair->next->next->face = newPair->face;
-
-                //recalculate face normals
-                newEdge->face->calc_normal();
-                newPair->face->calc_normal();
-
-                //delete the old edge
-                deleteEdge(edge);
-        }
-}
-
-        template<typename VertexT, typename NormalT>
+	if (edge->pair->face != 0 && edge->face != 0)
+	{
+		HVertex* newEdgeStart = edge->next->end;
+		HVertex* newEdgeEnd = edge->pair->next->end;
+
+		//update next pointers
+		edge->next->next->next = edge->pair->next;
+		edge->pair->next->next->next = edge->next;
+
+		//create the new edge
+		HEdge* newEdge = new HEdge();
+		newEdge->start = newEdgeStart;
+		newEdge->end = newEdgeEnd;
+		newEdge->pair = 0;
+		newEdge->next = edge->pair->next->next;
+		newEdge->face = edge->pair->next->next->face;
+		newEdge->start->out.push_back(newEdge);
+		newEdge->end->in.push_back(newEdge);
+
+		HEdge* newPair = new HEdge();
+		newPair->start = newEdgeEnd;
+		newPair->end = newEdgeStart;
+		newPair->pair = newEdge;
+		newPair->next = edge->next->next;
+		newPair->face = edge->next->next->face;
+		newPair->start->out.push_back(newPair);
+		newPair->end->in.push_back(newPair);
+
+		newEdge->pair = newPair;
+
+		//update face->edge pointers
+		newEdge->face->m_edge = newEdge;
+		newPair->face->m_edge = newPair;
+
+		//update next pointers
+		edge->next->next = newEdge;
+		edge->pair->next->next = newPair;
+
+		//update edge->face pointers
+		newEdge->next->face = newEdge->face;
+		newEdge->next->next->face = newEdge->face;
+		newPair->next->face = newPair->face;
+		newPair->next->next->face = newPair->face;
+
+		//recalculate face normals
+		newEdge->face->calc_normal();
+		newPair->face->calc_normal();
+
+		//delete the old edge
+		deleteEdge(edge);
+	}
+}
+
+	template<typename VertexT, typename NormalT>
 int HalfEdgeMesh<VertexT, NormalT>::regionGrowing(HFace* start_face, Region<VertexT, NormalT>* region)
 {
-        //Mark face as used
-        start_face->m_used = true;
-
-        //Add face to region
-        region->addFace(start_face);
-
-        int neighbor_cnt = 0;
-
-        //Get the unmarked neighbor faces and start the recursion
-        for(int k=0; k<3; k++)
-        {
-                if((*start_face)[k]->pair->face != 0 && (*start_face)[k]->pair->face->m_used == false)
-                        ++neighbor_cnt += regionGrowing((*start_face)[k]->pair->face, region);
-        }
-
-        return neighbor_cnt;
-}
-
-        template<typename VertexT, typename NormalT>
+	//Mark face as used
+	start_face->m_used = true;
+
+	//Add face to region
+	region->addFace(start_face);
+
+	int neighbor_cnt = 0;
+
+	//Get the unmarked neighbor faces and start the recursion
+	for(int k=0; k<3; k++)
+	{
+		if((*start_face)[k]->pair->face != 0 && (*start_face)[k]->pair->face->m_used == false)
+			++neighbor_cnt += regionGrowing((*start_face)[k]->pair->face, region);
+	}
+
+	return neighbor_cnt;
+}
+
+	template<typename VertexT, typename NormalT>
 int HalfEdgeMesh<VertexT, NormalT>::regionGrowing(HFace* start_face, NormalT &normal, float &angle, Region<VertexT, NormalT>* region)
 {
-        //Mark face as used
-        start_face->m_used = true;
-
-        //Add face to region
-        region->addFace(start_face);
-
-        int neighbor_cnt = 0;
-
-        //Get the unmarked neighbor faces and start the recursion
-        for(int k=0; k<3; k++)
-        {
-                if((*start_face)[k]->pair->face != 0 && (*start_face)[k]->pair->face->m_used == false
-                                && fabs((*start_face)[k]->pair->face->getFaceNormal() * normal) > angle )
-                        ++neighbor_cnt += regionGrowing((*start_face)[k]->pair->face, normal, angle, region);
-        }
-
-        return neighbor_cnt;
+	//Mark face as used
+	start_face->m_used = true;
+
+	//Add face to region
+	region->addFace(start_face);
+
+	int neighbor_cnt = 0;
+
+	//Get the unmarked neighbor faces and start the recursion
+	for(int k=0; k<3; k++)
+	{
+		if((*start_face)[k]->pair->face != 0 && (*start_face)[k]->pair->face->m_used == false
+				&& fabs((*start_face)[k]->pair->face->getFaceNormal() * normal) > angle )
+			++neighbor_cnt += regionGrowing((*start_face)[k]->pair->face, normal, angle, region);
+	}
+
+	return neighbor_cnt;
 }
 
 
 template<typename VertexT, typename NormalT>
 void HalfEdgeMesh<VertexT, NormalT>::optimizePlanes(
-                int iterations,
-                float angle,
-                int min_region_size,
-                int small_region_size,
-                bool remove_flickering)
-{
-        cout << timestamp << "Starting plane optimization with threshold " << angle << endl;
-
-        // Magic numbers
-        int default_region_threshold = (int)10*log(m_faces.size());
-
-        // Regions that will be deleted due to size
-        vector<Region<VertexT, NormalT>*> smallRegions;
-
-        int region_size = 0;
-        m_regions.clear();
-        int region_number = 0;
-
-        for(int j = 0; j < iterations; j++)
-        {
-                cout << timestamp << "Optimizing planes. " <<  j+1 << "th iteration." << endl;
-
-                // Reset all used variables
-                for(int i=0; i < m_faces.size(); i++)
-                {
-                        m_faces[i]->m_used = false;
-                }
-
-                // Find all regions by regionGrowing with normal criteria
-                for(int i=0; i < m_faces.size(); i++)
-                {
-                        if(m_faces[i]->m_used == false)
-                        {
-                                NormalT n = m_faces[i]->getFaceNormal();
-
-                                Region<VertexT, NormalT>* region = new Region<VertexT, NormalT>(region_number);
-                                region_size = regionGrowing(m_faces[i], n, angle, region) + 1;
-
-                                // Fit big regions into the regression plane
-                                if(region_size > max(min_region_size, default_region_threshold))
-                                {
-                                        region->regressionPlane();
-                                }
-
-                                if(j == iterations-1)
-                                {
-                                        // Save too small regions with size smaller than small_region_size
-                                        if (region_size < small_region_size)
-                                        {
-                                                smallRegions.push_back(region);
-                                        }
-                                        else
-                                        {
-                                                // Save pointer to the region
-                                                m_regions.push_back(region);
-                                                region_number++;
-                                        }
-                                }
-                                else
-                                {
-                                        delete region;
-                                }
-                        }
-                }
-        }
-
-        // Delete too small regions
-        if(small_region_size)
-        {
-                string msg = timestamp.getElapsedTime() + "Deleting small regions.";
-                ProgressBar progress(smallRegions.size(), msg);
-                for(int i=0; i< smallRegions.size(); i++)
-                {
-                        deleteRegion(smallRegions[i]);
-                        ++progress;
-                }
-        }
-
-        //Delete flickering faces
-        if(remove_flickering)
-        {
-                vector<HFace*> flickerer;
-                for(int i=0; i< m_faces.size(); i++)
-                        if(m_faces[i]->m_region->detectFlicker(m_faces[i]))
-                        {
-                                flickerer.push_back(m_faces[i]);
-                        }
-
-                while(!flickerer.empty())
-                {
-                        deleteFace(flickerer.back());
-                        flickerer.pop_back();
-                }
-        }
-
-        m_planesOptimized = true;
-}
-
-        template<typename VertexT, typename NormalT>
+		int iterations,
+		float angle,
+		int min_region_size,
+		int small_region_size,
+		bool remove_flickering)
+{
+	cout << timestamp << "Starting plane optimization with threshold " << angle << endl;
+
+	// Magic numbers
+	int default_region_threshold = (int)10*log(m_faces.size());
+
+	// Regions that will be deleted due to size
+	vector<Region<VertexT, NormalT>*> smallRegions;
+
+	int region_size = 0;
+	m_regions.clear();
+	int region_number = 0;
+
+	for(int j = 0; j < iterations; j++)
+	{
+		cout << timestamp << "Optimizing planes. " <<  j+1 << "th iteration." << endl;
+
+		// Reset all used variables
+		for(int i=0; i < m_faces.size(); i++)
+		{
+			m_faces[i]->m_used = false;
+		}
+
+		// Find all regions by regionGrowing with normal criteria
+		for(int i=0; i < m_faces.size(); i++)
+		{
+			if(m_faces[i]->m_used == false)
+			{
+				NormalT n = m_faces[i]->getFaceNormal();
+
+				Region<VertexT, NormalT>* region = new Region<VertexT, NormalT>(region_number);
+				region_size = regionGrowing(m_faces[i], n, angle, region) + 1;
+
+				// Fit big regions into the regression plane
+				if(region_size > max(min_region_size, default_region_threshold))
+				{
+					region->regressionPlane();
+				}
+
+				if(j == iterations-1)
+				{
+					// Save too small regions with size smaller than small_region_size
+					if (region_size < small_region_size)
+					{
+						smallRegions.push_back(region);
+					}
+					else
+					{
+						// Save pointer to the region
+						m_regions.push_back(region);
+						region_number++;
+					}
+				}
+				else
+				{
+					delete region;
+				}
+			}
+		}
+	}
+
+	// Delete too small regions
+	if(small_region_size)
+	{
+		string msg = timestamp.getElapsedTime() + "Deleting small regions.";
+		ProgressBar progress(smallRegions.size(), msg);
+		for(int i=0; i< smallRegions.size(); i++)
+		{
+			deleteRegion(smallRegions[i]);
+			++progress;
+		}
+	}
+
+	//Delete flickering faces
+	if(remove_flickering)
+	{
+		vector<HFace*> flickerer;
+		for(int i=0; i< m_faces.size(); i++)
+			if(m_faces[i]->m_region->detectFlicker(m_faces[i]))
+			{
+				flickerer.push_back(m_faces[i]);
+			}
+
+		while(!flickerer.empty())
+		{
+			deleteFace(flickerer.back());
+			flickerer.pop_back();
+		}
+	}
+
+	m_planesOptimized = true;
+}
+
+	template<typename VertexT, typename NormalT>
 void HalfEdgeMesh<VertexT, NormalT>::deleteRegion(Region<VertexT, NormalT>* region)
 {
-        while(! region->m_faces.empty())
-                deleteFace(region->m_faces.front());
-        delete region;
-}
-
-        template<typename VertexT, typename NormalT>
+	while(! region->m_faces.empty())
+		deleteFace(region->m_faces.front());
+	delete region;
+}
+
+	template<typename VertexT, typename NormalT>
 void HalfEdgeMesh<VertexT, NormalT>::removeDanglingArtifacts(int threshold)
 {
-        vector<Region<VertexT, NormalT>*> todelete;
-
-        for(int i=0; i<m_faces.size(); i++)
-        {
-                if(m_faces[i]->m_used == false)
-                {
-                        Region<VertexT, NormalT>* region = new Region<VertexT, NormalT>(0);
-                        int region_size = regionGrowing(m_faces[i], region) + 1;
-                        if(region_size <= threshold)
-                                todelete.push_back(region);
-                        else
-                        {
-                                delete region;
-                        }
-                }
-        }
-
-        for(int i=0; i<todelete.size(); i++ )
-                deleteRegion(todelete[i]);
-
-        //reset all used variables
-        for(int i=0; i<m_faces.size(); i++)
-                m_faces[i]->m_used = false;
-}
-
-        template<typename VertexT, typename NormalT>
+	vector<Region<VertexT, NormalT>*> todelete;
+
+	for(int i=0; i<m_faces.size(); i++)
+	{
+		if(m_faces[i]->m_used == false)
+		{
+			Region<VertexT, NormalT>* region = new Region<VertexT, NormalT>(0);
+			int region_size = regionGrowing(m_faces[i], region) + 1;
+			if(region_size <= threshold)
+				todelete.push_back(region);
+			else
+			{
+				delete region;
+			}
+		}
+	}
+
+	for(int i=0; i<todelete.size(); i++ )
+		deleteRegion(todelete[i]);
+
+	//reset all used variables
+	for(int i=0; i<m_faces.size(); i++)
+		m_faces[i]->m_used = false;
+}
+
+	template<typename VertexT, typename NormalT>
 bool HalfEdgeMesh<VertexT, NormalT>::safeCollapseEdge(HEdge* edge)
 {
-        //try to reject all huetchen
-        if(edge->face != 0 && edge->next->pair->face !=0 && edge->next->next->pair->face!=0)
-                if(edge->next->pair->next->next == edge->next->next->pair->next->pair)
-                        return false;
-        if(edge->pair->face && edge->pair->next->pair->face && edge->pair->next->next->pair->face)
-                if(edge->pair->next->pair->next->next == edge->pair->next->next->pair->next->pair)
-                        return false;
-
-        //Check for redundant edges
-        int edgeCnt = 0;
-        for (int i = 0; i<edge->start->out.size(); i++)
-                if (edge->start->out[i]->end == edge->end)
-                        edgeCnt++;
-        if(edgeCnt != 1)
-                return false;
-
-        //Avoid creation of edges without faces
-        if(edge->face != 0 && edge->next->pair->face == 0 && edge->next->next->pair->face == 0
-                        || edge->pair->face != 0 && edge->pair->next->pair->face == 0 && edge->pair->next->next->pair->face == 0)
-                return false;
-
-        //Check for triangle hole
-        for(int o1 = 0; o1<edge->end->out.size(); o1++)
-                for(int o2 = 0; o2 < edge->end->out[o1]->end->out.size(); o2++)
-                        if(edge->end->out[o1]->face == 0 && edge->end->out[o1]->end->out[o2]->face == 0 && edge->end->out[o1]->end->out[o2]->end == edge->start)
-                                return false;
-
-        //Check for flickering
-        //Move edge->start and check for flickering
-        VertexT origin = edge->start->m_position;
-        edge->start->m_position = (edge->start->m_position + edge->end->m_position)*0.5;
-        for(int o = 0; o<edge->start->out.size(); o++)
-                if(edge->start->out[o]->pair->face != edge->pair->face)
-                        if (edge->start->out[o]->pair->face != 0 && edge->start->out[o]->pair->face->m_region->detectFlicker(edge->start->out[o]->pair->face))
-                        {
-                                edge->start->m_position = origin;
-                                return false;
-                        }
-
-        //Move edge->end and check for flickering
-        origin = edge->end->m_position;
-        edge->end->m_position = (edge->start->m_position + edge->end->m_position)*0.5;
-        for(int o = 0; o<edge->end->out.size(); o++)
-                if(edge->end->out[o]->pair->face != edge->pair->face)
-                        if (edge->end->out[o]->pair->face != 0 && edge->end->out[o]->pair->face->m_region->detectFlicker(edge->end->out[o]->pair->face))
-                        {
-                                edge->end->m_position = origin;
-                                return false;
-                        }
-
-        //finally collapse the edge
-        collapseEdge(edge);
-
-        return true;
-}
-
-        template<typename VertexT, typename NormalT>
+	//try to reject all huetchen
+	if(edge->face != 0 && edge->next->pair->face !=0 && edge->next->next->pair->face!=0)
+		if(edge->next->pair->next->next == edge->next->next->pair->next->pair)
+			return false;
+	if(edge->pair->face && edge->pair->next->pair->face && edge->pair->next->next->pair->face)
+		if(edge->pair->next->pair->next->next == edge->pair->next->next->pair->next->pair)
+			return false;
+
+	//Check for redundant edges
+	int edgeCnt = 0;
+	for (int i = 0; i<edge->start->out.size(); i++)
+		if (edge->start->out[i]->end == edge->end)
+			edgeCnt++;
+	if(edgeCnt != 1)
+		return false;
+
+	//Avoid creation of edges without faces
+	if(edge->face != 0 && edge->next->pair->face == 0 && edge->next->next->pair->face == 0
+			|| edge->pair->face != 0 && edge->pair->next->pair->face == 0 && edge->pair->next->next->pair->face == 0)
+		return false;
+
+	//Check for triangle hole
+	for(int o1 = 0; o1<edge->end->out.size(); o1++)
+		for(int o2 = 0; o2 < edge->end->out[o1]->end->out.size(); o2++)
+			if(edge->end->out[o1]->face == 0 && edge->end->out[o1]->end->out[o2]->face == 0 && edge->end->out[o1]->end->out[o2]->end == edge->start)
+				return false;
+
+	//Check for flickering
+	//Move edge->start and check for flickering
+	VertexT origin = edge->start->m_position;
+	edge->start->m_position = (edge->start->m_position + edge->end->m_position)*0.5;
+	for(int o = 0; o<edge->start->out.size(); o++)
+		if(edge->start->out[o]->pair->face != edge->pair->face)
+			if (edge->start->out[o]->pair->face != 0 && edge->start->out[o]->pair->face->m_region->detectFlicker(edge->start->out[o]->pair->face))
+			{
+				edge->start->m_position = origin;
+				return false;
+			}
+
+	//Move edge->end and check for flickering
+	origin = edge->end->m_position;
+	edge->end->m_position = (edge->start->m_position + edge->end->m_position)*0.5;
+	for(int o = 0; o<edge->end->out.size(); o++)
+		if(edge->end->out[o]->pair->face != edge->pair->face)
+			if (edge->end->out[o]->pair->face != 0 && edge->end->out[o]->pair->face->m_region->detectFlicker(edge->end->out[o]->pair->face))
+			{
+				edge->end->m_position = origin;
+				return false;
+			}
+
+	//finally collapse the edge
+	collapseEdge(edge);
+
+	return true;
+}
+
+	template<typename VertexT, typename NormalT>
 void HalfEdgeMesh<VertexT, NormalT>::fillHoles(int max_size)
 {
-        //holds all holes to close
-        vector<vector<HEdge*> > holes;
-
-        //walk through all edges and start hole finding
-        //when pair has no face and a regression plane was applied
-        for(int i=0; i < m_faces.size(); i++)
-        {
-                for(int k=0; k<3; k++)
-                {
-                        HEdge* current = (*m_faces[i])[k]->pair;
-                        if(current->used == false && current->face == 0)
-                        {
-                                //needed for contour tracking
-                                vector<HEdge*> contour;
-                                HEdge* next = 0;
-
-                                //while the contour is not closed
-                                while(current != 0)
-                                {
-                                        next = 0;
-                                        contour.push_back(current);
-                                        //to ensure that there is no way back to the same vertex
-                                        for (int e = 0; e<current->start->out.size(); e++)
-                                        {
-                                                if (current->start->out[e]->end == current->end)
-                                                {
-                                                        current->start->out[e]->used = true;
-                                                        current->start->out[e]->pair->used = true;
-                                                }
-                                        }
-                                        current->used = true;
-
-                                        typename vector<HEdge*>::iterator it = current->end->out.begin();
-                                        while(it != current->end->out.end())
-                                        {
-                                                //found a new possible edge to trace
-                                                if ((*it)->used == false && (*it)->face == 0)
-                                                {
-                                                        next = *it;
-                                                }
-                                                it++;
-                                        }
-
-                                        current = next;
-                                }
-                                if (2 < contour.size() && contour.size() < max_size)
-                                {
-                                        holes.push_back(contour);
-                                }
-                        }
-                }
-        }
-
-        //collapse the holes
-        for(int h = 0; h<holes.size(); h++)
-        {
-                vector<HEdge*> current_hole = holes[h];
-
-                //collapse as much edges as possible
-                bool collapsedSomething = true;
-                while(collapsedSomething)
-                {
-                        collapsedSomething = false;
-                        for(int e = 0; e<current_hole.size() && ! collapsedSomething; e++)
-                                if(safeCollapseEdge(current_hole[e]))
-                                {
-                                        collapsedSomething = true;
-                                        current_hole.erase(current_hole.begin()+e);
-                                }
-                }
-
-                //add new faces
-                while(current_hole.size()>0)
-                {
-                        bool stop = false;
-                        for(int i = 0; i<current_hole.size() && !stop; i++)
-                                for(int j = 0; j<current_hole.size() && !stop; j++)
-                                        if(current_hole.back()->end == current_hole[i]->start)
-                                                if(current_hole[i]->end == current_hole[j]->start)
-                                                        if(current_hole[j]->end == current_hole.back()->start)
-                                                        {
-                                                                HFace* f = new HFace();
-                                                                f->m_edge = current_hole.back();
-                                                                current_hole.back()->next = current_hole[i];
-                                                                current_hole[i]->next = current_hole[j];
-                                                                current_hole[j]->next = current_hole.back();
-                                                                for(int e = 0; e<3; e++)
-                                                                {
-                                                                        (*f)[e]->face = f;
-                                                                        current_hole.erase(find(current_hole.begin(), current_hole.end(), (*f)[e]));
-                                                                }
-                                                                (*f)[0]->pair->face->m_region->addFace(f);
-                                                                m_faces.push_back(f);
-                                                                stop = true;
-                                                        }
-                        if(!stop)
-                                current_hole.pop_back();
-                }
-        }
-}
-
-
-        template<typename VertexT, typename NormalT>
+	//holds all holes to close
+	vector<vector<HEdge*> > holes;
+
+	//walk through all edges and start hole finding
+	//when pair has no face and a regression plane was applied
+	for(int i=0; i < m_faces.size(); i++)
+	{
+		for(int k=0; k<3; k++)
+		{
+			HEdge* current = (*m_faces[i])[k]->pair;
+			if(current->used == false && current->face == 0)
+			{
+				//needed for contour tracking
+				vector<HEdge*> contour;
+				HEdge* next = 0;
+
+				//while the contour is not closed
+				while(current != 0)
+				{
+					next = 0;
+					contour.push_back(current);
+					//to ensure that there is no way back to the same vertex
+					for (int e = 0; e<current->start->out.size(); e++)
+					{
+						if (current->start->out[e]->end == current->end)
+						{
+							current->start->out[e]->used = true;
+							current->start->out[e]->pair->used = true;
+						}
+					}
+					current->used = true;
+
+					typename vector<HEdge*>::iterator it = current->end->out.begin();
+					while(it != current->end->out.end())
+					{
+						//found a new possible edge to trace
+						if ((*it)->used == false && (*it)->face == 0)
+						{
+							next = *it;
+						}
+						it++;
+					}
+
+					current = next;
+				}
+				if (2 < contour.size() && contour.size() < max_size)
+				{
+					holes.push_back(contour);
+				}
+			}
+		}
+	}
+
+	//collapse the holes
+	for(int h = 0; h<holes.size(); h++)
+	{
+		vector<HEdge*> current_hole = holes[h];
+
+		//collapse as much edges as possible
+		bool collapsedSomething = true;
+		while(collapsedSomething)
+		{
+			collapsedSomething = false;
+			for(int e = 0; e<current_hole.size() && ! collapsedSomething; e++)
+				if(safeCollapseEdge(current_hole[e]))
+				{
+					collapsedSomething = true;
+					current_hole.erase(current_hole.begin()+e);
+				}
+		}
+
+		//add new faces
+		while(current_hole.size()>0)
+		{
+			bool stop = false;
+			for(int i = 0; i<current_hole.size() && !stop; i++)
+				for(int j = 0; j<current_hole.size() && !stop; j++)
+					if(current_hole.back()->end == current_hole[i]->start)
+						if(current_hole[i]->end == current_hole[j]->start)
+							if(current_hole[j]->end == current_hole.back()->start)
+							{
+								HFace* f = new HFace();
+								f->m_edge = current_hole.back();
+								current_hole.back()->next = current_hole[i];
+								current_hole[i]->next = current_hole[j];
+								current_hole[j]->next = current_hole.back();
+								for(int e = 0; e<3; e++)
+								{
+									(*f)[e]->face = f;
+									current_hole.erase(find(current_hole.begin(), current_hole.end(), (*f)[e]));
+								}
+								(*f)[0]->pair->face->m_region->addFace(f);
+								m_faces.push_back(f);
+								stop = true;
+							}
+			if(!stop)
+				current_hole.pop_back();
+		}
+	}
+}
+
+
+	template<typename VertexT, typename NormalT>
 void HalfEdgeMesh<VertexT, NormalT>::dragOntoIntersection(Region<VertexT, NormalT>* plane, Region<VertexT, NormalT>* neighbor_region, VertexT& x, VertexT& direction)
 {
-        for (int i = 0; i<plane->m_faces.size(); i++)
-        {
-                for(int k=0; k<=2; k++)
-                {
-                        if((*(plane->m_faces[i]))[k]->pair->face != 0 && (*(plane->m_faces[i]))[k]->pair->face->m_region == neighbor_region)
-                        {
-                                (*(plane->m_faces[i]))[k]->start->m_position = x + direction * (((((*(plane->m_faces[i]))[k]->start->m_position)-x) * direction) / (direction.length() * direction.length()));
-                                (*(plane->m_faces[i]))[k]->end->m_position   = x + direction * (((((*(plane->m_faces[i]))[k]->end->m_position  )-x) * direction) / (direction.length() * direction.length()));
-                        }
-                }
-        }
-}
-
-        template<typename VertexT, typename NormalT>
+	for (int i = 0; i<plane->m_faces.size(); i++)
+	{
+		for(int k=0; k<=2; k++)
+		{
+			if((*(plane->m_faces[i]))[k]->pair->face != 0 && (*(plane->m_faces[i]))[k]->pair->face->m_region == neighbor_region)
+			{
+				(*(plane->m_faces[i]))[k]->start->m_position = x + direction * (((((*(plane->m_faces[i]))[k]->start->m_position)-x) * direction) / (direction.length() * direction.length()));
+				(*(plane->m_faces[i]))[k]->end->m_position   = x + direction * (((((*(plane->m_faces[i]))[k]->end->m_position  )-x) * direction) / (direction.length() * direction.length()));
+			}
+		}
+	}
+}
+
+	template<typename VertexT, typename NormalT>
 void HalfEdgeMesh<VertexT, NormalT>::optimizePlaneIntersections()
 {
 	for (int i = 0; i<m_regions.size(); i++)
@@ -922,19 +922,19 @@
 	}
 }
 
-        template<typename VertexT, typename NormalT>
+	template<typename VertexT, typename NormalT>
 vector<vector<HalfEdgeVertex<VertexT, NormalT>* > > HalfEdgeMesh<VertexT, NormalT>::findAllContours(float epsilon)
 {
-        vector<vector<HalfEdgeVertex<VertexT, NormalT>* > > contours;
-        for (int i = 0; i< m_regions.size(); i++)
-        {
-                if(m_regions[i]->m_inPlane)
-                {
-                        vector<vector<HalfEdgeVertex<VertexT, NormalT>* > > current_contours = m_regions[i]->getContours(epsilon);
-                        contours.insert(contours.end(), current_contours.begin(), current_contours.end());
-                }
-        }
-        return  contours;
+	vector<vector<HalfEdgeVertex<VertexT, NormalT>* > > contours;
+	for (int i = 0; i< m_regions.size(); i++)
+	{
+		if(m_regions[i]->m_inPlane)
+		{
+			vector<vector<HalfEdgeVertex<VertexT, NormalT>* > > current_contours = m_regions[i]->getContours(epsilon);
+			contours.insert(contours.end(), current_contours.begin(), current_contours.end());
+		}
+	}
+	return  contours;
 }
 
 template<typename VertexT, typename NormalT>
@@ -964,388 +964,121 @@
 //		if( m_regions[r]->m_inPlane) cout << r << ": " << m_regions[r]->m_region_number << endl;
 	cout << "----------------------------END TESTER" << endl;
 
-        //    Reset all used variables
-        for(int i=0; i<m_faces.size(); i++)
-                for(int k=0; k<3; k++)
-                        (*m_faces[i])[k]->used=false;
-
-        vector<vector<HalfEdgeVertex<VertexT, NormalT>* > > contours = findAllContours(0.01);
-        fstream filestr;
-        filestr.open ("contours.pts", fstream::out);
-        filestr<<"#X Y Z"<<endl;
-        for (int i = 0; i<contours.size(); i++)
-        {
-                vector<HalfEdgeVertex<VertexT, NormalT>* > contour = contours[i];
-
-                HalfEdgeVertex<VertexT, NormalT> first = *(contour.back());
-
-                while (!contour.empty())
-                {
-                        filestr << contour.back()->m_position[0] << " " << contour.back()->m_position[1] << " " << contour.back()->m_position[2] << endl;
-                        contour.pop_back();
-                }
-
-                filestr << first.m_position[0] << " " << first.m_position[1] << " " << first.m_position[2] << endl;
-
-                filestr<<endl<<endl;
-
-        }
-        filestr.close();
-
-
-<<<<<<< HEAD
 	//    Reset all used variables
 	for(int i=0; i<m_faces.size(); i++)
 		for(int k=0; k<3; k++)
 			(*m_faces[i])[k]->used=false;
-=======
-        //    Reset all used variables
-        for(int i=0; i<m_faces.size(); i++)
-                for(int k=0; k<3; k++)
-                        (*m_faces[i])[k]->used=false;
-
->>>>>>> cbc469b6
-}
-
-        template<typename VertexT, typename NormalT>
+
+	vector<vector<HalfEdgeVertex<VertexT, NormalT>* > > contours = findAllContours(0.01);
+	fstream filestr;
+	filestr.open ("contours.pts", fstream::out);
+	filestr<<"#X Y Z"<<endl;
+	for (int i = 0; i<contours.size(); i++)
+	{
+		vector<HalfEdgeVertex<VertexT, NormalT>* > contour = contours[i];
+
+		HalfEdgeVertex<VertexT, NormalT> first = *(contour.back());
+
+		while (!contour.empty())
+		{
+			filestr << contour.back()->m_position[0] << " " << contour.back()->m_position[1] << " " << contour.back()->m_position[2] << endl;
+			contour.pop_back();
+		}
+
+		filestr << first.m_position[0] << " " << first.m_position[1] << " " << first.m_position[2] << endl;
+
+		filestr<<endl<<endl;
+
+	}
+	filestr.close();
+
+
+	//    Reset all used variables
+	for(int i=0; i<m_faces.size(); i++)
+		for(int k=0; k<3; k++)
+			(*m_faces[i])[k]->used=false;
+}
+
+	template<typename VertexT, typename NormalT>
 void HalfEdgeMesh<VertexT, NormalT>::finalize()
 {
-        cout << timestamp << "Finalizing mesh." << endl;
-        cout << timestamp << "Number of vertices: " << (uint32_t) m_vertices.size() << endl;
-        cout << timestamp << "Number of faces: " << (uint32_t)m_faces.size() << endl;
-
-        boost::unordered_map<HalfEdgeVertex<VertexT, NormalT>*, int> index_map;
-
-        this->m_nVertices 		= (uint32_t)m_vertices.size();
-        this->m_nFaces 			= (uint32_t)m_faces.size();
-
-        this->m_vertexBuffer 	= new float[3 * this->m_nVertices];
-        this->m_normalBuffer 	= new float[3 * this->m_nVertices];
-        this->m_colorBuffer 	= new float[3 * this->m_nVertices];
-
-        this->m_indexBuffer 	= new unsigned int[3 * this->m_nFaces];
-
-        typename vector<HVertex*>::iterator vertices_iter = m_vertices.begin();
-        typename vector<HVertex*>::iterator vertices_end = m_vertices.end();
-        for(size_t i = 0; vertices_iter != vertices_end; ++i, ++vertices_iter)
-        {
-                this->m_vertexBuffer[3 * i] =     (*vertices_iter)->m_position[0];
-                this->m_vertexBuffer[3 * i + 1] = (*vertices_iter)->m_position[1];
-                this->m_vertexBuffer[3 * i + 2] = (*vertices_iter)->m_position[2];
-
-                this->m_normalBuffer [3 * i] =     -(*vertices_iter)->m_normal[0];
-                this->m_normalBuffer [3 * i + 1] = -(*vertices_iter)->m_normal[1];
-                this->m_normalBuffer [3 * i + 2] = -(*vertices_iter)->m_normal[2];
-
-                this->m_colorBuffer  [3 * i] = 0.8;
-                this->m_colorBuffer  [3 * i + 1] = 0.8;
-                this->m_colorBuffer  [3 * i + 2] = 0.8;
-
-                // map the old index to the new index in the vertexBuffer
-                index_map[*vertices_iter] = i;
-        }
-
-        typename vector<HalfEdgeFace<VertexT, NormalT>*>::iterator face_iter = m_faces.begin();
-        typename vector<HalfEdgeFace<VertexT, NormalT>*>::iterator face_end  = m_faces.end();
-
-        for(size_t i = 0; face_iter != face_end; ++i, ++face_iter)
-        {
-                this->m_indexBuffer[3 * i]      = index_map[(*(*face_iter))(0)];
-                this->m_indexBuffer[3 * i + 1]  = index_map[(*(*face_iter))(1)];
-                this->m_indexBuffer[3 * i + 2]  = index_map[(*(*face_iter))(2)];
-
-                int surface_class = 1;
-                if ((*face_iter)->m_region != 0)
-                        surface_class = (*face_iter)->m_region->m_region_number;
-
-                float r, g, b;
-                if(m_colorRegions)
-                {
-                        r = fabs(cos(surface_class));
-                        g = fabs(sin(surface_class * 30));
-                        b = fabs(sin(surface_class * 2));
-                }
-                else
-                {
-                        r = 0.0;
-                        g = 0.8;
-                        b = 0.0;
-                }
-                this->m_colorBuffer[this->m_indexBuffer[3 * i]  * 3 + 0] = r;
-                this->m_colorBuffer[this->m_indexBuffer[3 * i]  * 3 + 1] = g;
-                this->m_colorBuffer[this->m_indexBuffer[3 * i]  * 3 + 2] = b;
-
-                this->m_colorBuffer[this->m_indexBuffer[3 * i + 1] * 3 + 0] = r;
-                this->m_colorBuffer[this->m_indexBuffer[3 * i + 1] * 3 + 1] = g;
-                this->m_colorBuffer[this->m_indexBuffer[3 * i + 1] * 3 + 2] = b;
-
-                this->m_colorBuffer[this->m_indexBuffer[3 * i + 2] * 3 + 0] = r;
-                this->m_colorBuffer[this->m_indexBuffer[3 * i + 2] * 3 + 1] = g;
-                this->m_colorBuffer[this->m_indexBuffer[3 * i + 2] * 3 + 2] = b;
-
-
-        }
-}
-
-template<typename VertexT, typename NormalT>
-void HalfEdgeMesh<VertexT, NormalT>::retesselateRegionsToBuffer(
-        vector<int> &regions,
-        double epsilon,
-        float **vertex, 
-        float **normal,
-        float **color,
-        float **textureCoord,
-        unsigned int **index, 
-        unsigned int **textureIndex,
-        unsigned int **texture,
-        unsigned int &textureSize,
-        size_t     &vncSize, 
-        size_t   &indexSize,
-        int vncOffset=0,
-        int indexOffset=0) 
-{
-    int indexUsed=indexSize, vncUsed=vncSize, textureUsed=textureSize, indexLength, coordinatesLength;
-    if( vncSize == 0 )
-    {
-            vncSize = 1024;
-            (*vertex) = (float*)malloc(vncSize*sizeof(float));
-            (*normal) = (float*)malloc(vncSize*sizeof(float));
-            (*color)  = (float*)malloc(vncSize*sizeof(float));
-            (*textureCoord) = (float*)malloc(vncSize*sizeof(float));
-    }
-
-    if( indexSize == 0 )
-    {
-            indexSize == 1024;
-            (*index) = (unsigned int*)malloc(indexSize*sizeof(unsigned int));
-            (*textureIndex) = (unsigned int*)malloc(indexSize*sizeof(unsigned int));
-    }
-
-    float *v = 0, r, g, b;
-    unsigned int *in;
-    
-    for(int j=0; j<regions.size(); j++)
-    {
-        (*texture)[textureSize++] = m_regions[j]->m_region_number;
-        //NormalT norm = m_regions[j]->calcNormal(); 
-        vector<vector<HVertex*> > contours = m_regions[j]->getContours(0.01);
-
-        Tesselator<VertexT, NormalT>::init();
-        Tesselator<VertexT, NormalT>::tesselate(contours);
-        Tesselator<VertexT, NormalT>::getFinalizedTriangles(&v, &in, &indexLength, &coordinatesLength);
-
-        /*
-         * If there were not enough points to retesselate skip.
-         */
-        if( indexLength < 3 ||  coordinatesLength < 9)
-        {
-            //cout << "i<3 || cooL<9" << endl;
-            delete v;
-            delete in;
-            continue;
-        }
-        
-        int surface_class = m_regions[j]->m_region_number;
-        if(m_colorRegions)
-        {
-            r = fabs(cos(surface_class));
-            g = fabs(sin(surface_class * 30));
-            b = fabs(sin(surface_class * 2));
-        }
-        else
-        {
-            r = 0.0;
-            g = 0.8;
-            b = 0.0;
-        }
-        //Texture<VertexT, NormalT>* t = new Texture<VertexT, NormalT>(m_pointCloudManager, m_regions[j], contours);
-        //t->save();
-
-        /* a small check to see whether we will run out of memory. */
-        if((float)vncUsed / (float)vncSize >= 0.80)
-        {
-            *vertex = (float*)realloc((*vertex), vncSize*2*sizeof(float));
-            *normal = (float*)realloc((*normal), vncSize*2*sizeof(float));
-            *color  = (float*)realloc((*color),  vncSize*2*sizeof(float));
-            *textureCoord =(float*)realloc((*textureCoord),vncSize*2*sizeof(float)); 
-            vncSize *= 2;
-        }
-
-        /* a small check to see whether we will run out of memory. */
-        if((float)indexUsed / (float)indexSize >= 0.80)
-        {
-            *index        = (unsigned int*)realloc((*index), indexSize*2*sizeof(float)); 
-            *textureIndex = (unsigned int*)realloc((*textureIndex), indexSize*2*sizeof(float)); 
-            indexSize *= 2;
-        }
-
-        for(int m=0; m< (coordinatesLength)/3; ++m)
-        {
-                float u1 = 0;
-                float u2 = 0;
-                //t->textureCoords(VertexT(v[m*3+0], v[m*3+1], v[m*3+2]) ,u1 ,u2);
-                (*textureCoord)[vncUsed + 0 + m*3] = u1;
-                (*textureCoord)[vncUsed + 1 + m*3] = u2;
-                (*textureCoord)[vncUsed + 2 + m*3] = 0;
-
-                (*vertex)[vncUsed + 0 + m*3] = v[m*3+0];
-                (*vertex)[vncUsed + 1 + m*3] = v[m*3+1];
-                (*vertex)[vncUsed + 2 + m*3] = v[m*3+2];
-
-                (*normal)[vncUsed + 0 + m*3] = 0.0f; //norm[0];
-                (*normal)[vncUsed + 1 + m*3] = 0.0f; //norm[1];
-                (*normal)[vncUsed + 2 + m*3] = 0.0f; //norm[2];
-
-                (*color)[vncUsed + 0 + m*3] = r;
-                (*color)[vncUsed + 1 + m*3] = g;
-                (*color)[vncUsed + 2 + m*3] = b;
-
-                (*index)[indexUsed+m] = vncUsed/3 + m;
-                cout << "vncU: " << vncUsed << endl;
-                cout << "indU: " << indexUsed << endl;
-                cout << "indV: " << vncUsed/3+m << endl;
-                (*textureIndex)[indexUsed + m] = m_regions[j]->m_region_number; 
-        }
-        /*
-        for(int m=0; m < indexLength; ++m)
-        {
-                (*index)[indexUsed + m] = in[m] + vncUsed/3; 
-                (*textureIndex)[indexUsed + m] = m_regions[j]->m_region_number; 
-                //cout << "Index: " << (in[m] + vncUsed/3) << endl;
-        } */
-
-        vncUsed += coordinatesLength;
-        indexUsed += vncUsed / 3;
-
-        delete v;
-        delete in;
-        coordinatesLength = 0;
-        indexLength = 0;
-        //delete t;
-    }
-    
-    /*
-     * Resize all the arrays to the used sizes.
-     */
-    vncSize = vncUsed;
-    indexSize = indexUsed;
-    //*vertex = (float*)realloc((*vertex), vncUsed*sizeof(float));
-    //*normal = (float*)realloc((*normal), vncUsed*sizeof(float));
-    //*color  = (float*)realloc((*color),  vncUsed*sizeof(float));
-    //*textureCoord =(float*)realloc((*textureCoord),vncUsed*sizeof(float)); 
-    //*index        = (unsigned int*)realloc((*index), indexUsed*sizeof(float)); 
-    //*textureIndex = (unsigned int*)realloc((*textureIndex), indexUsed*sizeof(float)); 
-    //*texture      = (unsigned int*)realloc((*texture), textureSize*sizeof(unsigned int));
-}
-
-template<typename VertexT, typename NormalT>
-void HalfEdgeMesh<VertexT, NormalT>::regionsToBuffer(
-                float **vertex, 
-                float **normal,
-                float **color,
-                float **texture,
-                unsigned int **index, 
-                unsigned int **textureIndex, 
-                size_t     &vncSize, 
-                size_t   &indexSize, 
-                vector<int> &regions)
-{
-
-        /* xxxUsed variables are used to keep track of the array length
-         * that was used until now.
-         */
-        int vncUsed=0, indexUsed=0;
-        for(int h=0; h<regions.size(); ++h)
-        {
-                int i = regions[h];
-                float r, g, b;
-                int surface_class = m_regions[i]->m_region_number;
-
-                if(m_colorRegions)
-                {
-                        r = fabs(cos(surface_class));
-                        g = fabs(sin(surface_class * 30));
-                        b = fabs(sin(surface_class * 2));
-                }
-                else
-                {
-                        r = 0.0;
-                        g = 0.8;
-                        b = 0.0;
-                }
-
-                for(int j=0; j<m_regions[i]->m_faces.size(); ++j)
-                {
-
-                        /* a small check to see whether we will run out of memory. */
-                        if((float)vncUsed / (float)vncSize >= 0.80)
-                        {
-                                *vertex = (float*)realloc((*vertex), vncSize*2*sizeof(float));
-                                *normal = (float*)realloc((*normal), vncSize*2*sizeof(float));
-                                *color  = (float*)realloc((*color),  vncSize*2*sizeof(float));
-                                *texture =(float*)realloc((*texture),vncSize*2*sizeof(float)); 
-                                vncSize *= 2;
-                        }
-
-                        /* a small check to see whether we will run out of memory. */
-                        if((float)indexUsed / (float)indexSize >= 0.80)
-                        {
-                                *index        = (unsigned int*)realloc((*index), indexSize*2*sizeof(float)); 
-                                *textureIndex = (unsigned int*)realloc((*textureIndex), indexSize*2*sizeof(float)); 
-                                indexSize *= 2;
-                        }
-
-                        for(int k=0; k<3; k++)
-                        {
-                                /*
-                                 * loops over all 3 vertices of a face and stores the coordinates, normales
-                                 * and colors in the corresponding arrays for the IO handling.
-                                 */
-                                (*vertex)[vncUsed + 0] = (*m_regions[i]->m_faces[j])(k)->m_position.x;
-                                (*vertex)[vncUsed + 1] = (*m_regions[i]->m_faces[j])(k)->m_position.y;
-                                (*vertex)[vncUsed + 2] = (*m_regions[i]->m_faces[j])(k)->m_position.z;
-
-                                (*normal)[vncUsed + 0] = 0.0f; //(*m_regions[i]->m_faces[j])(k)->m_normal[0];
-                                (*normal)[vncUsed + 1] = 0.0f; //(*m_regions[i]->m_faces[j])(k)->m_normal[1];
-                                (*normal)[vncUsed + 2] = 0.0f; //(*m_regions[i]->m_faces[j])(k)->m_normal[2];
-
-                                (*color)[vncUsed + 0] = r;
-                                (*color)[vncUsed + 1] = g;
-                                (*color)[vncUsed + 2] = b;
-
-                                (*texture)[vncUsed + 0] = 0.0;
-                                (*texture)[vncUsed + 1] = 0.0;
-                                (*texture)[vncUsed + 2] = 0.0;
-                                vncUsed += 3;
-
-                                (*index)[indexUsed+k] = (vncUsed / 3) - 1;
-
-                                /* 
-                                 * texture does not exist because all regions that should be handled here
-                                 * dont belong to a regression plane. 
-                                 * the index UINT_MAX points to nowhere, this is necessary for the IO handling when
-                                 * the mesh is stored
-                                 */
-                                (*textureIndex)[indexUsed+k] = UINT_MAX; 
-                        }
-                        indexUsed += 3;
-                }
-        }
-        vncSize = vncUsed;
-        indexSize = indexUsed;
-
-        /*
-         * Resize all the arrays to the used sizes.
-         */
-        //*vertex = (float*)realloc((*vertex), vncUsed*sizeof(float));
-        //*normal = (float*)realloc((*normal), vncUsed*sizeof(float));
-        //*color  = (float*)realloc((*color),  vncUsed*sizeof(float));
-        //*texture =(float*)realloc((*texture),vncUsed*sizeof(float)); 
-        //*index        = (unsigned int*)realloc((*index), indexUsed*sizeof(float)); 
-        //*textureIndex = (unsigned int*)realloc((*textureIndex), indexUsed*sizeof(float)); 
-}
-
-<<<<<<< HEAD
+	cout << timestamp << "Finalizing mesh." << endl;
+	cout << timestamp << "Number of vertices: " << (uint32_t) m_vertices.size() << endl;
+	cout << timestamp << "Number of faces: " << (uint32_t)m_faces.size() << endl;
+
+	boost::unordered_map<HalfEdgeVertex<VertexT, NormalT>*, int> index_map;
+
+	this->m_nVertices 		= (uint32_t)m_vertices.size();
+	this->m_nFaces 			= (uint32_t)m_faces.size();
+
+	this->m_vertexBuffer 	= new float[3 * this->m_nVertices];
+	this->m_normalBuffer 	= new float[3 * this->m_nVertices];
+	this->m_colorBuffer 	= new float[3 * this->m_nVertices];
+
+	this->m_indexBuffer 	= new unsigned int[3 * this->m_nFaces];
+
+	typename vector<HVertex*>::iterator vertices_iter = m_vertices.begin();
+	typename vector<HVertex*>::iterator vertices_end = m_vertices.end();
+	for(size_t i = 0; vertices_iter != vertices_end; ++i, ++vertices_iter)
+	{
+		this->m_vertexBuffer[3 * i] =     (*vertices_iter)->m_position[0];
+		this->m_vertexBuffer[3 * i + 1] = (*vertices_iter)->m_position[1];
+		this->m_vertexBuffer[3 * i + 2] = (*vertices_iter)->m_position[2];
+
+		this->m_normalBuffer [3 * i] =     -(*vertices_iter)->m_normal[0];
+		this->m_normalBuffer [3 * i + 1] = -(*vertices_iter)->m_normal[1];
+		this->m_normalBuffer [3 * i + 2] = -(*vertices_iter)->m_normal[2];
+
+		this->m_colorBuffer  [3 * i] = 0.8;
+		this->m_colorBuffer  [3 * i + 1] = 0.8;
+		this->m_colorBuffer  [3 * i + 2] = 0.8;
+
+		// map the old index to the new index in the vertexBuffer
+		index_map[*vertices_iter] = i;
+	}
+
+	typename vector<HalfEdgeFace<VertexT, NormalT>*>::iterator face_iter = m_faces.begin();
+	typename vector<HalfEdgeFace<VertexT, NormalT>*>::iterator face_end  = m_faces.end();
+
+	for(size_t i = 0; face_iter != face_end; ++i, ++face_iter)
+	{
+		this->m_indexBuffer[3 * i]      = index_map[(*(*face_iter))(0)];
+		this->m_indexBuffer[3 * i + 1]  = index_map[(*(*face_iter))(1)];
+		this->m_indexBuffer[3 * i + 2]  = index_map[(*(*face_iter))(2)];
+
+		int surface_class = 1;
+		if ((*face_iter)->m_region != 0)
+			surface_class = (*face_iter)->m_region->m_region_number;
+
+		float r, g, b;
+		if(m_colorRegions)
+		{
+			r = fabs(cos(surface_class));
+			g = fabs(sin(surface_class * 30));
+			b = fabs(sin(surface_class * 2));
+		}
+		else
+		{
+			r = 0.0;
+			g = 0.8;
+			b = 0.0;
+		}
+		this->m_colorBuffer[this->m_indexBuffer[3 * i]  * 3 + 0] = r;
+		this->m_colorBuffer[this->m_indexBuffer[3 * i]  * 3 + 1] = g;
+		this->m_colorBuffer[this->m_indexBuffer[3 * i]  * 3 + 2] = b;
+
+		this->m_colorBuffer[this->m_indexBuffer[3 * i + 1] * 3 + 0] = r;
+		this->m_colorBuffer[this->m_indexBuffer[3 * i + 1] * 3 + 1] = g;
+		this->m_colorBuffer[this->m_indexBuffer[3 * i + 1] * 3 + 2] = b;
+
+		this->m_colorBuffer[this->m_indexBuffer[3 * i + 2] * 3 + 0] = r;
+		this->m_colorBuffer[this->m_indexBuffer[3 * i + 2] * 3 + 1] = g;
+		this->m_colorBuffer[this->m_indexBuffer[3 * i + 2] * 3 + 2] = b;
+
+
+	}
+}
+
 template<typename VertexT, typename NormalT>
 void HalfEdgeMesh<VertexT, NormalT>::regionsToBuffer(
                 float **vertex, 
@@ -1476,228 +1209,42 @@
         *index        = (unsigned int*)realloc((*index), indexUsed*sizeof(float)); 
         *textureIndex = (unsigned int*)realloc((*textureIndex), indexUsed*sizeof(float)); 
 }
-	template<typename VertexT, typename NormalT>
-void HalfEdgeMesh<VertexT, NormalT>::finalizeAndRetesselate()
-{
-
-	cout << timestamp << "Finalizing mesh." << endl;
-
-	int vnc_reallocate = 1;
-	int index_reallocate = 1;
-	this->m_nVertices    = (uint32_t)m_vertices.size();
-	this->m_nFaces 	     = (uint32_t)m_faces.size();
-	this->m_nTextures    = 0;
-	size_t vncBufferSize   = 1024; //3 * this->m_nVertices; // * vnc_reallocate * sizeof(float)*10;
-	size_t indexBufferSize = 1024; //3 * this->m_nVertices; // * index_reallocate * sizeof(unsigned int)*10;
-
-	// Guess for the array sizes. The correct values are only known after the regions were tesselated.
-	this->m_vertexBuffer       = new float[vncBufferSize];
-	this->m_normalBuffer       = new float[vncBufferSize];
-	this->m_colorBuffer        = new float[vncBufferSize];
-	this->m_textureCoordBuffer = new float[vncBufferSize];
-	this->m_indexBuffer        = new unsigned int[indexBufferSize];
-	this->m_textureIndexBuffer = new unsigned int[indexBufferSize];
-	this->m_textureBuffer 	   = new unsigned int[m_regions.size()]; 
-
-    /*for(int i=0; i<vncBufferSize; ++i)
-    {
-        this->m_vertexBuffer[i]       = 0.0f; 
-        this->m_normalBuffer[i]       = 0.0f;
-        this->m_colorBuffer[i]        = 0.0f;
-        this->m_textureCoordBuffer[i] = 0.0f;
-    }
-    for(int i=0; i<indexBufferSize; ++i)
-    {
-        this->m_indexBuffer[i] = 0;
-        this->m_textureIndexBuffer[i] = 0;
-    }
-	memset( this->m_textureBuffer, 	   0, m_regions.size());
-    */
-    
-    // Reset used variable. Necessarsy to use getContours() in tesselator-class. 
-    for(int j=0; j<m_faces.size(); j++)
-        for(int k=0; k<3; k++)
-            (*m_faces[j])[k]->used=false;
-
-    int nPointsUsed=0;
-    int nIndizesUsed=0;
-    int *coordinatesLength = new int;
-    int *indexLength = new int;
-    float **v  = new float*;
-    float **n  = new float*;
-    float **c  = new float*;
-    unsigned int **in = new unsigned int*;
-
-    /*vector<Region<VertexT, NormalT> * > plane_regions;*/
-    vector<int> plane_regions;
-    vector<int> normal_regions;
-
-    // check for all regions whether they should be retesselated.
-    for(int i=0; i<m_regions.size(); ++i)
-    {
-        if(m_regions[i]->m_inPlane)
-        {
-            //plane_regions.push_back(m_regions[i]);
-            plane_regions.push_back(i);
-        } else{
-            normal_regions.push_back(i);
-        }
-    }
-    regionsToBuffer(&this->m_vertexBuffer, 
-            &this->m_normalBuffer,
-            &this->m_colorBuffer,
-            &this->m_textureCoordBuffer,
-            &this->m_indexBuffer,
-            &this->m_textureIndexBuffer,
-            vncBufferSize, 
-            indexBufferSize, 
-            normal_regions);
-    cout << timestamp << "Done copying untesselated regions" << endl;
-	
-	this->m_nVertices = vncBufferSize/3; 
-	this->m_nFaces 	  = indexBufferSize/3;
-
-   this->m_vertexBuffer = (float*)realloc(this->m_vertexBuffer, this->m_nVertices*3*sizeof(float));
-   this->m_colorBuffer  = (float*)realloc(this->m_colorBuffer,  this->m_nVertices*3*sizeof(float));
-   this->m_normalBuffer = (float*)realloc(this->m_normalBuffer, this->m_nVertices*3*sizeof(float));
-   this->m_textureCoordBuffer = (float*)realloc(this->m_textureCoordBuffer, this->m_nVertices*3*sizeof(float));
-
-   this->m_indexBuffer = (unsigned int*)realloc(this->m_indexBuffer, this->m_nFaces*3*sizeof(unsigned int));
-   this->m_textureIndexBuffer = (unsigned int*)realloc(this->m_textureIndexBuffer, this->m_nFaces*3*sizeof(unsigned int));
-   this->m_textureBuffer = (unsigned int*)realloc(this->m_textureBuffer, this->m_nTextures*sizeof(unsigned int));
-
-	this->m_finalized = true; 
-	cout << timestamp << "Done retesselating: " 						  	 	<< endl;
-	cout << timestamp << "[" << nPointsUsed << "] Points Used."       << endl;
-	cout << timestamp << "[" << nIndizesUsed << "] Indizes Used."     << endl;
-	cout << timestamp <<	"[" << this->m_nVertices << "] Vertices." << endl;
-	cout << timestamp <<	"[" << this->m_nFaces << "] Faces." 	   << endl;
-} 
-
-} // namespace lssr
-
-
-/*
- *
-
- */
-    // check all regions if they are to be retesselated (only if they lie in a regression plane!)
-	/*
-        for(int i=0; i<m_regions.size(); ++i)
-	{
-		// If memory used to 75% reallocate!
-		if(nPointsUsed / vncBufferSize >= 0.75)
-		{
-            cout << "reschizingVNC" << endl;
-			vnc_reallocate++;
-			vncBufferSize = 3*this->m_nVertices * vnc_reallocate*sizeof(float);
-
-			this->m_vertexBuffer       = (float*)realloc(this->m_vertexBuffer, vncBufferSize); 
-			this->m_colorBuffer        = (float*)realloc(this->m_colorBuffer, vncBufferSize); 
-			this->m_normalBuffer       = (float*)realloc(this->m_normalBuffer, vncBufferSize); 
-			this->m_textureCoordBuffer = (float*)realloc(this->m_normalBuffer, vncBufferSize);
-		}
-
-		// If memory i used to 75% reallocate!
-		if(nIndizesUsed / indexBufferSize >= 0.75)
-		{
-            cout << "reschizingIndex" << endl;
-			index_reallocate++;
-			indexBufferSize = 3*this->m_nFaces*index_reallocate*sizeof(unsigned int);
-			this->m_indexBuffer = (unsigned int*)realloc(this->m_indexBuffer, indexBufferSize);
-			this->m_textureIndexBuffer = (unsigned int*)realloc(this->m_textureIndexBuffer, indexBufferSize);
-		}
-		if(!m_regions[i]->m_inPlane)
-		{
-            continue;
-		} else 
-		{
-            continue;
-            cout << "np" << endl;
-			this->m_textureBuffer[this->m_nTextures++] = m_regions[i]->m_region_number;
-
-			Tesselator<VertexT, NormalT>::init();
-			vector<vector<HVertex*> > contours = m_regions[i]->getContours(0.01);
-			Tesselator<VertexT, NormalT>::tesselate(contours);
-			Tesselator<VertexT, NormalT>::getFinalizedTriangles(v, n, c, in, indexLength, coordinatesLength);
-
-			if(*indexLength > 0 && *coordinatesLength > 0)
-			{
-				//Texture<VertexT, NormalT>* t = new Texture<VertexT, NormalT>(m_pointCloudManager, m_regions[i], contours);
-				//t->save();
-
-				for(int j=0; j< (*coordinatesLength)/3; ++j)
-				{
-					this->m_vertexBuffer[j*3+nPointsUsed+0] = (*v)[j*3+0];
-					this->m_normalBuffer[j*3+nPointsUsed+0] = (*n)[j*3+0];
-					this->m_colorBuffer[ j*3+nPointsUsed+0] = (*c)[j*3+0];
-
-					this->m_vertexBuffer[j*3+nPointsUsed+1] = (*v)[j*3+1];
-					this->m_normalBuffer[j*3+nPointsUsed+1] = (*n)[j*3+1];
-					this->m_colorBuffer[ j*3+nPointsUsed+1] = (*c)[j*3+1];
-
-					this->m_vertexBuffer[j*3+nPointsUsed+2] = (*v)[j*3+2];
-					this->m_normalBuffer[j*3+nPointsUsed+2] = (*n)[j*3+2];
-					this->m_colorBuffer[ j*3+nPointsUsed+2] = (*c)[j*3+2];
-
-					float u1 = 0;
-					float u2 = 0;
-					//t->textureCoords(VertexT((*v)[j*3+0], (*v)[j*3+1], (*v)[j*3+2]) ,u1 ,u2);
-					this->m_textureCoordBuffer[j*3+nPointsUsed+0] = u1;
-					this->m_textureCoordBuffer[j*3+nPointsUsed+1] = u2;
-					this->m_textureCoordBuffer[j*3+nPointsUsed+2] = 0;
-				}
-
-				for(int j=0; j < (*indexLength); ++j)
-				{
-					this->m_indexBuffer[j+nIndizesUsed] = ((*in)[j])+nPointsUsed/3; 
-					this->m_textureIndexBuffer[j+nIndizesUsed] = m_regions[i]->m_region_number;
-				}
-				nPointsUsed  += (*coordinatesLength);
-				nIndizesUsed += *indexLength;
-
-				delete (*v);
-				delete (*c);
-				delete (*n);
-				delete (*in);
-				//delete t;
-			}
-		} 
-	}
-	delete indexLength;
-	delete coordinatesLength;
-	this->m_nVertices = nPointsUsed/3  + vncBufferSize/3; 
-	this->m_nFaces 	  = nIndizesUsed/3 + indexBufferSize/3;
-        */
-=======
-
         template<typename VertexT, typename NormalT>
 void HalfEdgeMesh<VertexT, NormalT>::finalizeAndRetesselate()
 {
 
         cout << timestamp << "Finalizing mesh." << endl;
 
+        int vnc_reallocate = 1;
+        int index_reallocate = 1;
         this->m_nVertices    = (uint32_t)m_vertices.size();
         this->m_nFaces 	     = (uint32_t)m_faces.size();
         this->m_nTextures    = 0;
-        size_t vncBufferSize   = 3 * this->m_nVertices; //  * vnc_reallocate * sizeof(float);
-        size_t indexBufferSize = 3 * this->m_nVertices; //  * index_reallocate * sizeof(unsigned int);
+        size_t vncBufferSize   = 1024; //3 * this->m_nVertices; // * vnc_reallocate * sizeof(float)*10;
+        size_t indexBufferSize = 1024; //3 * this->m_nVertices; // * index_reallocate * sizeof(unsigned int)*10;
 
         // Guess for the array sizes. The correct values are only known after the regions were tesselated.
         this->m_vertexBuffer       = new float[vncBufferSize];
         this->m_normalBuffer       = new float[vncBufferSize];
         this->m_colorBuffer        = new float[vncBufferSize];
         this->m_textureCoordBuffer = new float[vncBufferSize];
-
         this->m_indexBuffer        = new unsigned int[indexBufferSize];
         this->m_textureIndexBuffer = new unsigned int[indexBufferSize];
-        this->m_textureBuffer 	   = new unsigned int[m_regions.size()];
+        this->m_textureBuffer 	   = new unsigned int[m_regions.size()]; 
 
         // Reset used variable. Necessarsy to use getContours() in tesselator-class. 
         for(int j=0; j<m_faces.size(); j++)
                 for(int k=0; k<3; k++)
                         (*m_faces[j])[k]->used=false;
 
+        int nPointsUsed=0;
+        int nIndizesUsed=0;
+        int *coordinatesLength = new int;
+        int *indexLength = new int;
+        float **v  = new float*;
+        float **n  = new float*;
+        float **c  = new float*;
+        unsigned int **in = new unsigned int*;
 
         /*vector<Region<VertexT, NormalT> * > plane_regions;*/
         vector<int> plane_regions;
@@ -1708,19 +1255,11 @@
         {
                 if(m_regions[i]->m_inPlane)
                 {
-                        //plane_regions.push_back(m_regions[i]);
                         plane_regions.push_back(i);
                 } else{
                         normal_regions.push_back(i);
                 }
         }
-
-        /*
-         * If a region does not belong to a regression plane than we don't want
-         * to retesselate it and store it directly in the buffer. After this point
-         * doubled vertices may be stored in the buffer!
-         */
-        /*
         regionsToBuffer(&this->m_vertexBuffer, 
                         &this->m_normalBuffer,
                         &this->m_colorBuffer,
@@ -1731,99 +1270,31 @@
                         indexBufferSize, 
                         normal_regions);
         cout << timestamp << "Done copying untesselated regions" << endl;
-        */
-
-        /*
-         * All regions that do belong to a regression plane should be retesselated.
-         * The tesselator handles the vertex-coordinate-, normal-, color-, and texture buffers.
-         */
-        vncBufferSize = 0;
-        indexBufferSize = 0;
-        retesselateRegionsToBuffer(
-                        plane_regions,
-                        0.01,
-                        &this->m_vertexBuffer, 
-                        &this->m_normalBuffer,
-                        &this->m_colorBuffer,
-                        &this->m_textureCoordBuffer,
-                        &this->m_indexBuffer,
-                        &this->m_textureIndexBuffer,
-                        &this->m_textureBuffer,
-                        this->m_nTextures,
-                        vncBufferSize, 
-                        indexBufferSize);
-
-        cout << timestamp << "Done copying tesselated regions" << endl;
-
-        this->m_nVertices = vncBufferSize/3;
+
+        this->m_nVertices = vncBufferSize/3; 
         this->m_nFaces 	  = indexBufferSize/3;
-        this->m_finalized = true;
-        cout << timestamp << "Done retesselating: "                    << endl;
+
+        this->m_vertexBuffer = (float*)realloc(this->m_vertexBuffer, this->m_nVertices*3*sizeof(float));
+        this->m_colorBuffer  = (float*)realloc(this->m_colorBuffer,  this->m_nVertices*3*sizeof(float));
+        this->m_normalBuffer = (float*)realloc(this->m_normalBuffer, this->m_nVertices*3*sizeof(float));
+        this->m_textureCoordBuffer = (float*)realloc(this->m_textureCoordBuffer, this->m_nVertices*3*sizeof(float));
+
+        this->m_indexBuffer = (unsigned int*)realloc(this->m_indexBuffer, this->m_nFaces*3*sizeof(unsigned int));
+        this->m_textureIndexBuffer = (unsigned int*)realloc(this->m_textureIndexBuffer, this->m_nFaces*3*sizeof(unsigned int));
+        this->m_textureBuffer = (unsigned int*)realloc(this->m_textureBuffer, this->m_nTextures*sizeof(unsigned int));
+
+        this->m_finalized = true; 
+        cout << timestamp << "Done retesselating: " 						  	 	<< endl;
+        cout << timestamp << "[" << nPointsUsed << "] Points Used."       << endl;
+        cout << timestamp << "[" << nIndizesUsed << "] Indizes Used."     << endl;
         cout << timestamp << "[" << this->m_nVertices << "] Vertices." << endl;
-        cout << timestamp << "[" << this->m_nFaces << "] Faces."       << endl; 
-}
+        cout << timestamp << "[" << this->m_nFaces << "] Faces." 	   << endl;
+} 
 
 } // namespace lssr
 
 
 /*
-            if(indexUsed >= 3 && indexUsed < 3 ) // == 0)
-            {
-
-                float x1 = (*vertex)[(*index)[indexUsed+m-1]*3+0];
-                float y1 = (*vertex)[(*index)[indexUsed+m-1]*3+1];
-                float z1 = (*vertex)[(*index)[indexUsed+m-1]*3+2];
-
-                float x2 = (*vertex)[((*index)[indexUsed+m-2])*3+0];
-                float y2 = (*vertex)[((*index)[indexUsed+m-2])*3+1];
-                float z2 = (*vertex)[((*index)[indexUsed+m-2])*3+2];
-
-                float x3 = (*vertex)[((*index)[indexUsed+m-3])*3+0];
-                float y3 = (*vertex)[((*index)[indexUsed+m-3])*3+1];
-                float z3 = (*vertex)[((*index)[indexUsed+m-3])*3+2];
-
-                if((sqrt( pow(fabs(x1-x2),2) + pow(fabs(y1-y2),2) + pow(fabs(z1-z2),2)) < 0.000001) ||
-                   (sqrt( pow(fabs(x3-x2),2) + pow(fabs(y3-y2),2) + pow(fabs(z3-z2),2)) < 0.000001) ||
-                   (sqrt( pow(fabs(x3-x1),2) + pow(fabs(y3-y1),2) + pow(fabs(z3-z1),2)) < 0.000001) )
-                {
-                    cout << "Bla\n";
-                    //indexUsed -= 4;
-                }
-            } 
-
-
-                if((m+1) % 3 == 0)
-                {
-                        float x1 = (*vertex)[vncUsed + 0 + (m-2)*3];
-                        float y1 = (*vertex)[vncUsed + 1 + (m-2)*3];
-                        float z1 = (*vertex)[vncUsed + 2 + (m-2)*3];
-
-                        float x2 = (*vertex)[vncUsed + 0 + (m-1)*3];
-                        float y2 = (*vertex)[vncUsed + 1 + (m-1)*3];
-                        float z2 = (*vertex)[vncUsed + 2 + (m-1)*3];
-
-                        float x3 = (*vertex)[vncUsed + 0 + m*3];
-                        float y3 = (*vertex)[vncUsed + 1 + m*3];
-                        float z3 = (*vertex)[vncUsed + 2 + m*3];
-                        if((sqrt( pow(fabs(x1-x2),2) + pow(fabs(y1-y2),2) + pow(fabs(z1-z2),2)) < 0.0001) ||
-                                        (sqrt( pow(fabs(x3-x2),2) + pow(fabs(y3-y2),2) + pow(fabs(z3-z2),2)) < 0.0001) ||
-                                        (sqrt( pow(fabs(x3-x1),2) + pow(fabs(y3-y1),2) + pow(fabs(z3-z1),2)) < 0.0001) )
-                        {
-                                cout << "Bla\n";
-                                //indexUsed -= 4;
-                                cout << "-----------------------------------------------" << endl;
-                                cout << "V1: " << x1 << " " << y1 << " " << z1 << endl;
-                                cout << "V2: " << x2 << " " << y2 << " " << z2 << endl;
-                                cout << "V3: " << x3 << " " << y3 << " " << z3 << endl;
-                                cout << "-----------------------------------------------" << endl;
-                                cout << "decreasing index!" << endl;
-                        }
-                }
-
-                if(isnan(v[m*3+0]) || isnan(v[m*3+1]) || isnan(v[m*3+2]))
-                {
-                        cout << "FUUUUUUUUUUUUUUCK" << endl;
-                }
-
-            */
->>>>>>> cbc469b6
+ *
+
+ */