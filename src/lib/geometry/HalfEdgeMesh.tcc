/*
 * HalfEdgeMesh.cpp
 *
 *  Created on: 13.11.2008
 *      Author: Thomas Wiemann
 */

namespace lssr
{



template<typename VertexT, typename NormalT>
HalfEdgeMesh<VertexT, NormalT>::HalfEdgeMesh()
{
	m_globalIndex = 0;
	m_colorRegions = false;
}


template<typename VertexT, typename NormalT>
void HalfEdgeMesh<VertexT, NormalT>::addVertex(VertexT v)
{
	// Create new HalfEdgeVertex and increase vertex counter
	m_vertices.push_back(new HalfEdgeVertex<VertexT, NormalT>(v));
	m_globalIndex++;
}



template<typename VertexT, typename NormalT>
void HalfEdgeMesh<VertexT, NormalT>::deleteVertex(HVertex* v)
{
	// Delete HalfEdgeVertex and decrease vertex counter
	remove(m_vertices.begin(), m_vertices.end(), v);
	m_globalIndex--;
	delete v;
}

template<typename VertexT, typename NormalT>
void HalfEdgeMesh<VertexT, NormalT>::addNormal(NormalT n)
{
	// Is a vertex exists at globalIndex, save normal
	assert(m_globalIndex == m_vertices.size());
	m_vertices[m_globalIndex - 1]->m_normal = n;
}

template<typename VertexT, typename NormalT>
HalfEdge<HalfEdgeVertex<VertexT, NormalT>, HalfEdgeFace<VertexT, NormalT> >* HalfEdgeMesh<VertexT, NormalT>::halfEdgeToVertex(HVertex *v, HVertex* next)
{
	HEdge* edge = 0;
	HEdge* cur = 0;

	typename vector<HEdge*>::iterator it;

	for(it = v->in.begin(); it != v->in.end(); it++)
	{
		// Check all incoming edges, if start and end vertex
		// are the same. If they are, save this edge.
		cur = *it;
		if(cur->end == v && cur->start == next)
		{
			edge = cur;
		}

	}

	return edge;
}

template<typename VertexT, typename NormalT>
void HalfEdgeMesh<VertexT, NormalT>::addTriangle(uint a, uint b, uint c)
{
	// Create a new face
	HFace* face = new HFace;

	// Create a list of HalfEdges that will be connected
	// with this here. Here we need only to alloc space for
	// three pointers, allocation and linking will be done
	// later.
	HEdge* edges[3];
	edges[0] = edges[1] = edges[2] = 0;

	// Traverse face triangles
	for(int k = 0; k < 3; k++)
	{
		// Pointer to start and end vertex of an edge
		HVertex* current;
		HVertex* next;

		// Map k values to parameters
		switch(k)
		{
		case 0:
			current = m_vertices[a];
			next 	= m_vertices[b];
			break;
		case 1:
			current = m_vertices[b];
			next 	= m_vertices[c];
			break;
		case 2:
			current = m_vertices[c];
			next 	= m_vertices[a];
			break;
		}

		// Try to find an pair edges of an existing face,
		// that points to the current vertex. If such an
		// edge exists, the pair-edge of this edge is the
		// one we need. Update link. If no edge is found,
		// create a new one.
		HEdge* edgeToVertex = halfEdgeToVertex(current, next);

		// If a fitting edge was found, save the pair edge
		// and let it point the the new face
		if(edgeToVertex != 0)
		{
			edges[k] = edgeToVertex->pair;
			edges[k]->face = face;
		}
		else
		{
			// Create new edge and pair
			HEdge* edge = new HEdge;
			edge->face = face;
			edge->start = current;
			edge->end = next;

			HEdge* pair = new HEdge;
			pair->start = next;
			pair->end = current;
			pair->face = 0;

			// Link Half edges
			edge->pair = pair;
			pair->pair = edge;

			// Save outgoing edge
			current->out.push_back(edge);
			next->in.push_back(edge);

			// Save incoming edges
			current->in.push_back(pair);
			next->out.push_back(pair);

			// Save pointer to new edge
			edges[k] = edge;
		}
	}


	for(int k = 0; k < 3; k++)
	{
		edges[k]->next = edges[(k+1) % 3];
	}

	//cout << ":: " << face->index[0] << " " << face->index[1] << " " << face->index[2] << endl;

	face->m_edge = edges[0];
	face->calc_normal();
	m_faces.push_back(face);
	face->m_face_index = m_faces.size();
	//face->m_index[0] = a;
	//face->m_index[1] = b;
	//face->m_index[2] = c;

//	if(a == 0) {
//		last_normal = face->normal;
//	} else {
//		if(last_normal * face->normal < 0){
//			face->normal = face->normal * -1;
//		}
//	}

}

template<typename VertexT, typename NormalT>
void HalfEdgeMesh<VertexT, NormalT>::addFace(HVertex* v1, HVertex* v2, HVertex* v3)
{
	HFace* f = new HFace;

	HEdge* v1v2 = 0;
	HEdge* v2v3 = 0;
	HEdge* v3v1 = 0;

	HEdge* current = 0;

	//check if edge exists between v1, v2 if not add a new one
	if((current = halfEdgeToVertex(v1, v2)) == 0)
	{
		v1v2 = new HEdge;
		HEdge* v2v1 = new HEdge;
		typename vector<HEdge*>::iterator it;

		v1v2->start = v1;
		v1v2->end = v2;
		v1->out.push_back(v1v2);
		v2->in.push_back(v1v2);

		v2v1->start = v2;
		v2v1->end = v1;
		v1->in.push_back(v2v1);
		v2->out.push_back(v2v1);

		v1v2->pair = v2v1;
		v2v1->pair = v1v2;
	}
	else
	{
		if(current->face == 0)
		{
			v1v2 = current;
		}
		else
		{
		    v1v2 = current->pair;
		}
	}

	//check if edge exists between v2, v3 if not add a new one
	if((current = halfEdgeToVertex(v2, v3)) == 0)
	{
		v2v3 = new HEdge;
		HEdge* v3v2 = new HEdge;

		v2v3->start = v2;
		v2v3->end = v3;
		v2->out.push_back(v2v3);
		v3->in.push_back(v2v3);

		v3v2->start = v3;
		v3v2->end = v2;
		v2->in.push_back(v3v2);
		v3->out.push_back(v3v2);

		v2v3->pair = v3v2;
		v3v2->pair = v2v3;
	}
	else
	{
		if(current->face == 0)
			v2v3 = current;
		else v2v3 = current->pair;
	}

	//check if edge exists between v3, v1 if not add a new one
	if((current = halfEdgeToVertex(v3, v1)) == 0)
	{
		v3v1 = new HEdge;
		HEdge* v1v3 = new HEdge;

		v3v1->start = v3;
		v3v1->end = v1;
		v3->out.push_back(v3v1);
		v1->in.push_back(v3v1);

		v1v3->start = v1;
		v1v3->end = v3;
		v3->in.push_back(v1v3);
		v1->out.push_back(v1v3);

		v3v1->pair = v1v3;
		v1v3->pair = v3v1;
	}
	else
	{
		if(current->face == 0)
		{
			v3v1 = current;
		}
		else
		{
		    v3v1 = current->pair;
		}
	}

	// set next pointers
	typename vector<HEdge*>::iterator it;
	it = v1v2->end->out.begin();
	while(it != v1v2->end->out.end() && *it != v2v3) it++;
	if(it != v1v2->end->out.end())
		v1v2->next = v2v3;
	else
		v1v2->next = v2v3->pair;

	it = v1v2->next->end->out.begin();
	while(it != v1v2->next->end->out.end() && *it != v3v1) it++;

	if(it != v1v2->next->end->out.end())
	{
		v1v2->next->next = v3v1;
	}
	else
	{
		v1v2->next->next = v3v1->pair;
	}

	v1v2->next->next->next = v1v2;

	//set face->m_edge
	f->m_edge = v1v2;

	//set face pointers
	current = v1v2;
	for(int k = 0; k<3; k++,current = current->next)
		current->face = f;

	f->calc_normal();
	m_faces.push_back(f);
}

template<typename VertexT, typename NormalT>
void HalfEdgeMesh<VertexT, NormalT>::deleteFace(HFace* f)
{
	//save references to edges and vertices
	HEdge* startEdge = (*f)[0];
	HEdge* nextEdge  = (*f)[1];
	HEdge* lastEdge  = (*f)[2];
	HVertex* p1 = (*f)(0);
	HVertex* p2 = (*f)(1);
	HVertex* p3 = (*f)(2);

	startEdge->face = 0;
	nextEdge->face = 0;
	lastEdge->face = 0;

	if(startEdge->pair->face == 0)
	{
		//delete edge and pair
		deleteEdge(startEdge);

		if(p1->out.size()==0) deleteVertex(p1);
		if(p3->out.size()==0) deleteVertex(p3);
	}

	if(nextEdge->pair->face == 0)
	{
		//delete edge and pair
		deleteEdge(nextEdge);

		if(p1->out.size()==0) deleteVertex(p1);
		if(p2->out.size()==0) deleteVertex(p2);
	}

	if(lastEdge->pair->face == 0)
	{
		//delete edge and pair
		deleteEdge(lastEdge);

		if(p3->out.size()==0) deleteVertex(p3);
		if(p2->out.size()==0) deleteVertex(p2);
	}

	//delete face
	remove(m_faces.begin(), m_faces.end(), f);
	delete f;
}

template<typename VertexT, typename NormalT>
void HalfEdgeMesh<VertexT, NormalT>::deleteEdge(HEdge* edge, bool deletePair)
{
	//delete references from start point to outgoing edge
	remove(edge->start->out.begin(),edge->start->out.end(), edge);

	//delete references from end point to incoming edge
	remove(edge->end->in.begin(),edge->end->in.end(), edge);

	if(deletePair)
	{
		//delete references from start point to outgoing edge
		remove(edge->pair->start->out.begin(), edge->pair->start->out.end(), edge->pair);

		//delete references from end point to incoming edge
		remove(edge->pair->end->in.begin(), edge->pair->end->in.end(), edge->pair);

		delete edge->pair;
	}
	delete edge;
}

template<typename VertexT, typename NormalT>
void HalfEdgeMesh<VertexT, NormalT>::collapseEdge(HEdge* edge)
{
	if(!(edge->face==0 || edge->pair->face==0))
	{
//		cout << "reject due to not a hole edge" << endl;
		return;
	}
	//Check for redundant edges
	int edgeCnt = 0;
	for (int i = 0; i<edge->start->out.size(); i++)
		if (edge->start->out[i]->end == edge->end)
			edgeCnt++;
	if(edgeCnt != 1)
	{
//		cout<<"DETECTED REDUNDANT EDGES"<<endl;
		return;
	}

	if(edge->face != 0 && edge->next->pair->face == 0 && edge->next->next->pair->face == 0
			|| edge->pair->face != 0 && edge->pair->next->pair->face == 0 && edge->pair->next->next->pair->face == 0
		)
	{
//		cout<<"rejected"<<endl;
		return;
	}

	// Save start and end vertex
	HVertex* p1 = edge->start;
	HVertex* p2 = edge->end;

	// Move p1 to the center between p1 and p2 (recycle p1)
	p1->m_position = (p1->m_position + p2->m_position)*0.5;

	//Delete redundant edges
	typename vector<HEdge*>::iterator it;

	if (edge->face != 0)
	{
		edge->next->next->pair->pair = edge->next->pair;
		edge->next->pair->pair = edge->next->next->pair;
		deleteEdge(edge->next->next, false);
		deleteEdge(edge->next, false);
	}

	if (edge->pair->face != 0)
	{
		edge->pair->next->next->pair->pair = edge->pair->next->pair;
		edge->pair->next->pair->pair = edge->pair->next->next->pair;
		deleteEdge(edge->pair->next->next, false);
		deleteEdge(edge->pair->next, false);
	}

	// Delete faces
	if(edge->pair->face != 0)
	{
<<<<<<< HEAD
		remove(m_faces.begin(), m_faces.end(),edge->pair->face);
		if(edge->pair->face->m_region != 0)
			edge->pair->face->m_region->removeFace(edge->pair->face);

=======
		face_iter = m_faces.begin();
		while(*face_iter != edge->pair->face && face_iter != m_faces.end()) face_iter++;
		if (face_iter != m_faces.end())
			m_faces.erase(face_iter);
		if(edge->pair->face->m_region != 0)
			edge->pair->face->m_region->removeFace(edge->pair->face);
>>>>>>> 0cd7e44b
		delete edge->pair->face;
	}

	if(edge->face != 0)
	{
<<<<<<< HEAD
		remove(m_faces.begin(), m_faces.end(),edge->face);
		if(edge->face->m_region != 0)
=======
		face_iter = m_faces.begin();
		while(*face_iter != edge->face && face_iter != m_faces.end()) face_iter++;
		if (face_iter != m_faces.end())
			m_faces.erase(face_iter);
		if (edge->face->m_region != 0)
>>>>>>> 0cd7e44b
			edge->face->m_region->removeFace(edge->face);
		delete edge->face;
	}

	//Delete edge and its' pair
	deleteEdge(edge);

	//Update incoming and outgoing edges of p1
	it = p2->out.begin();
	while(it != p2->out.end())
	{
		(*it)->start = p1;
		p1->out.push_back(*it);
		it++;
	}
	it = p2->in.begin();

	while(it != p2->in.end())
	{
		(*it)->end = p1;
		p1->in.push_back(*it);
		it++;
	}

	//Delete p2
	deleteVertex(p2);
}


template<typename VertexT, typename NormalT>
void HalfEdgeMesh<VertexT, NormalT>::flipEdge(HFace* f1, HFace* f2)
{
	HEdge* commonEdge = 0;
	HEdge* current = f1->m_edge;

	//search the common edge between the two faces
	for(int k = 0; k < 3; k++)
	{
		if (current->pair->face == f2) commonEdge = current;
		current = current->next;
	}

	//return if f1 and f2 are not adjacent in the grid
	if(commonEdge == 0)
	{
		return;
	}

	//flip the common edge
	this->flipEdge(commonEdge);
}

template<typename VertexT, typename NormalT>
void HalfEdgeMesh<VertexT, NormalT>::flipEdge(HEdge* edge)
{
	if (edge->pair->face != 0 && edge->face != 0)
	{
		HVertex* newEdgeStart = edge->next->end;
		HVertex* newEdgeEnd = edge->pair->next->end;

		//update next pointers
		edge->next->next->next = edge->pair->next;
		edge->pair->next->next->next = edge->next;

		//create the new edge
		HEdge* newEdge = new HEdge();
		newEdge->start = newEdgeStart;
		newEdge->end = newEdgeEnd;
		newEdge->pair = 0;
		newEdge->next = edge->pair->next->next;
		newEdge->face = edge->pair->next->next->face;
		newEdge->start->out.push_back(newEdge);
		newEdge->end->in.push_back(newEdge);

		HEdge* newPair = new HEdge();
		newPair->start = newEdgeEnd;
		newPair->end = newEdgeStart;
		newPair->pair = newEdge;
		newPair->next = edge->next->next;
		newPair->face = edge->next->next->face;
		newPair->start->out.push_back(newPair);
		newPair->end->in.push_back(newPair);

		newEdge->pair = newPair;

		//update face->edge pointers
		newEdge->face->m_edge = newEdge;
		newPair->face->m_edge = newPair;

		//update next pointers
		edge->next->next = newEdge;
		edge->pair->next->next = newPair;

		//update edge->face pointers
		newEdge->next->face = newEdge->face;
		newEdge->next->next->face = newEdge->face;
		newPair->next->face = newPair->face;
		newPair->next->next->face = newPair->face;

		//recalculate face normals
		newEdge->face->calc_normal();
		newPair->face->calc_normal();

		//delete the old edge
		deleteEdge(edge);
	}
}

template<typename VertexT, typename NormalT>
int HalfEdgeMesh<VertexT, NormalT>::regionGrowing(HFace* start_face, Region<VertexT, NormalT>* region)
{
    //Mark face as used
    start_face->m_used = true;

    //Add face to region
    region->addFace(start_face);

    int neighbor_cnt = 0;

    //Get the unmarked neighbor faces and start the recursion
    for(int k=0; k<3; k++)
    {
        if((*start_face)[k]->pair->face != 0 && (*start_face)[k]->pair->face->m_used == false)
            ++neighbor_cnt += regionGrowing((*start_face)[k]->pair->face, region);
    }

    return neighbor_cnt;
}

template<typename VertexT, typename NormalT>
int HalfEdgeMesh<VertexT, NormalT>::regionGrowing(HFace* start_face, NormalT &normal, float &angle, Region<VertexT, NormalT>* region)
{
    //Mark face as used
    start_face->m_used = true;

    //Add face to region
    region->addFace(start_face);

    int neighbor_cnt = 0;

    //Get the unmarked neighbor faces and start the recursion
    for(int k=0; k<3; k++)
    {
        if((*start_face)[k]->pair->face != 0 && (*start_face)[k]->pair->face->m_used == false
                && fabs((*start_face)[k]->pair->face->getFaceNormal() * normal) > angle )
            ++neighbor_cnt += regionGrowing((*start_face)[k]->pair->face, normal, angle, region);
    }

    return neighbor_cnt;
}


template<typename VertexT, typename NormalT>
void HalfEdgeMesh<VertexT, NormalT>::optimizePlanes(
        int iterations,
        float angle,
        int min_region_size,
        int small_region_size
        )
{
    cout << timestamp << "Starting plane optimization with threshold " << angle << endl;

   // Magic numbers
    int default_region_threshold = (int)10*log(m_faces.size());

	// Regions that will be deleted due to size
	vector<Region<VertexT, NormalT>*> smallRegions;

	int region_size = 0;
	m_regions.clear();
	int region_number = 0;

	for(int j = 0; j < iterations; j++)
	{
		cout << timestamp << "Optimizing planes. " <<  j << "th iteration." << endl;

		// Reset all used variables
		for(int i=0; i < m_faces.size(); i++)
		{
			m_faces[i]->m_used = false;
		}

		// Find all regions by regionGrowing with normal criteria
		for(int i=0; i < m_faces.size(); i++)
		{
			if(m_faces[i]->m_used == false)
			{
				NormalT n = m_faces[i]->getFaceNormal();

				Region<VertexT, NormalT>* region = new Region<VertexT, NormalT>(region_number);
				region_size = regionGrowing(m_faces[i], n, angle, region) + 1;

				// Fit big regions into the regression plane
				if(region_size > max(min_region_size, default_region_threshold))
				{
					region->regressionPlane();
				}

				if(j == iterations-1)
				{
					// Save too small regions with size smaller than small_region_size
					if (region_size < small_region_size)
					{
						smallRegions.push_back(region);
					}
					else
					{
					    // Save pointer to the region
						m_regions.push_back(region);
						region_number++;
					}
				}
				else
				{
					region->dropAllFaces();
					delete region;
				}
			}
		}
	}

	// Delete too small regions
	if(small_region_size)
	{
	    string msg = timestamp.getElapsedTime() + "Deleting small regions.";
	    ProgressBar progress(smallRegions.size(), msg);
	    for(int i=0; i< smallRegions.size(); i++)
	    {
	        deleteRegion(smallRegions[i]);
	        ++progress;
	    }
	}
}

template<typename VertexT, typename NormalT>
void HalfEdgeMesh<VertexT, NormalT>::deleteRegion(Region<VertexT, NormalT>* region)
{
    for(int i=0; i<region->m_faces.size(); i++)
        deleteFace(region->m_faces[i]);
    delete region;
}

template<typename VertexT, typename NormalT>
void HalfEdgeMesh<VertexT, NormalT>::removeDanglingArtifacts(int threshold)
{
    vector<Region<VertexT, NormalT>*> todelete;

    for(int i=0; i<m_faces.size(); i++)
    {
        if(m_faces[i]->m_used == false)
        {
        	Region<VertexT, NormalT>* region = new Region<VertexT, NormalT>(0);
            int region_size = regionGrowing(m_faces[i], region) + 1;
            if(region_size <= threshold)
                todelete.push_back(region);
            else
            {
            	region->dropAllFaces();
            	delete region;
            }
        }
    }

    for(int i=0; i<todelete.size(); i++ )
        deleteRegion(todelete[i]);

    //reset all used variables
    for(int i=0; i<m_faces.size(); i++)
        m_faces[i]->m_used = false;
}


template<typename VertexT, typename NormalT>
void HalfEdgeMesh<VertexT, NormalT>::fillHoles(int max_size)
{
	//holds all holes to close
	stack<stack<HEdge*> > holes;

    //walk through all edges and start hole finding
    //when pair has no face and a regression plane was applied
    for(int i=0; i < m_faces.size(); i++)
    {
        for(int k=0; k<3; k++)
        {
            if((*m_faces[i])[k]->pair->used == false && (*m_faces[i])[k]->pair->face == 0 && m_faces[i]->m_region->m_inPlane)
            {
                //needed for contour tracking
                stack<HEdge*> contour;
                HEdge* next = 0;
                HEdge* current = (*m_faces[i])[k]->pair;

                //while the contour is not closed
                while(current != 0)
                {
                    next = 0;
                    contour.push(current);
                    for (int e = 0; e<current->start->out.size(); e++)
                    {
                    	if (current->start->out[e]->end == current->end)
                    		current->start->out[e]->used = true;
                    }
                    for (int e = 0; e<current->start->in.size(); e++)
                    {
                    	if (current->start->in[e]->start == current->end)
                    		current->start->in[e]->used = true;
                    }
                    current->used = true;

                    typename vector<HEdge*>::iterator it = current->end->out.begin();
                    while(it != current->end->out.end())
                    {
                        //found a new possible edge to trace
                        if ((*it)->used == false && (*it)->face == 0)
                        {
                            next = *it;
                        }
                        it++;
                    }

                    current = next;
                }
                if (2 < contour.size() && contour.size() < max_size)
                {
                	holes.push(contour);
                }
            }
        }
    }
    //collapse all holes
    cout << "Hole count: " << holes.size() << endl;
    while(!holes.empty() &&  holes.size()>1443)
    {
    	while(holes.top().size() > 2)
    	{

    		collapseEdge(holes.top().top());
    		holes.top().pop();
    	}
    	holes.pop();
    }

//        	while(holes.top().size() > 2)
//        	{
//        		collapseEdge(holes.top().top());
//        		holes.top().pop();
//        	}
    m_regions.clear();
    for (int i = 0; i<m_faces.size(); i++)
    	m_faces[i]->m_region = 0;

    Region<VertexT, NormalT>* region = new Region<VertexT, NormalT>(0);
    while(!holes.top().empty())
    {
    	cout<<"--"/*<<holes.top().top()*/<<"->"<<holes.top().top()->end;
    	if(holes.top().top()->pair != 0 && holes.top().top()->pair->face != 0)
    		region->addFace(holes.top().top()->pair->face);
    	holes.top().pop();
    }
    cout<<endl;
}

template<typename VertexT, typename NormalT>
void HalfEdgeMesh<VertexT, NormalT>::dragOntoIntersection(Region<VertexT, NormalT>* plane, Region<VertexT, NormalT>* neighbor_region, VertexT& x, VertexT& direction)
{
	for (int i = 0; i<plane->m_faces.size(); i++)
	{
	    for(int k=0; k<=2; k++)
	    {
	        if((*(plane->m_faces[i]))[k]->pair->face != 0 && (*(plane->m_faces[i]))[k]->pair->face->m_region == neighbor_region)
	        {
	        	(*(plane->m_faces[i]))[k]->start->m_position = x + direction * (((((*(plane->m_faces[i]))[k]->start->m_position)-x) * direction) / (direction.length() * direction.length()));
	        	(*(plane->m_faces[i]))[k]->end->m_position   = x + direction * (((((*(plane->m_faces[i]))[k]->end->m_position  )-x) * direction) / (direction.length() * direction.length()));
	        }
	    }
	}
}

template<typename VertexT, typename NormalT>
void HalfEdgeMesh<VertexT, NormalT>::optimizePlaneIntersections()
{
    for (int i = 0; i<m_regions.size(); i++)
    {
        if (m_regions[i]->m_inPlane)
            for(int j = i+1; j<m_regions.size(); j++)
                if(m_regions[j]->m_inPlane)
                {
                    //calculate intersection between plane i and j

                	NormalT n_i = m_regions[i]->getNormal();
                	NormalT n_j = m_regions[j]->getNormal();

                    //don't improve almost parallel regions - they won't cross in a reasonable distance
                    if (fabs(n_i*n_j) < 0.9)
                    {

                        float d_i = n_i * (*(m_regions[i]->m_faces[0]))(0)->m_position;
                        float d_j = n_j * (*(m_regions[j]->m_faces[0]))(0)->m_position;
                        float n_i1 = n_i[0];
                        float n_i2 = n_i[1];
                        float n_j1 = n_j[0];
                        float n_j2 = n_j[1];

                        float x1 = (d_i/n_i1 - ((n_i2*d_j)/(n_j2*n_i1)))/(1-((n_i2*n_j1)/(n_j2*n_i1)));
                        float x2 = (d_j-n_j1*x1)/n_j2;
                        float x3 = 0;
                        VertexT x (x1, x2, x3);

                        VertexT direction = n_i.cross(n_j);

                        //drag all points at the border between planes i and j onto the intersection
                        dragOntoIntersection(m_regions[i], m_regions[j], x, direction);
                        dragOntoIntersection(m_regions[j], m_regions[i], x, direction);
                    }
                }
    }
}

template<typename VertexT, typename NormalT>
vector<stack<HalfEdgeVertex<VertexT, NormalT>* > > HalfEdgeMesh<VertexT, NormalT>::findAllContours(float epsilon)
{
    vector<stack<HalfEdgeVertex<VertexT, NormalT>* > > contours;
    for (int i = 0; i< m_regions.size(); i++)
    {
    	if(m_regions[i]->m_inPlane){
    		vector<stack<HalfEdgeVertex<VertexT, NormalT>* > > current_contours = m_regions[i]->getContours(epsilon);
    		contours.insert(contours.end(), current_contours.begin(), current_contours.end());
    	}
    }
    return  contours;
}

template<typename VertexT, typename NormalT>
void HalfEdgeMesh<VertexT, NormalT>::tester()
{
//	srand(time(NULL));
	for(int i=0; i< m_faces.size(); i++)
	{
		if(m_faces[i]->m_edge==0) cout << "You created a monster!" << endl;
		if(m_faces[i]->m_edge->next==0) cout << "You created a monster!" << endl;
		if(m_faces[i]->m_edge->next->next==0) cout << "You created a monster!" << endl;
		if(m_faces[i]->m_edge->pair==0) cout << "You created a monster!" << endl;
		if(m_faces[i]->m_edge->next->pair==0) cout << "You created a monster!" << endl;
		if(m_faces[i]->m_edge->next->next->pair==0) cout << "You created a monster!" << endl;
	}

	for(unsigned int i=0; i<17885; i++)
	{
//		cout << "Collapsing" << endl;
		if(i%10000000 ==0) cout << (i/30000.0) * 100 << endl;
		collapseEdge((*m_faces[rand() % m_faces.size()])[rand() % 3]);
	}
	cout << "EDGE COLLAPSE------------------------------------------------" << endl;
	for(int i=0; i< m_faces.size(); i++)
	{
		if(m_faces[i]->m_edge==0) cout << "You created a monster!" << endl;
		if(m_faces[i]->m_edge->next==0) cout << "You created a monster!" << endl;
		if(m_faces[i]->m_edge->next->next==0) cout << "You created a monster!" << endl;
		if(m_faces[i]->m_edge->pair==0) cout << "You created a monster!" << endl;
		if(m_faces[i]->m_edge->next->pair==0) cout << "You created a monster!" << endl;
		if(m_faces[i]->m_edge->next->next->pair==0) cout << "You created a monster!" << endl;
	}

	cout << "DONE" << endl;

//	removeDanglingArtifacts(500);
//	optimizePlanes(3,0.85,50,7);
//	fillHoles(35);
//	optimizePlaneIntersections();
//	m_colorRegions = true;

    //Reset all used variables
//    for(int i=0; i<m_faces.size(); i++)
//        for(int k=0; k<3; k++)
//            (*m_faces[i])[k]->used=false;
//
//    vector<stack<HalfEdgeVertex<VertexT, NormalT>* > > contours = findAllContours(0.1);
//    fstream filestr;
//    filestr.open ("contours.pts", fstream::out);
//    filestr<<"#X Y Z"<<endl;
//    for (int i = 0; i<contours.size(); i++)
//    {
//        stack<HalfEdgeVertex<VertexT, NormalT>* > contour = contours[i];
//
//        HalfEdgeVertex<VertexT, NormalT> first = *(contour.top());
//
//        while (!contour.empty())
//        {
//            filestr << contour.top()->m_position[0] << " " << contour.top()->m_position[1] << " " << contour.top()->m_position[2] << endl;
//            contour.pop();
//        }
//
//        filestr << first.m_position[0] << " " << first.m_position[1] << " " << first.m_position[2] << endl;
//
//        filestr<<endl<<endl;
//
//    }
//    filestr.close();

//  for(int i=0; i<m_faces.size(); i++)
//      m_faces[i]->m_region=0;
}

template<typename VertexT, typename NormalT>
void HalfEdgeMesh<VertexT, NormalT>::finalize()
{
    cout << timestamp << "Finalizing mesh." << endl;
	cout << timestamp << "Number of vertices: " << (uint32_t) m_vertices.size() << endl;
	cout << timestamp << "Number of faces: " << (uint32_t)m_faces.size() << endl;

	boost::unordered_map<HalfEdgeVertex<VertexT, NormalT>*, int> index_map;

	this->m_nVertices 		= (uint32_t)m_vertices.size();
	this->m_nFaces 			= (uint32_t)m_faces.size();

	this->m_vertexBuffer 	= new float[3 * this->m_nVertices];
	this->m_normalBuffer 	= new float[3 * this->m_nVertices];
	this->m_colorBuffer 	= new float[3 * this->m_nVertices];

	this->m_indexBuffer 	= new unsigned int[3 * this->m_nFaces];

	typename vector<HVertex*>::iterator vertices_iter = m_vertices.begin();
	typename vector<HVertex*>::iterator vertices_end = m_vertices.end();
	for(size_t i = 0; vertices_iter != vertices_end; ++i, ++vertices_iter)
	{
		this->m_vertexBuffer[3 * i] =     (*vertices_iter)->m_position[0];
		this->m_vertexBuffer[3 * i + 1] = (*vertices_iter)->m_position[1];
		this->m_vertexBuffer[3 * i + 2] = (*vertices_iter)->m_position[2];

		this->m_normalBuffer [3 * i] =     -(*vertices_iter)->m_normal[0];
		this->m_normalBuffer [3 * i + 1] = -(*vertices_iter)->m_normal[1];
		this->m_normalBuffer [3 * i + 2] = -(*vertices_iter)->m_normal[2];

		this->m_colorBuffer  [3 * i] = 0.8;
		this->m_colorBuffer  [3 * i + 1] = 0.8;
		this->m_colorBuffer  [3 * i + 2] = 0.8;

		// map the old index to the new index in the vertexBuffer
		index_map[*vertices_iter] = i;
	}

	typename vector<HalfEdgeFace<VertexT, NormalT>*>::iterator face_iter = m_faces.begin();
	typename vector<HalfEdgeFace<VertexT, NormalT>*>::iterator face_end  = m_faces.end();
	
	for(size_t i = 0; face_iter != face_end; ++i, ++face_iter)
	{
		this->m_indexBuffer[3 * i]      = index_map[(*(*face_iter))(0)];
		this->m_indexBuffer[3 * i + 1]  = index_map[(*(*face_iter))(1)];
		this->m_indexBuffer[3 * i + 2]  = index_map[(*(*face_iter))(2)];
		
		int surface_class = 1;
		if ((*face_iter)->m_region != 0)
			surface_class = (*face_iter)->m_region->m_region_number;

		float r, g, b;
		if(m_colorRegions)
		{
		   r = fabs(cos(surface_class));
		   g = fabs(sin(surface_class * 30));
		   b = fabs(sin(surface_class * 2));
		}
		else
		{
		    r = 0.0;
		    g = 0.8;
		    b = 0.0;
		}
		this->m_colorBuffer[this->m_indexBuffer[3 * i]  * 3 + 0] = r;
		this->m_colorBuffer[this->m_indexBuffer[3 * i]  * 3 + 1] = g;
		this->m_colorBuffer[this->m_indexBuffer[3 * i]  * 3 + 2] = b;

		this->m_colorBuffer[this->m_indexBuffer[3 * i + 1] * 3 + 0] = r;
		this->m_colorBuffer[this->m_indexBuffer[3 * i + 1] * 3 + 1] = g;
		this->m_colorBuffer[this->m_indexBuffer[3 * i + 1] * 3 + 2] = b;

		this->m_colorBuffer[this->m_indexBuffer[3 * i + 2] * 3 + 0] = r;
		this->m_colorBuffer[this->m_indexBuffer[3 * i + 2] * 3 + 1] = g;
		this->m_colorBuffer[this->m_indexBuffer[3 * i + 2] * 3 + 2] = b;


	}

	this->m_finalized = true;
}

} // namespace lssr<|MERGE_RESOLUTION|>--- conflicted
+++ resolved
@@ -435,34 +435,19 @@
 	// Delete faces
 	if(edge->pair->face != 0)
 	{
-<<<<<<< HEAD
+
 		remove(m_faces.begin(), m_faces.end(),edge->pair->face);
 		if(edge->pair->face->m_region != 0)
 			edge->pair->face->m_region->removeFace(edge->pair->face);
 
-=======
-		face_iter = m_faces.begin();
-		while(*face_iter != edge->pair->face && face_iter != m_faces.end()) face_iter++;
-		if (face_iter != m_faces.end())
-			m_faces.erase(face_iter);
-		if(edge->pair->face->m_region != 0)
-			edge->pair->face->m_region->removeFace(edge->pair->face);
->>>>>>> 0cd7e44b
 		delete edge->pair->face;
 	}
 
 	if(edge->face != 0)
 	{
-<<<<<<< HEAD
+
 		remove(m_faces.begin(), m_faces.end(),edge->face);
 		if(edge->face->m_region != 0)
-=======
-		face_iter = m_faces.begin();
-		while(*face_iter != edge->face && face_iter != m_faces.end()) face_iter++;
-		if (face_iter != m_faces.end())
-			m_faces.erase(face_iter);
-		if (edge->face->m_region != 0)
->>>>>>> 0cd7e44b
 			edge->face->m_region->removeFace(edge->face);
 		delete edge->face;
 	}
