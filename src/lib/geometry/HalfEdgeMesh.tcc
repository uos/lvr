/*
 * HalfEdgeMesh.cpp
 *
 *  Created on: 13.11.2008
 *      Author: Thomas Wiemann
 */
#include "ColorVertex.hpp"
namespace lssr
{



        template<typename VertexT, typename NormalT>
HalfEdgeMesh<VertexT, NormalT>::HalfEdgeMesh(PointCloudManager<VertexT, NormalT>* pm)
{
        m_globalIndex = 0;
        m_colorRegions = false;
        m_planesOptimized = false;
        m_pointCloudManager = pm;
}


        template<typename VertexT, typename NormalT>
void HalfEdgeMesh<VertexT, NormalT>::addVertex(VertexT v)
{
        // Create new HalfEdgeVertex and increase vertex counter
        m_vertices.push_back(new HalfEdgeVertex<VertexT, NormalT>(v));
        m_globalIndex++;
}



        template<typename VertexT, typename NormalT>
void HalfEdgeMesh<VertexT, NormalT>::deleteVertex(HVertex* v)
{
        // Delete HalfEdgeVertex and decrease vertex counter
        m_vertices.erase(find(m_vertices.begin(), m_vertices.end(), v));
        m_globalIndex--;
        delete v;
}

        template<typename VertexT, typename NormalT>
void HalfEdgeMesh<VertexT, NormalT>::addNormal(NormalT n)
{
        // Is a vertex exists at globalIndex, save normal
        assert(m_globalIndex == m_vertices.size());
        m_vertices[m_globalIndex - 1]->m_normal = n;
}

        template<typename VertexT, typename NormalT>
HalfEdge<HalfEdgeVertex<VertexT, NormalT>, HalfEdgeFace<VertexT, NormalT> >* HalfEdgeMesh<VertexT, NormalT>::halfEdgeToVertex(HVertex *v, HVertex* next)
{
        HEdge* edge = 0;
        HEdge* cur = 0;

        typename vector<HEdge*>::iterator it;

        for(it = v->in.begin(); it != v->in.end(); it++)
        {
                // Check all incoming edges, if start and end vertex
                // are the same. If they are, save this edge.
                cur = *it;
                if(cur->end == v && cur->start == next)
                {
                        edge = cur;
                }

        }

        return edge;
}

        template<typename VertexT, typename NormalT>
void HalfEdgeMesh<VertexT, NormalT>::addTriangle(uint a, uint b, uint c)
{
        // Create a new face
        HFace* face = new HFace;

        // Create a list of HalfEdges that will be connected
        // with this here. Here we need only to alloc space for
        // three pointers, allocation and linking will be done
        // later.
        HEdge* edges[3];
        edges[0] = edges[1] = edges[2] = 0;

        // Traverse face triangles
        for(int k = 0; k < 3; k++)
        {
                // Pointer to start and end vertex of an edge
                HVertex* current;
                HVertex* next;

                // Map k values to parameters
                switch(k)
                {
                        case 0:
                                current = m_vertices[a];
                                next 	= m_vertices[b];
                                break;
                        case 1:
                                current = m_vertices[b];
                                next 	= m_vertices[c];
                                break;
                        case 2:
                                current = m_vertices[c];
                                next 	= m_vertices[a];
                                break;
                }

                // Try to find an pair edges of an existing face,
                // that points to the current vertex. If such an
                // edge exists, the pair-edge of this edge is the
                // one we need. Update link. If no edge is found,
                // create a new one.
                HEdge* edgeToVertex = halfEdgeToVertex(current, next);

                // If a fitting edge was found, save the pair edge
                // and let it point the the new face
                if(edgeToVertex != 0)
                {
                        edges[k] = edgeToVertex->pair;
                        edges[k]->face = face;
                }
                else
                {
                        // Create new edge and pair
                        HEdge* edge = new HEdge;
                        edge->face = face;
                        edge->start = current;
                        edge->end = next;

                        HEdge* pair = new HEdge;
                        pair->start = next;
                        pair->end = current;
                        pair->face = 0;

                        // Link Half edges
                        edge->pair = pair;
                        pair->pair = edge;

                        // Save outgoing edge
                        current->out.push_back(edge);
                        next->in.push_back(edge);

                        // Save incoming edges
                        current->in.push_back(pair);
                        next->out.push_back(pair);

                        // Save pointer to new edge
                        edges[k] = edge;
                }
        }

        for(int k = 0; k < 3; k++)
        {
                edges[k]->next = edges[(k+1) % 3];
        }
        //cout << ":: " << face->index[0] << " " << face->index[1] << " " << face->index[2] << endl;

        face->m_edge = edges[0];
        face->calc_normal();
        m_faces.push_back(face);
        face->m_face_index = m_faces.size();
        //face->m_index[0] = a;
        //face->m_index[1] = b;
        //face->m_index[2] = c;

        //	if(a == 0) {
        //		last_normal = face->normal;
        //	} else {
        //		if(last_normal * face->normal < 0){
        //			face->normal = face->normal * -1;
        //		}
        //	}

}

        template<typename VertexT, typename NormalT>
void HalfEdgeMesh<VertexT, NormalT>::addFace(HVertex* v1, HVertex* v2, HVertex* v3)
{
        HFace* f = new HFace;

        HEdge* v1v2 = 0;
        HEdge* v2v3 = 0;
        HEdge* v3v1 = 0;

        HEdge* current = 0;

        //check if edge exists between v1, v2 if not add a new one
        if((current = halfEdgeToVertex(v1, v2)) == 0)
        {
                v1v2 = new HEdge;
                HEdge* v2v1 = new HEdge;
                typename vector<HEdge*>::iterator it;

                v1v2->start = v1;
                v1v2->end = v2;
                v1->out.push_back(v1v2);
                v2->in.push_back(v1v2);

                v2v1->start = v2;
                v2v1->end = v1;
                v1->in.push_back(v2v1);
                v2->out.push_back(v2v1);

                v1v2->pair = v2v1;
                v2v1->pair = v1v2;
        }
        else
        {
                if(current->face == 0)
                {
                        v1v2 = current;
                }
                else
                {
                        v1v2 = current->pair;
                }
        }

        //check if edge exists between v2, v3 if not add a new one
        if((current = halfEdgeToVertex(v2, v3)) == 0)
        {
                v2v3 = new HEdge;
                HEdge* v3v2 = new HEdge;

                v2v3->start = v2;
                v2v3->end = v3;
                v2->out.push_back(v2v3);
                v3->in.push_back(v2v3);

                v3v2->start = v3;
                v3v2->end = v2;
                v2->in.push_back(v3v2);
                v3->out.push_back(v3v2);

                v2v3->pair = v3v2;
                v3v2->pair = v2v3;
        }
        else
        {
                if(current->face == 0)
                        v2v3 = current;
                else v2v3 = current->pair;
        }

        //check if edge exists between v3, v1 if not add a new one
        if((current = halfEdgeToVertex(v3, v1)) == 0)
        {
                v3v1 = new HEdge;
                HEdge* v1v3 = new HEdge;

                v3v1->start = v3;
                v3v1->end = v1;
                v3->out.push_back(v3v1);
                v1->in.push_back(v3v1);

                v1v3->start = v1;
                v1v3->end = v3;
                v3->in.push_back(v1v3);
                v1->out.push_back(v1v3);

                v3v1->pair = v1v3;
                v1v3->pair = v3v1;
        }
        else
        {
                if(current->face == 0)
                {
                        v3v1 = current;
                }
                else
                {
                        v3v1 = current->pair;
                }
        }

        // set next pointers
        typename vector<HEdge*>::iterator it;
        it = v1v2->end->out.begin();
        while(it != v1v2->end->out.end() && *it != v2v3) it++;
        if(it != v1v2->end->out.end())
                v1v2->next = v2v3;
        else
                v1v2->next = v2v3->pair;

        it = v1v2->next->end->out.begin();
        while(it != v1v2->next->end->out.end() && *it != v3v1) it++;

        if(it != v1v2->next->end->out.end())
        {
                v1v2->next->next = v3v1;
        }
        else
        {
                v1v2->next->next = v3v1->pair;
        }

        v1v2->next->next->next = v1v2;

        //set face->m_edge
        f->m_edge = v1v2;

        //set face pointers
        current = v1v2;
        for(int k = 0; k<3; k++,current = current->next)
                current->face = f;

        f->calc_normal();
        m_faces.push_back(f);
}

        template<typename VertexT, typename NormalT>
void HalfEdgeMesh<VertexT, NormalT>::deleteFace(HFace* f)
{
        //save references to edges and vertices
        HEdge* startEdge = (*f)[0];
        HEdge* nextEdge  = (*f)[1];
        HEdge* lastEdge  = (*f)[2];
        HVertex* p1 = (*f)(0);
        HVertex* p2 = (*f)(1);
        HVertex* p3 = (*f)(2);

        startEdge->face = 0;
        startEdge->next = 0;
        nextEdge->face = 0;
        nextEdge->next = 0;
        lastEdge->face = 0;
        lastEdge->next = 0;

        if(startEdge->pair->face == 0)
        {
                //delete edge and pair
                deleteEdge(startEdge);

                if(p1->out.size()==0) deleteVertex(p1);
                if(p3->out.size()==0) deleteVertex(p3);
        }

        if(nextEdge->pair->face == 0)
        {
                //delete edge and pair
                deleteEdge(nextEdge);

                if(p1->out.size()==0) deleteVertex(p1);
                if(p2->out.size()==0) deleteVertex(p2);
        }

        if(lastEdge->pair->face == 0)
        {
                //delete edge and pair
                deleteEdge(lastEdge);

                if(p3->out.size()==0) deleteVertex(p3);
                if(p2->out.size()==0) deleteVertex(p2);
        }

        //delete face
        m_faces.erase(find(m_faces.begin(), m_faces.end(), f));
        delete f;
}

        template<typename VertexT, typename NormalT>
void HalfEdgeMesh<VertexT, NormalT>::deleteEdge(HEdge* edge, bool deletePair)
{
        //delete references from start point to outgoing edge
        edge->start->out.erase(find(edge->start->out.begin(),edge->start->out.end(), edge));

        //delete references from end point to incoming edge
        edge->end->in.erase(find(edge->end->in.begin(),edge->end->in.end(), edge));

        if(deletePair)
        {
                //delete references from start point to outgoing edge
                edge->pair->start->out.erase(find(edge->pair->start->out.begin(),edge->pair->start->out.end(), edge->pair));

                //delete references from end point to incoming edge
                edge->pair->end->in.erase(find(edge->pair->end->in.begin(),edge->pair->end->in.end(), edge->pair));

                delete edge->pair;
        }

        delete edge;
}

        template<typename VertexT, typename NormalT>
void HalfEdgeMesh<VertexT, NormalT>::collapseEdge(HEdge* edge)
{
        // Save start and end vertex
        HVertex* p1 = edge->start;
        HVertex* p2 = edge->end;

        // Move p1 to the center between p1 and p2 (recycle p1)
        p1->m_position = (p1->m_position + p2->m_position)*0.5;

        //Delete redundant edges
        if (edge->face != 0)
        {
                edge->next->next->pair->pair = edge->next->pair;
                edge->next->pair->pair = edge->next->next->pair;
                deleteEdge(edge->next->next, false);
                deleteEdge(edge->next, false);
        }

        if (edge->pair->face != 0)
        {
                edge->pair->next->next->pair->pair = edge->pair->next->pair;
                edge->pair->next->pair->pair = edge->pair->next->next->pair;
                deleteEdge(edge->pair->next->next, false);
                deleteEdge(edge->pair->next, false);
        }

        // Delete faces
        if(edge->pair->face != 0)
        {
                m_faces.erase(find(m_faces.begin(), m_faces.end(), edge->pair->face));
                delete edge->pair->face;
        }

        if(edge->face != 0)
        {
                m_faces.erase(find(m_faces.begin(), m_faces.end(), edge->face));
                delete edge->face;
        }

        //Delete edge and its' pair
        deleteEdge(edge);

        //Update incoming and outgoing edges of p1
        typename vector<HEdge*>::iterator it;
        it = p2->out.begin();
        while(it != p2->out.end())
        {
                (*it)->start = p1;
                p1->out.push_back(*it);
                it++;
        }

        it = p2->in.begin();
        while(it != p2->in.end())
        {
                (*it)->end = p1;
                p1->in.push_back(*it);
                it++;
        }

        //Delete p2
        deleteVertex(p2);
}


        template<typename VertexT, typename NormalT>
void HalfEdgeMesh<VertexT, NormalT>::flipEdge(HFace* f1, HFace* f2)
{
        HEdge* commonEdge = 0;
        HEdge* current = f1->m_edge;

        //search the common edge between the two faces
        for(int k = 0; k < 3; k++)
        {
                if (current->pair->face == f2) commonEdge = current;
                current = current->next;
        }

        //return if f1 and f2 are not adjacent in the grid
        if(commonEdge == 0)
        {
                return;
        }

        //flip the common edge
        this->flipEdge(commonEdge);
}

        template<typename VertexT, typename NormalT>
void HalfEdgeMesh<VertexT, NormalT>::flipEdge(HEdge* edge)
{
        if (edge->pair->face != 0 && edge->face != 0)
        {
                HVertex* newEdgeStart = edge->next->end;
                HVertex* newEdgeEnd = edge->pair->next->end;

                //update next pointers
                edge->next->next->next = edge->pair->next;
                edge->pair->next->next->next = edge->next;

                //create the new edge
                HEdge* newEdge = new HEdge();
                newEdge->start = newEdgeStart;
                newEdge->end = newEdgeEnd;
                newEdge->pair = 0;
                newEdge->next = edge->pair->next->next;
                newEdge->face = edge->pair->next->next->face;
                newEdge->start->out.push_back(newEdge);
                newEdge->end->in.push_back(newEdge);

                HEdge* newPair = new HEdge();
                newPair->start = newEdgeEnd;
                newPair->end = newEdgeStart;
                newPair->pair = newEdge;
                newPair->next = edge->next->next;
                newPair->face = edge->next->next->face;
                newPair->start->out.push_back(newPair);
                newPair->end->in.push_back(newPair);

                newEdge->pair = newPair;

                //update face->edge pointers
                newEdge->face->m_edge = newEdge;
                newPair->face->m_edge = newPair;

                //update next pointers
                edge->next->next = newEdge;
                edge->pair->next->next = newPair;

                //update edge->face pointers
                newEdge->next->face = newEdge->face;
                newEdge->next->next->face = newEdge->face;
                newPair->next->face = newPair->face;
                newPair->next->next->face = newPair->face;

                //recalculate face normals
                newEdge->face->calc_normal();
                newPair->face->calc_normal();

                //delete the old edge
                deleteEdge(edge);
        }
}

        template<typename VertexT, typename NormalT>
int HalfEdgeMesh<VertexT, NormalT>::regionGrowing(HFace* start_face, Region<VertexT, NormalT>* region)
{
        //Mark face as used
        start_face->m_used = true;

        //Add face to region
        region->addFace(start_face);

        int neighbor_cnt = 0;

        //Get the unmarked neighbor faces and start the recursion
        for(int k=0; k<3; k++)
        {
                if((*start_face)[k]->pair->face != 0 && (*start_face)[k]->pair->face->m_used == false)
                        ++neighbor_cnt += regionGrowing((*start_face)[k]->pair->face, region);
        }

        return neighbor_cnt;
}

        template<typename VertexT, typename NormalT>
int HalfEdgeMesh<VertexT, NormalT>::regionGrowing(HFace* start_face, NormalT &normal, float &angle, Region<VertexT, NormalT>* region)
{
        //Mark face as used
        start_face->m_used = true;

        //Add face to region
        region->addFace(start_face);

        int neighbor_cnt = 0;

        //Get the unmarked neighbor faces and start the recursion
        for(int k=0; k<3; k++)
        {
                if((*start_face)[k]->pair->face != 0 && (*start_face)[k]->pair->face->m_used == false
                                && fabs((*start_face)[k]->pair->face->getFaceNormal() * normal) > angle )
                        ++neighbor_cnt += regionGrowing((*start_face)[k]->pair->face, normal, angle, region);
        }

        return neighbor_cnt;
}


template<typename VertexT, typename NormalT>
void HalfEdgeMesh<VertexT, NormalT>::optimizePlanes(
                int iterations,
                float angle,
                int min_region_size,
                int small_region_size,
                bool remove_flickering)
{
        cout << timestamp << "Starting plane optimization with threshold " << angle << endl;

        // Magic numbers
        int default_region_threshold = (int)10*log(m_faces.size());

        // Regions that will be deleted due to size
        vector<Region<VertexT, NormalT>*> smallRegions;

        int region_size = 0;
        m_regions.clear();
        int region_number = 0;

        for(int j = 0; j < iterations; j++)
        {
                cout << timestamp << "Optimizing planes. " <<  j+1 << "th iteration." << endl;

                // Reset all used variables
                for(int i=0; i < m_faces.size(); i++)
                {
                        m_faces[i]->m_used = false;
                }

                // Find all regions by regionGrowing with normal criteria
                for(int i=0; i < m_faces.size(); i++)
                {
                        if(m_faces[i]->m_used == false)
                        {
                                NormalT n = m_faces[i]->getFaceNormal();

                                Region<VertexT, NormalT>* region = new Region<VertexT, NormalT>(region_number);
                                region_size = regionGrowing(m_faces[i], n, angle, region) + 1;

                                // Fit big regions into the regression plane
                                if(region_size > max(min_region_size, default_region_threshold))
                                {
                                        region->regressionPlane();
                                }

                                if(j == iterations-1)
                                {
                                        // Save too small regions with size smaller than small_region_size
                                        if (region_size < small_region_size)
                                        {
                                                smallRegions.push_back(region);
                                        }
                                        else
                                        {
                                                // Save pointer to the region
                                                m_regions.push_back(region);
                                                region_number++;
                                        }
                                }
                                else
                                {
                                        delete region;
                                }
                        }
                }
        }

        // Delete too small regions
        if(small_region_size)
        {
                string msg = timestamp.getElapsedTime() + "Deleting small regions.";
                ProgressBar progress(smallRegions.size(), msg);
                for(int i=0; i< smallRegions.size(); i++)
                {
                        deleteRegion(smallRegions[i]);
                        ++progress;
                }
        }

        //Delete flickering faces
        if(remove_flickering)
        {
                vector<HFace*> flickerer;
                for(int i=0; i< m_faces.size(); i++)
                        if(m_faces[i]->m_region->detectFlicker(m_faces[i]))
                        {
                                flickerer.push_back(m_faces[i]);
                        }

                while(!flickerer.empty())
                {
                        deleteFace(flickerer.back());
                        flickerer.pop_back();
                }
        }

        m_planesOptimized = true;
}

        template<typename VertexT, typename NormalT>
void HalfEdgeMesh<VertexT, NormalT>::deleteRegion(Region<VertexT, NormalT>* region)
{
        while(! region->m_faces.empty())
                deleteFace(region->m_faces.front());
        delete region;
}

        template<typename VertexT, typename NormalT>
void HalfEdgeMesh<VertexT, NormalT>::removeDanglingArtifacts(int threshold)
{
        vector<Region<VertexT, NormalT>*> todelete;

        for(int i=0; i<m_faces.size(); i++)
        {
                if(m_faces[i]->m_used == false)
                {
                        Region<VertexT, NormalT>* region = new Region<VertexT, NormalT>(0);
                        int region_size = regionGrowing(m_faces[i], region) + 1;
                        if(region_size <= threshold)
                                todelete.push_back(region);
                        else
                        {
                                delete region;
                        }
                }
        }

        for(int i=0; i<todelete.size(); i++ )
                deleteRegion(todelete[i]);

        //reset all used variables
        for(int i=0; i<m_faces.size(); i++)
                m_faces[i]->m_used = false;
}

        template<typename VertexT, typename NormalT>
bool HalfEdgeMesh<VertexT, NormalT>::safeCollapseEdge(HEdge* edge)
{
        //try to reject all huetchen
        if(edge->face != 0 && edge->next->pair->face !=0 && edge->next->next->pair->face!=0)
                if(edge->next->pair->next->next == edge->next->next->pair->next->pair)
                        return false;
        if(edge->pair->face && edge->pair->next->pair->face && edge->pair->next->next->pair->face)
                if(edge->pair->next->pair->next->next == edge->pair->next->next->pair->next->pair)
                        return false;

        //Check for redundant edges
        int edgeCnt = 0;
        for (int i = 0; i<edge->start->out.size(); i++)
                if (edge->start->out[i]->end == edge->end)
                        edgeCnt++;
        if(edgeCnt != 1)
                return false;

        //Avoid creation of edges without faces
        if(edge->face != 0 && edge->next->pair->face == 0 && edge->next->next->pair->face == 0
                        || edge->pair->face != 0 && edge->pair->next->pair->face == 0 && edge->pair->next->next->pair->face == 0)
                return false;

        //Check for triangle hole
        for(int o1 = 0; o1<edge->end->out.size(); o1++)
                for(int o2 = 0; o2 < edge->end->out[o1]->end->out.size(); o2++)
                        if(edge->end->out[o1]->face == 0 && edge->end->out[o1]->end->out[o2]->face == 0 && edge->end->out[o1]->end->out[o2]->end == edge->start)
                                return false;

        //Check for flickering
        //Move edge->start and check for flickering
        VertexT origin = edge->start->m_position;
        edge->start->m_position = (edge->start->m_position + edge->end->m_position)*0.5;
        for(int o = 0; o<edge->start->out.size(); o++)
                if(edge->start->out[o]->pair->face != edge->pair->face)
                        if (edge->start->out[o]->pair->face != 0 && edge->start->out[o]->pair->face->m_region->detectFlicker(edge->start->out[o]->pair->face))
                        {
                                edge->start->m_position = origin;
                                return false;
                        }

        //Move edge->end and check for flickering
        origin = edge->end->m_position;
        edge->end->m_position = (edge->start->m_position + edge->end->m_position)*0.5;
        for(int o = 0; o<edge->end->out.size(); o++)
                if(edge->end->out[o]->pair->face != edge->pair->face)
                        if (edge->end->out[o]->pair->face != 0 && edge->end->out[o]->pair->face->m_region->detectFlicker(edge->end->out[o]->pair->face))
                        {
                                edge->end->m_position = origin;
                                return false;
                        }

        //finally collapse the edge
        collapseEdge(edge);

        return true;
}

        template<typename VertexT, typename NormalT>
void HalfEdgeMesh<VertexT, NormalT>::fillHoles(int max_size)
{
        //holds all holes to close
        vector<vector<HEdge*> > holes;

        //walk through all edges and start hole finding
        //when pair has no face and a regression plane was applied
        for(int i=0; i < m_faces.size(); i++)
        {
                for(int k=0; k<3; k++)
                {
                        HEdge* current = (*m_faces[i])[k]->pair;
                        if(current->used == false && current->face == 0)
                        {
                                //needed for contour tracking
                                vector<HEdge*> contour;
                                HEdge* next = 0;

                                //while the contour is not closed
                                while(current != 0)
                                {
                                        next = 0;
                                        contour.push_back(current);
                                        //to ensure that there is no way back to the same vertex
                                        for (int e = 0; e<current->start->out.size(); e++)
                                        {
                                                if (current->start->out[e]->end == current->end)
                                                {
                                                        current->start->out[e]->used = true;
                                                        current->start->out[e]->pair->used = true;
                                                }
                                        }
                                        current->used = true;

                                        typename vector<HEdge*>::iterator it = current->end->out.begin();
                                        while(it != current->end->out.end())
                                        {
                                                //found a new possible edge to trace
                                                if ((*it)->used == false && (*it)->face == 0)
                                                {
                                                        next = *it;
                                                }
                                                it++;
                                        }

                                        current = next;
                                }
                                if (2 < contour.size() && contour.size() < max_size)
                                {
                                        holes.push_back(contour);
                                }
                        }
                }
        }

        //collapse the holes
        for(int h = 0; h<holes.size(); h++)
        {
                vector<HEdge*> current_hole = holes[h];

                //collapse as much edges as possible
                bool collapsedSomething = true;
                while(collapsedSomething)
                {
                        collapsedSomething = false;
                        for(int e = 0; e<current_hole.size() && ! collapsedSomething; e++)
                                if(safeCollapseEdge(current_hole[e]))
                                {
                                        collapsedSomething = true;
                                        current_hole.erase(current_hole.begin()+e);
                                }
                }

                //add new faces
                while(current_hole.size()>0)
                {
                        bool stop = false;
                        for(int i = 0; i<current_hole.size() && !stop; i++)
                                for(int j = 0; j<current_hole.size() && !stop; j++)
                                        if(current_hole.back()->end == current_hole[i]->start)
                                                if(current_hole[i]->end == current_hole[j]->start)
                                                        if(current_hole[j]->end == current_hole.back()->start)
                                                        {
                                                                HFace* f = new HFace();
                                                                f->m_edge = current_hole.back();
                                                                current_hole.back()->next = current_hole[i];
                                                                current_hole[i]->next = current_hole[j];
                                                                current_hole[j]->next = current_hole.back();
                                                                for(int e = 0; e<3; e++)
                                                                {
                                                                        (*f)[e]->face = f;
                                                                        current_hole.erase(find(current_hole.begin(), current_hole.end(), (*f)[e]));
                                                                }
                                                                (*f)[0]->pair->face->m_region->addFace(f);
                                                                m_faces.push_back(f);
                                                                stop = true;
                                                        }
                        if(!stop)
                                current_hole.pop_back();
                }
        }
}


        template<typename VertexT, typename NormalT>
void HalfEdgeMesh<VertexT, NormalT>::dragOntoIntersection(Region<VertexT, NormalT>* plane, Region<VertexT, NormalT>* neighbor_region, VertexT& x, VertexT& direction)
{
        for (int i = 0; i<plane->m_faces.size(); i++)
        {
                for(int k=0; k<=2; k++)
                {
                        if((*(plane->m_faces[i]))[k]->pair->face != 0 && (*(plane->m_faces[i]))[k]->pair->face->m_region == neighbor_region)
                        {
                                (*(plane->m_faces[i]))[k]->start->m_position = x + direction * (((((*(plane->m_faces[i]))[k]->start->m_position)-x) * direction) / (direction.length() * direction.length()));
                                (*(plane->m_faces[i]))[k]->end->m_position   = x + direction * (((((*(plane->m_faces[i]))[k]->end->m_position  )-x) * direction) / (direction.length() * direction.length()));
                        }
                }
        }
}

        template<typename VertexT, typename NormalT>
void HalfEdgeMesh<VertexT, NormalT>::optimizePlaneIntersections()
{
<<<<<<< HEAD
        for (int i = 0; i<m_regions.size(); i++)
        {
                if (m_regions[i]->m_inPlane)
                        for(int j = i+1; j<m_regions.size(); j++)
                                if(m_regions[j]->m_inPlane)
                                {
                                        //calculate intersection between plane i and j

                                        NormalT n_i = m_regions[i]->m_normal;
                                        NormalT n_j = m_regions[j]->m_normal;

                                        //don't improve almost parallel regions - they won't cross in a reasonable distance
                                        if (fabs(n_i*n_j) < 0.9)
                                        {

                                                float d_i = n_i * (*(m_regions[i]->m_faces[0]))(0)->m_position;
                                                float d_j = n_j * (*(m_regions[j]->m_faces[0]))(0)->m_position;

                                                VertexT direction = n_i.cross(n_j);

                                                float denom = direction * direction;
                                                VertexT x = ((n_j*d_i - n_i*d_j).cross(direction)) * (1/denom);

                                                //drag all points at the border between planes i and j onto the intersection
                                                dragOntoIntersection(m_regions[i], m_regions[j], x, direction);
                                                dragOntoIntersection(m_regions[j], m_regions[i], x, direction);
                                        }
                                }
        }
=======
	for (int i = 0; i<m_regions.size(); i++)
	{
		if (m_regions[i]->m_inPlane)
			for(int j = i+1; j<m_regions.size(); j++)
				if(m_regions[j]->m_inPlane)
				{
					//calculate intersection between plane i and j

					NormalT n_i = m_regions[i]->m_normal;
					NormalT n_j = m_regions[j]->m_normal;

					//don't improve almost parallel regions - they won't cross in a reasonable distance
					if (fabs(n_i*n_j) < 0.9)
					{

						float d_i = n_i * m_regions[i]->m_stuetzvektor;
						float d_j = n_j * m_regions[j]->m_stuetzvektor;

						VertexT direction = n_i.cross(n_j);

						float denom = direction * direction;
						VertexT x = ((n_j*d_i - n_i*d_j).cross(direction)) * (1/denom);

						//drag all points at the border between planes i and j onto the intersection
						dragOntoIntersection(m_regions[i], m_regions[j], x, direction);
						dragOntoIntersection(m_regions[j], m_regions[i], x, direction);
					}
				}
	}
>>>>>>> d777e356
}

        template<typename VertexT, typename NormalT>
vector<vector<HalfEdgeVertex<VertexT, NormalT>* > > HalfEdgeMesh<VertexT, NormalT>::findAllContours(float epsilon)
{
        vector<vector<HalfEdgeVertex<VertexT, NormalT>* > > contours;
        for (int i = 0; i< m_regions.size(); i++)
        {
                if(m_regions[i]->m_inPlane)
                {
                        vector<vector<HalfEdgeVertex<VertexT, NormalT>* > > current_contours = m_regions[i]->getContours(epsilon);
                        contours.insert(contours.end(), current_contours.begin(), current_contours.end());
                }
        }
        return  contours;
}

<<<<<<< HEAD
        template<typename VertexT, typename NormalT>
void HalfEdgeMesh<VertexT, NormalT>::tester()
{

        cout << "--------------------------------TESTER" << endl;
        //	for(int r=0; r<m_regions.size(); r++)
        //		if( m_regions[r]->detectFlicker()) cout << "still flickering" << endl;
        cout << "----------------------------END TESTER" << endl;
=======
template<typename VertexT, typename NormalT>
void HalfEdgeMesh<VertexT, NormalT>::restorePlanes()
{
	for(int r=0; r<m_regions.size(); r++)
		//drag points into the regression plane
		if( m_regions[r]->m_inPlane)
			for(int i=0; i<m_regions[r]->m_faces.size(); i++)
			{
				for(int p=0; p<3; p++)
				{
					float v = ((m_regions[r]->m_stuetzvektor - (*(m_regions[r]->m_faces[i]))(p)->m_position) * m_regions[r]->m_normal) / (m_regions[r]->m_normal * m_regions[r]->m_normal);
					if(v != 0)
						(*(m_regions[r]->m_faces[i]))(p)->m_position = (*(m_regions[r]->m_faces[i]))(p)->m_position + (VertexT)m_regions[r]->m_normal * v;
				}
			}
}

	template<typename VertexT, typename NormalT>
void HalfEdgeMesh<VertexT, NormalT>::tester()
{

	cout << "--------------------------------TESTER" << endl;
	//	for(int r=0; r<m_regions.size(); r++)
//	//		if( m_regions[r]->detectFlicker()) cout << "still flickering" << endl;
//	for(int r=0; r<m_regions.size(); r++)
//		if( m_regions[r]->m_inPlane) cout << r << ": " << m_regions[r]->m_region_number << endl;
	cout << "----------------------------END TESTER" << endl;
>>>>>>> d777e356

        //    Reset all used variables
        for(int i=0; i<m_faces.size(); i++)
                for(int k=0; k<3; k++)
                        (*m_faces[i])[k]->used=false;

        vector<vector<HalfEdgeVertex<VertexT, NormalT>* > > contours = findAllContours(0.01);
        fstream filestr;
        filestr.open ("contours.pts", fstream::out);
        filestr<<"#X Y Z"<<endl;
        for (int i = 0; i<contours.size(); i++)
        {
                vector<HalfEdgeVertex<VertexT, NormalT>* > contour = contours[i];

                HalfEdgeVertex<VertexT, NormalT> first = *(contour.back());

                while (!contour.empty())
                {
                        filestr << contour.back()->m_position[0] << " " << contour.back()->m_position[1] << " " << contour.back()->m_position[2] << endl;
                        contour.pop_back();
                }

                filestr << first.m_position[0] << " " << first.m_position[1] << " " << first.m_position[2] << endl;

                filestr<<endl<<endl;

        }
        filestr.close();


        //    Reset all used variables
        for(int i=0; i<m_faces.size(); i++)
                for(int k=0; k<3; k++)
                        (*m_faces[i])[k]->used=false;

}

        template<typename VertexT, typename NormalT>
void HalfEdgeMesh<VertexT, NormalT>::finalize()
{
        cout << timestamp << "Finalizing mesh." << endl;
        cout << timestamp << "Number of vertices: " << (uint32_t) m_vertices.size() << endl;
        cout << timestamp << "Number of faces: " << (uint32_t)m_faces.size() << endl;

        boost::unordered_map<HalfEdgeVertex<VertexT, NormalT>*, int> index_map;

        this->m_nVertices 		= (uint32_t)m_vertices.size();
        this->m_nFaces 			= (uint32_t)m_faces.size();

        this->m_vertexBuffer 	= new float[3 * this->m_nVertices];
        this->m_normalBuffer 	= new float[3 * this->m_nVertices];
        this->m_colorBuffer 	= new float[3 * this->m_nVertices];

        this->m_indexBuffer 	= new unsigned int[3 * this->m_nFaces];

        typename vector<HVertex*>::iterator vertices_iter = m_vertices.begin();
        typename vector<HVertex*>::iterator vertices_end = m_vertices.end();
        for(size_t i = 0; vertices_iter != vertices_end; ++i, ++vertices_iter)
        {
                this->m_vertexBuffer[3 * i] =     (*vertices_iter)->m_position[0];
                this->m_vertexBuffer[3 * i + 1] = (*vertices_iter)->m_position[1];
                this->m_vertexBuffer[3 * i + 2] = (*vertices_iter)->m_position[2];

                this->m_normalBuffer [3 * i] =     -(*vertices_iter)->m_normal[0];
                this->m_normalBuffer [3 * i + 1] = -(*vertices_iter)->m_normal[1];
                this->m_normalBuffer [3 * i + 2] = -(*vertices_iter)->m_normal[2];

                this->m_colorBuffer  [3 * i] = 0.8;
                this->m_colorBuffer  [3 * i + 1] = 0.8;
                this->m_colorBuffer  [3 * i + 2] = 0.8;

                // map the old index to the new index in the vertexBuffer
                index_map[*vertices_iter] = i;
        }

        typename vector<HalfEdgeFace<VertexT, NormalT>*>::iterator face_iter = m_faces.begin();
        typename vector<HalfEdgeFace<VertexT, NormalT>*>::iterator face_end  = m_faces.end();

        for(size_t i = 0; face_iter != face_end; ++i, ++face_iter)
        {
                this->m_indexBuffer[3 * i]      = index_map[(*(*face_iter))(0)];
                this->m_indexBuffer[3 * i + 1]  = index_map[(*(*face_iter))(1)];
                this->m_indexBuffer[3 * i + 2]  = index_map[(*(*face_iter))(2)];

                int surface_class = 1;
                if ((*face_iter)->m_region != 0)
                        surface_class = (*face_iter)->m_region->m_region_number;

                float r, g, b;
                if(m_colorRegions)
                {
                        r = fabs(cos(surface_class));
                        g = fabs(sin(surface_class * 30));
                        b = fabs(sin(surface_class * 2));
                }
                else
                {
                        r = 0.0;
                        g = 0.8;
                        b = 0.0;
                }
                this->m_colorBuffer[this->m_indexBuffer[3 * i]  * 3 + 0] = r;
                this->m_colorBuffer[this->m_indexBuffer[3 * i]  * 3 + 1] = g;
                this->m_colorBuffer[this->m_indexBuffer[3 * i]  * 3 + 2] = b;

                this->m_colorBuffer[this->m_indexBuffer[3 * i + 1] * 3 + 0] = r;
                this->m_colorBuffer[this->m_indexBuffer[3 * i + 1] * 3 + 1] = g;
                this->m_colorBuffer[this->m_indexBuffer[3 * i + 1] * 3 + 2] = b;

                this->m_colorBuffer[this->m_indexBuffer[3 * i + 2] * 3 + 0] = r;
                this->m_colorBuffer[this->m_indexBuffer[3 * i + 2] * 3 + 1] = g;
                this->m_colorBuffer[this->m_indexBuffer[3 * i + 2] * 3 + 2] = b;


        }
}

template<typename VertexT, typename NormalT>
void HalfEdgeMesh<VertexT, NormalT>::retesselateRegionsToBuffer(
        vector<int> &regions,
        double epsilon,
        float **vertex, 
        float **normal,
        float **color,
        float **textureCoord,
        unsigned int **index, 
        unsigned int **textureIndex,
        unsigned int **texture,
        unsigned int &textureSize,
        size_t     &vncSize, 
        size_t   &indexSize,
        int vncOffset=0,
        int indexOffset=0) 
{
    int indexUsed=indexSize, vncUsed=vncSize, textureUsed=textureSize, indexLength, coordinatesLength;
    if( vncSize == 0 )
    {
            vncSize = 1024;
            (*vertex) = malloc(vncSize*sizeof(float));
            (*normal) = malloc(vncSize*sizeof(float));
            (*color)  = malloc(vncSize*sizeof(float));
            (*textureCoord) = malloc(vncSize*sizeof(float));
    }

    if( indexSize == 0 )
    {
            indexSize == 1024;
            (*index) = malloc(indexSize*sizeof(unsigned int));
            (*textureIndex) = malloc(indexSize*sizeof(unsigned int));
    }

    float *v = 0, r, g, b;
    unsigned int *in;
    cout << "inFn:\n";
    for(int j=0; j<regions.size(); j++)
    {
            cout << regions[j] << endl;
    }
    for(int j=0; j<regions.size(); j++)
    {
        (*texture)[textureSize++] = m_regions[j]->m_region_number;
        NormalT norm = m_regions[j]->calcNormal(); 
        vector<vector<HVertex*> > contours = m_regions[j]->getContours(0.01);

        Tesselator<VertexT, NormalT>::init();
        Tesselator<VertexT, NormalT>::tesselate(contours);
        Tesselator<VertexT, NormalT>::getFinalizedTriangles(&v, &in, &indexLength, &coordinatesLength);

        /*
         * If there were not enough points to retesselate skip.
         */
        if( indexLength < 3 ||  coordinatesLength < 9)
        {
            //cout << "i<3 || cooL<9" << endl;
            delete v;
            delete in;
            continue;
        }
        
        int surface_class = m_regions[j]->m_region_number;
        if(m_colorRegions)
        {
            r = fabs(cos(surface_class));
            g = fabs(sin(surface_class * 30));
            b = fabs(sin(surface_class * 2));
        }
        else
        {
            r = 0.0;
            g = 0.8;
            b = 0.0;
        }
        //Texture<VertexT, NormalT>* t = new Texture<VertexT, NormalT>(m_pointCloudManager, m_regions[j], contours);
        //t->save();

        /* a small check to see whether we will run out of memory. */
        if((float)vncUsed / (float)vncSize >= 0.80)
        {
            *vertex = (float*)realloc((*vertex), vncSize*2*sizeof(float));
            *normal = (float*)realloc((*normal), vncSize*2*sizeof(float));
            *color  = (float*)realloc((*color),  vncSize*2*sizeof(float));
            *textureCoord =(float*)realloc((*textureCoord),vncSize*2*sizeof(float)); 
            vncSize *= 2;
        }

        /* a small check to see whether we will run out of memory. */
        if((float)indexUsed / (float)indexSize >= 0.80)
        {
            *index        = (unsigned int*)realloc((*index), indexSize*2*sizeof(float)); 
            *textureIndex = (unsigned int*)realloc((*textureIndex), indexSize*2*sizeof(float)); 
            indexSize *= 2;
        }

        for(int m=0; m< (coordinatesLength)/3; ++m)
        {
                float u1 = 0;
                float u2 = 0;
                //t->textureCoords(VertexT(v[m*3+0], v[m*3+1], v[m*3+2]) ,u1 ,u2);
                (*textureCoord)[vncUsed + 0 + m*3] = u1;
                (*textureCoord)[vncUsed + 1 + m*3] = u2;
                (*textureCoord)[vncUsed + 2 + m*3] = 0;

                (*vertex)[vncUsed + 0 + m*3] = v[m*3+0];
                (*vertex)[vncUsed + 1 + m*3] = v[m*3+1];
                (*vertex)[vncUsed + 2 + m*3] = v[m*3+2];

                (*normal)[vncUsed + 0 + m*3] = norm[0];
                (*normal)[vncUsed + 1 + m*3] = norm[1];
                (*normal)[vncUsed + 2 + m*3] = norm[2];

                (*color)[vncUsed + 0 + m*3] = r;
                (*color)[vncUsed + 1 + m*3] = g;
                (*color)[vncUsed + 2 + m*3] = b;

        }

        for(int m=0; m < indexLength; ++m)
        {
                (*index)[indexUsed + m] = in[m] + vncUsed/3; 
                (*textureIndex)[indexUsed + m] = m_regions[j]->m_region_number; 
                //cout << "Index: " << (in[m] + vncUsed/3) << endl;
        }

        vncUsed += coordinatesLength;
        indexUsed += indexLength;

        delete v;
        delete in;
        coordinatesLength = 0;
        indexLength = 0;
        //delete t;
    }
    
    /*
     * Resize all the arrays to the used sizes.
     */
    vncSize = vncUsed;
    indexSize = indexUsed;
    //*vertex = (float*)realloc((*vertex), vncUsed*sizeof(float));
    //*normal = (float*)realloc((*normal), vncUsed*sizeof(float));
    //*color  = (float*)realloc((*color),  vncUsed*sizeof(float));
    //*textureCoord =(float*)realloc((*textureCoord),vncUsed*sizeof(float)); 
    //*index        = (unsigned int*)realloc((*index), indexUsed*sizeof(float)); 
    //*textureIndex = (unsigned int*)realloc((*textureIndex), indexUsed*sizeof(float)); 
    //*texture      = (unsigned int*)realloc((*texture), textureSize*sizeof(unsigned int));
}

template<typename VertexT, typename NormalT>
void HalfEdgeMesh<VertexT, NormalT>::regionsToBuffer(
                float **vertex, 
                float **normal,
                float **color,
                float **texture,
                unsigned int **index, 
                unsigned int **textureIndex, 
                size_t     &vncSize, 
                size_t   &indexSize, 
                vector<int> &regions)
{

        /* xxxUsed variables are used to keep track of the array length
         * that was used until now.
         */
        int vncUsed=0, indexUsed=0;
        for(int h=0; h<regions.size(); ++h)
        {
                int i = regions[h];
                float r, g, b;
                int surface_class = m_regions[i]->m_region_number;

                if(m_colorRegions)
                {
                        r = fabs(cos(surface_class));
                        g = fabs(sin(surface_class * 30));
                        b = fabs(sin(surface_class * 2));
                }
                else
                {
                        r = 0.0;
                        g = 0.8;
                        b = 0.0;
                }

                for(int j=0; j<m_regions[i]->m_faces.size(); ++j)
                {

                        /* a small check to see whether we will run out of memory. */
                        if((float)vncUsed / (float)vncSize >= 0.80)
                        {
                                *vertex = (float*)realloc((*vertex), vncSize*2*sizeof(float));
                                *normal = (float*)realloc((*normal), vncSize*2*sizeof(float));
                                *color  = (float*)realloc((*color),  vncSize*2*sizeof(float));
                                *texture =(float*)realloc((*texture),vncSize*2*sizeof(float)); 
                                vncSize *= 2;
                        }

                        /* a small check to see whether we will run out of memory. */
                        if((float)indexUsed / (float)indexSize >= 0.80)
                        {
                                *index        = (unsigned int*)realloc((*index), indexSize*2*sizeof(float)); 
                                *textureIndex = (unsigned int*)realloc((*textureIndex), indexSize*2*sizeof(float)); 
                                indexSize *= 2;
                        }

                        for(int k=0; k<3; k++)
                        {
                                /*
                                 * loops over all 3 vertices of a face and stores the coordinates, normales
                                 * and colors in the corresponding arrays for the IO handling.
                                 */
                                (*vertex)[vncUsed + 0] = (*m_regions[i]->m_faces[j])(k)->m_position.x;
                                (*vertex)[vncUsed + 1] = (*m_regions[i]->m_faces[j])(k)->m_position.y;
                                (*vertex)[vncUsed + 2] = (*m_regions[i]->m_faces[j])(k)->m_position.z;

                                (*normal)[vncUsed + 0] = (*m_regions[i]->m_faces[j])(k)->m_normal[0];
                                (*normal)[vncUsed + 1] = (*m_regions[i]->m_faces[j])(k)->m_normal[1];
                                (*normal)[vncUsed + 2] = (*m_regions[i]->m_faces[j])(k)->m_normal[2];

                                (*color)[vncUsed + 0] = r;
                                (*color)[vncUsed + 1] = g;
                                (*color)[vncUsed + 2] = b;

                                (*texture)[vncUsed + 0] = 0.0;
                                (*texture)[vncUsed + 1] = 0.0;
                                (*texture)[vncUsed + 2] = 0.0;
                                vncUsed += 3;

                                (*index)[indexUsed+k] = (vncUsed / 3) - 1;

                                /* 
                                 * texture does not exist because all regions that should be handled here
                                 * dont belong to a regression plane. 
                                 * the index UINT_MAX points to nowhere, this is necessary for the IO handling when
                                 * the mesh is stored
                                 */
                                (*textureIndex)[indexUsed+k] = UINT_MAX; 
                        }
                        indexUsed += 3;
                }
        }
        vncSize = vncUsed;
        indexSize = indexUsed;

        /*
         * Resize all the arrays to the used sizes.
         */
        //*vertex = (float*)realloc((*vertex), vncUsed*sizeof(float));
        //*normal = (float*)realloc((*normal), vncUsed*sizeof(float));
        //*color  = (float*)realloc((*color),  vncUsed*sizeof(float));
        //*texture =(float*)realloc((*texture),vncUsed*sizeof(float)); 
        //*index        = (unsigned int*)realloc((*index), indexUsed*sizeof(float)); 
        //*textureIndex = (unsigned int*)realloc((*textureIndex), indexUsed*sizeof(float)); 
}


        template<typename VertexT, typename NormalT>
void HalfEdgeMesh<VertexT, NormalT>::finalizeAndRetesselate()
{

        cout << timestamp << "Finalizing mesh." << endl;

        this->m_nVertices    = (uint32_t)m_vertices.size();
        this->m_nFaces 	     = (uint32_t)m_faces.size();
        this->m_nTextures    = 0;
        size_t vncBufferSize   = 3 * this->m_nVertices; //  * vnc_reallocate * sizeof(float);
        size_t indexBufferSize = 3 * this->m_nVertices; //  * index_reallocate * sizeof(unsigned int);

        // Guess for the array sizes. The correct values are only known after the regions were tesselated.
        this->m_vertexBuffer       = new float[vncBufferSize];
        this->m_normalBuffer       = new float[vncBufferSize];
        this->m_colorBuffer        = new float[vncBufferSize];
        this->m_textureCoordBuffer = new float[vncBufferSize];

        this->m_indexBuffer        = new unsigned int[indexBufferSize];
        this->m_textureIndexBuffer = new unsigned int[indexBufferSize];
        this->m_textureBuffer 	   = new unsigned int[m_regions.size()];

        // Reset used variable. Necessarsy to use getContours() in tesselator-class. 
        for(int j=0; j<m_faces.size(); j++)
                for(int k=0; k<3; k++)
                        (*m_faces[j])[k]->used=false;


        /*vector<Region<VertexT, NormalT> * > plane_regions;*/
        vector<int> plane_regions;
        vector<int> normal_regions;

        // check for all regions whether they should be retesselated.
        cout << "inChk:\n";
        for(int i=0; i<m_regions.size(); ++i)
        {
                if(m_regions[i]->m_inPlane)
                {
                        //plane_regions.push_back(m_regions[i]);
                        plane_regions.push_back(i);
                        cout << i << endl;
                } else{
                        normal_regions.push_back(i);
                }
        }

        /*
         * If a region does not belong to a regression plane than we don't want
         * to retesselate it and store it directly in the buffer. After this point
         * doubled vertices may be stored in the buffer!
         */
        regionsToBuffer(&this->m_vertexBuffer, 
                        &this->m_normalBuffer,
                        &this->m_colorBuffer,
                        &this->m_textureCoordBuffer,
                        &this->m_indexBuffer,
                        &this->m_textureIndexBuffer,
                        vncBufferSize, 
                        indexBufferSize, 
                        normal_regions);
        cout << timestamp << "Done copying untesselated regions" << endl;

        /*
         * All regions that do belong to a regression plane should be retesselated.
         * The tesselator handles the vertex-coordinate-, normal-, color-, and texture buffers.
         */
        cout << "preFn:\n";
        for(int j=0; j<plane_regions.size(); j++)
        {
                cout << plane_regions[j] << endl;
        }

        retesselateRegionsToBuffer(
                        plane_regions,
                        0.01,
                        &this->m_vertexBuffer, 
                        &this->m_normalBuffer,
                        &this->m_colorBuffer,
                        &this->m_textureCoordBuffer,
                        &this->m_indexBuffer,
                        &this->m_textureIndexBuffer,
                        &this->m_textureBuffer,
                        this->m_nTextures,
                        vncBufferSize, 
                        indexBufferSize);

        cout << timestamp << "Done copying tesselated regions" << endl;

        this->m_nVertices = vncBufferSize/3;
        this->m_nFaces 	  = indexBufferSize/3;
        this->m_finalized = true;
        cout << timestamp << "Done retesselating: "                    << endl;
        cout << timestamp << "[" << this->m_nVertices << "] Vertices." << endl;
        cout << timestamp << "[" << this->m_nFaces << "] Faces."       << endl; 
}

} // namespace lssr


/*
            if(indexUsed >= 3 && indexUsed < 3 ) // == 0)
            {

                float x1 = (*vertex)[(*index)[indexUsed+m-1]*3+0];
                float y1 = (*vertex)[(*index)[indexUsed+m-1]*3+1];
                float z1 = (*vertex)[(*index)[indexUsed+m-1]*3+2];

                float x2 = (*vertex)[((*index)[indexUsed+m-2])*3+0];
                float y2 = (*vertex)[((*index)[indexUsed+m-2])*3+1];
                float z2 = (*vertex)[((*index)[indexUsed+m-2])*3+2];

                float x3 = (*vertex)[((*index)[indexUsed+m-3])*3+0];
                float y3 = (*vertex)[((*index)[indexUsed+m-3])*3+1];
                float z3 = (*vertex)[((*index)[indexUsed+m-3])*3+2];

                if((sqrt( pow(fabs(x1-x2),2) + pow(fabs(y1-y2),2) + pow(fabs(z1-z2),2)) < 0.000001) ||
                   (sqrt( pow(fabs(x3-x2),2) + pow(fabs(y3-y2),2) + pow(fabs(z3-z2),2)) < 0.000001) ||
                   (sqrt( pow(fabs(x3-x1),2) + pow(fabs(y3-y1),2) + pow(fabs(z3-z1),2)) < 0.000001) )
                {
                    cout << "Bla\n";
                    //indexUsed -= 4;
                }
            } 


                if((m+1) % 3 == 0)
                {
                        float x1 = (*vertex)[vncUsed + 0 + (m-2)*3];
                        float y1 = (*vertex)[vncUsed + 1 + (m-2)*3];
                        float z1 = (*vertex)[vncUsed + 2 + (m-2)*3];

                        float x2 = (*vertex)[vncUsed + 0 + (m-1)*3];
                        float y2 = (*vertex)[vncUsed + 1 + (m-1)*3];
                        float z2 = (*vertex)[vncUsed + 2 + (m-1)*3];

                        float x3 = (*vertex)[vncUsed + 0 + m*3];
                        float y3 = (*vertex)[vncUsed + 1 + m*3];
                        float z3 = (*vertex)[vncUsed + 2 + m*3];
                        if((sqrt( pow(fabs(x1-x2),2) + pow(fabs(y1-y2),2) + pow(fabs(z1-z2),2)) < 0.0001) ||
                                        (sqrt( pow(fabs(x3-x2),2) + pow(fabs(y3-y2),2) + pow(fabs(z3-z2),2)) < 0.0001) ||
                                        (sqrt( pow(fabs(x3-x1),2) + pow(fabs(y3-y1),2) + pow(fabs(z3-z1),2)) < 0.0001) )
                        {
                                cout << "Bla\n";
                                //indexUsed -= 4;
                                cout << "-----------------------------------------------" << endl;
                                cout << "V1: " << x1 << " " << y1 << " " << z1 << endl;
                                cout << "V2: " << x2 << " " << y2 << " " << z2 << endl;
                                cout << "V3: " << x3 << " " << y3 << " " << z3 << endl;
                                cout << "-----------------------------------------------" << endl;
                                cout << "decreasing index!" << endl;
                        }
                }

                if(isnan(v[m*3+0]) || isnan(v[m*3+1]) || isnan(v[m*3+2]))
                {
                        cout << "FUUUUUUUUUUUUUUCK" << endl;
                }

            */<|MERGE_RESOLUTION|>--- conflicted
+++ resolved
@@ -891,37 +891,6 @@
         template<typename VertexT, typename NormalT>
 void HalfEdgeMesh<VertexT, NormalT>::optimizePlaneIntersections()
 {
-<<<<<<< HEAD
-        for (int i = 0; i<m_regions.size(); i++)
-        {
-                if (m_regions[i]->m_inPlane)
-                        for(int j = i+1; j<m_regions.size(); j++)
-                                if(m_regions[j]->m_inPlane)
-                                {
-                                        //calculate intersection between plane i and j
-
-                                        NormalT n_i = m_regions[i]->m_normal;
-                                        NormalT n_j = m_regions[j]->m_normal;
-
-                                        //don't improve almost parallel regions - they won't cross in a reasonable distance
-                                        if (fabs(n_i*n_j) < 0.9)
-                                        {
-
-                                                float d_i = n_i * (*(m_regions[i]->m_faces[0]))(0)->m_position;
-                                                float d_j = n_j * (*(m_regions[j]->m_faces[0]))(0)->m_position;
-
-                                                VertexT direction = n_i.cross(n_j);
-
-                                                float denom = direction * direction;
-                                                VertexT x = ((n_j*d_i - n_i*d_j).cross(direction)) * (1/denom);
-
-                                                //drag all points at the border between planes i and j onto the intersection
-                                                dragOntoIntersection(m_regions[i], m_regions[j], x, direction);
-                                                dragOntoIntersection(m_regions[j], m_regions[i], x, direction);
-                                        }
-                                }
-        }
-=======
 	for (int i = 0; i<m_regions.size(); i++)
 	{
 		if (m_regions[i]->m_inPlane)
@@ -951,7 +920,6 @@
 					}
 				}
 	}
->>>>>>> d777e356
 }
 
         template<typename VertexT, typename NormalT>
@@ -969,16 +937,6 @@
         return  contours;
 }
 
-<<<<<<< HEAD
-        template<typename VertexT, typename NormalT>
-void HalfEdgeMesh<VertexT, NormalT>::tester()
-{
-
-        cout << "--------------------------------TESTER" << endl;
-        //	for(int r=0; r<m_regions.size(); r++)
-        //		if( m_regions[r]->detectFlicker()) cout << "still flickering" << endl;
-        cout << "----------------------------END TESTER" << endl;
-=======
 template<typename VertexT, typename NormalT>
 void HalfEdgeMesh<VertexT, NormalT>::restorePlanes()
 {
@@ -1006,7 +964,6 @@
 //	for(int r=0; r<m_regions.size(); r++)
 //		if( m_regions[r]->m_inPlane) cout << r << ": " << m_regions[r]->m_region_number << endl;
 	cout << "----------------------------END TESTER" << endl;
->>>>>>> d777e356
 
         //    Reset all used variables
         for(int i=0; i<m_faces.size(); i++)
@@ -1145,30 +1102,26 @@
     if( vncSize == 0 )
     {
             vncSize = 1024;
-            (*vertex) = malloc(vncSize*sizeof(float));
-            (*normal) = malloc(vncSize*sizeof(float));
-            (*color)  = malloc(vncSize*sizeof(float));
-            (*textureCoord) = malloc(vncSize*sizeof(float));
+            (*vertex) = (float*)malloc(vncSize*sizeof(float));
+            (*normal) = (float*)malloc(vncSize*sizeof(float));
+            (*color)  = (float*)malloc(vncSize*sizeof(float));
+            (*textureCoord) = (float*)malloc(vncSize*sizeof(float));
     }
 
     if( indexSize == 0 )
     {
             indexSize == 1024;
-            (*index) = malloc(indexSize*sizeof(unsigned int));
-            (*textureIndex) = malloc(indexSize*sizeof(unsigned int));
+            (*index) = (unsigned int*)malloc(indexSize*sizeof(unsigned int));
+            (*textureIndex) = (unsigned int*)malloc(indexSize*sizeof(unsigned int));
     }
 
     float *v = 0, r, g, b;
     unsigned int *in;
-    cout << "inFn:\n";
-    for(int j=0; j<regions.size(); j++)
-    {
-            cout << regions[j] << endl;
-    }
+    
     for(int j=0; j<regions.size(); j++)
     {
         (*texture)[textureSize++] = m_regions[j]->m_region_number;
-        NormalT norm = m_regions[j]->calcNormal(); 
+        //NormalT norm = m_regions[j]->calcNormal(); 
         vector<vector<HVertex*> > contours = m_regions[j]->getContours(0.01);
 
         Tesselator<VertexT, NormalT>::init();
@@ -1233,25 +1186,30 @@
                 (*vertex)[vncUsed + 1 + m*3] = v[m*3+1];
                 (*vertex)[vncUsed + 2 + m*3] = v[m*3+2];
 
-                (*normal)[vncUsed + 0 + m*3] = norm[0];
-                (*normal)[vncUsed + 1 + m*3] = norm[1];
-                (*normal)[vncUsed + 2 + m*3] = norm[2];
+                (*normal)[vncUsed + 0 + m*3] = 0.0f; //norm[0];
+                (*normal)[vncUsed + 1 + m*3] = 0.0f; //norm[1];
+                (*normal)[vncUsed + 2 + m*3] = 0.0f; //norm[2];
 
                 (*color)[vncUsed + 0 + m*3] = r;
                 (*color)[vncUsed + 1 + m*3] = g;
                 (*color)[vncUsed + 2 + m*3] = b;
 
-        }
-
+                (*index)[indexUsed+m] = vncUsed/3 + m;
+                cout << "vncU: " << vncUsed << endl;
+                cout << "indU: " << indexUsed << endl;
+                cout << "indV: " << vncUsed/3+m << endl;
+                (*textureIndex)[indexUsed + m] = m_regions[j]->m_region_number; 
+        }
+        /*
         for(int m=0; m < indexLength; ++m)
         {
                 (*index)[indexUsed + m] = in[m] + vncUsed/3; 
                 (*textureIndex)[indexUsed + m] = m_regions[j]->m_region_number; 
                 //cout << "Index: " << (in[m] + vncUsed/3) << endl;
-        }
+        } */
 
         vncUsed += coordinatesLength;
-        indexUsed += indexLength;
+        indexUsed += vncUsed / 3;
 
         delete v;
         delete in;
@@ -1341,9 +1299,9 @@
                                 (*vertex)[vncUsed + 1] = (*m_regions[i]->m_faces[j])(k)->m_position.y;
                                 (*vertex)[vncUsed + 2] = (*m_regions[i]->m_faces[j])(k)->m_position.z;
 
-                                (*normal)[vncUsed + 0] = (*m_regions[i]->m_faces[j])(k)->m_normal[0];
-                                (*normal)[vncUsed + 1] = (*m_regions[i]->m_faces[j])(k)->m_normal[1];
-                                (*normal)[vncUsed + 2] = (*m_regions[i]->m_faces[j])(k)->m_normal[2];
+                                (*normal)[vncUsed + 0] = 0.0f; //(*m_regions[i]->m_faces[j])(k)->m_normal[0];
+                                (*normal)[vncUsed + 1] = 0.0f; //(*m_regions[i]->m_faces[j])(k)->m_normal[1];
+                                (*normal)[vncUsed + 2] = 0.0f; //(*m_regions[i]->m_faces[j])(k)->m_normal[2];
 
                                 (*color)[vncUsed + 0] = r;
                                 (*color)[vncUsed + 1] = g;
@@ -1415,14 +1373,12 @@
         vector<int> normal_regions;
 
         // check for all regions whether they should be retesselated.
-        cout << "inChk:\n";
         for(int i=0; i<m_regions.size(); ++i)
         {
                 if(m_regions[i]->m_inPlane)
                 {
                         //plane_regions.push_back(m_regions[i]);
                         plane_regions.push_back(i);
-                        cout << i << endl;
                 } else{
                         normal_regions.push_back(i);
                 }
@@ -1433,6 +1389,7 @@
          * to retesselate it and store it directly in the buffer. After this point
          * doubled vertices may be stored in the buffer!
          */
+        /*
         regionsToBuffer(&this->m_vertexBuffer, 
                         &this->m_normalBuffer,
                         &this->m_colorBuffer,
@@ -1443,17 +1400,14 @@
                         indexBufferSize, 
                         normal_regions);
         cout << timestamp << "Done copying untesselated regions" << endl;
+        */
 
         /*
          * All regions that do belong to a regression plane should be retesselated.
          * The tesselator handles the vertex-coordinate-, normal-, color-, and texture buffers.
          */
-        cout << "preFn:\n";
-        for(int j=0; j<plane_regions.size(); j++)
-        {
-                cout << plane_regions[j] << endl;
-        }
-
+        vncBufferSize = 0;
+        indexBufferSize = 0;
         retesselateRegionsToBuffer(
                         plane_regions,
                         0.01,
