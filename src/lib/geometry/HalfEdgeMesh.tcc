--- conflicted
+++ resolved
@@ -1473,10 +1473,6 @@
         {
             globalMaterialIndex++;
         }
-<<<<<<< HEAD
-    //    if(t) delete t;
-=======
->>>>>>> 95745eb2
 
         // Update counters
         ++progress;
