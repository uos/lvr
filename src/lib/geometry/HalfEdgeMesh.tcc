/* Copyright (C) 2011 Uni Osnabrück
 * This file is part of the LAS VEGAS Reconstruction Toolkit,
 *
 * LAS VEGAS is free software; you can redistribute it and/or modify
 * it under the terms of the GNU General Public License as published by
 * the Free Software Foundation; either version 2 of the License, or
 * (at your option) any later version.
 *
 * LAS VEGAS is distributed in the hope that it will be useful,
 * but WITHOUT ANY WARRANTY; without even the implied warranty of
 * MERCHANTABILITY or FITNESS FOR A PARTICULAR PURPOSE.  See the
 * GNU General Public License for more details.
 *
 * You should have received a copy of the GNU General Public License
 * along with this program; if not, write to the Free Software
 * Foundation, Inc., 59 Temple Place - Suite 330, Boston, MA  02111-1307, USA
 */


/*
 * HalfEdgeMesh.tcc
 *
 *  @date 13.11.2008
 *  @author Florian Otte (fotte@uos.de)
 *  @author Kim Rinnewitz (krinnewitz@uos.de)
 *  @author Sven Schalk (sschalk@uos.de)
 *  @author Thomas Wiemann (twiemann@uos.de)
 */

namespace lssr
{

template<typename VertexT, typename NormalT>
HalfEdgeMesh<VertexT, NormalT>::HalfEdgeMesh( 
        typename PointsetSurface<VertexT>::Ptr pm )
{
    m_globalIndex = 0;
    m_colorRegions = false;
    m_pointCloudManager = pm;
    m_depth = 100;
}


template<typename VertexT, typename NormalT>
void HalfEdgeMesh<VertexT, NormalT>::addVertex(VertexT v)
{
    // Create new HalfEdgeVertex and increase vertex counter
    m_vertices.push_back(new HalfEdgeVertex<VertexT, NormalT>(v));
    m_globalIndex++;
}



template<typename VertexT, typename NormalT>
void HalfEdgeMesh<VertexT, NormalT>::deleteVertex(HVertex* v)
{
    // Delete HalfEdgeVertex and decrease vertex counter
    m_vertices.erase(find(m_vertices.begin(), m_vertices.end(), v));
    m_globalIndex--;
    delete v;
}

template<typename VertexT, typename NormalT>
void HalfEdgeMesh<VertexT, NormalT>::addNormal(NormalT n)
{
    // Is a vertex exists at globalIndex, save normal
    assert(m_globalIndex == m_vertices.size());
    m_vertices[m_globalIndex - 1]->m_normal = n;
}

template<typename VertexT, typename NormalT>
HalfEdge<HalfEdgeVertex<VertexT, NormalT>, HalfEdgeFace<VertexT, NormalT> >* HalfEdgeMesh<VertexT, NormalT>::halfEdgeToVertex(HVertex *v, HVertex* next)
{
    HEdge* edge = 0;
    HEdge* cur  = 0;

    typename vector<HEdge*>::iterator it;

    for(it = v->in.begin(); it != v->in.end(); it++)
    {
        // Check all incoming edges, if start and end vertex
        // are the same. If they are, save this edge.
        cur = *it;
        if(cur->end == v && cur->start == next)
        {
            edge = cur;
        }
    }

    return edge;
}

template<typename VertexT, typename NormalT>
void HalfEdgeMesh<VertexT, NormalT>::addTriangle(uint a, uint b, uint c, HFace* &face)
{
    // Create a new face
    face = new HFace;

    // Create a list of HalfEdges that will be connected
    // with this here. Here we need only to alloc space for
    // three pointers, allocation and linking will be done
    // later.
    HEdge* edges[3];
    edges[0] = edges[1] = edges[2] = 0;

    // Traverse face triangles
    for(int k = 0; k < 3; k++)
    {
        // Pointer to start and end vertex of an edge
        HVertex* current;
        HVertex* next;

        // Map k values to parameters
        switch(k)
        {
        case 0:
            current = m_vertices[a];
            next    = m_vertices[b];
            break;
        case 1:
            current = m_vertices[b];
            next    = m_vertices[c];
            break;
        case 2:
            current = m_vertices[c];
            next    = m_vertices[a];
            break;
        }

        // Try to find an pair edges of an existing face,
        // that points to the current vertex. If such an
        // edge exists, the pair-edge of this edge is the
        // one we need. Update link. If no edge is found,
        // create a new one.
        HEdge* edgeToVertex = halfEdgeToVertex(current, next);

        // If a fitting edge was found, save the pair edge
        // and let it point the the new face
        if(edgeToVertex != 0)
        {
            edges[k] = edgeToVertex->pair;
            edges[k]->face = face;
        }
        else
        {
            // Create new edge and pair
            HEdge* edge = new HEdge;
            edge->face  = face;
            edge->start = current;
            edge->end   = next;

            HEdge* pair = new HEdge;
            pair->start = next;
            pair->end   = current;
            pair->face  = 0;

            // Link Half edges
            edge->pair = pair;
            pair->pair = edge;

            // Save outgoing edge
            current->out.push_back(edge);
            next->in.push_back(edge);

            // Save incoming edges
            current->in.push_back(pair);
            next->out.push_back(pair);

            // Save pointer to new edge
            edges[k] = edge;
        }
    }

    for(int k = 0; k < 3; k++)
    {
        edges[k]->next = edges[(k + 1) % 3];
    }
    //cout << ":: " << face->index[0] << " " << face->index[1] << " " << face->index[2] << endl;

    face->m_edge = edges[0];
    face->calc_normal();
    m_faces.push_back(face);
    face->m_face_index = m_faces.size();
    //face->m_index[0] = a;
    //face->m_index[1] = b;
    //face->m_index[2] = c;

    //  if(a == 0) {
    //      last_normal = face->normal;
    //  } else {
    //      if(last_normal * face->normal < 0){
    //          face->normal = face->normal * -1;
    //      }
    //  }
}

template<typename VertexT, typename NormalT>
void HalfEdgeMesh<VertexT, NormalT>::addTriangle(uint a, uint b, uint c)
{
    HFace* face;
    addTriangle(a, b, c, face);
}

template<typename VertexT, typename NormalT>
void HalfEdgeMesh<VertexT, NormalT>::deleteFace(HFace* f, bool erase)
{
    //save references to edges and vertices
    HEdge* startEdge = (*f)[0];
    HEdge* nextEdge  = (*f)[1];
    HEdge* lastEdge  = (*f)[2];
    HVertex* p1 = (*f)(0);
    HVertex* p2 = (*f)(1);
    HVertex* p3 = (*f)(2);

    startEdge->face = 0;
    startEdge->next = 0;
    nextEdge->face  = 0;
    nextEdge->next  = 0;
    lastEdge->face  = 0;
    lastEdge->next  = 0;

    if(startEdge->pair->face == 0)
    {
        //delete edge and pair
        deleteEdge(startEdge);

        if(p1->out.size() == 0) deleteVertex(p1);
        if(p3->out.size() == 0) deleteVertex(p3);
    }

    if(nextEdge->pair->face == 0)
    {
        //delete edge and pair
        deleteEdge(nextEdge);

        if(p1->out.size() == 0) deleteVertex(p1);
        if(p2->out.size() == 0) deleteVertex(p2);
    }

    if(lastEdge->pair->face == 0)
    {
        //delete edge and pair
        deleteEdge(lastEdge);

        if(p3->out.size() == 0) deleteVertex(p3);
        if(p2->out.size() == 0) deleteVertex(p2);
    }

    //delete face
    if(erase)
    {
        m_faces.erase(find(m_faces.begin(), m_faces.end(), f));
        delete f;
    }
}

template<typename VertexT, typename NormalT>
void HalfEdgeMesh<VertexT, NormalT>::deleteEdge(HEdge* edge, bool deletePair)
{
    //delete references from start point to outgoing edge
    edge->start->out.erase(find(edge->start->out.begin(), edge->start->out.end(), edge));

    //delete references from end point to incoming edge
    edge->end->in.erase(find(edge->end->in.begin(), edge->end->in.end(), edge));

    if(deletePair)
    {
        //delete references from start point to outgoing edge
        edge->pair->start->out.erase(find(edge->pair->start->out.begin(), edge->pair->start->out.end(), edge->pair));

        //delete references from end point to incoming edge
        edge->pair->end->in.erase(find(edge->pair->end->in.begin(), edge->pair->end->in.end(), edge->pair));

        delete edge->pair;
    }

    delete edge;
}

template<typename VertexT, typename NormalT>
void HalfEdgeMesh<VertexT, NormalT>::collapseEdge(HEdge* edge)
{
    // Save start and end vertex
    HVertex* p1 = edge->start;
    HVertex* p2 = edge->end;

    // Move p1 to the center between p1 and p2 (recycle p1)
    p1->m_position = (p1->m_position + p2->m_position) * 0.5;

    // Reorganize the pointer structure between the edges.
    // If a face will be deleted after the edge is collapsed the pair pointers
    // have to be reseted.
    if (edge->face != 0)
    {
        // reorganize pair pointers
        edge->next->next->pair->pair = edge->next->pair;
        edge->next->pair->pair = edge->next->next->pair;
        //delete old edges
        deleteEdge(edge->next->next, false);
        deleteEdge(edge->next, false);
    }
    if (edge->pair->face != 0)
    {
        // reorganize pair pointers
        edge->pair->next->next->pair->pair = edge->pair->next->pair;
        edge->pair->next->pair->pair = edge->pair->next->next->pair;
        //delete old edges
        deleteEdge(edge->pair->next->next, false);
        deleteEdge(edge->pair->next, false);
    }

    // Now really delete faces
    if(edge->pair->face != 0)
    {
        m_faces.erase(find(m_faces.begin(), m_faces.end(), edge->pair->face));
        delete edge->pair->face;
    }
    if(edge->face != 0)
    {
        m_faces.erase(find(m_faces.begin(), m_faces.end(), edge->face));
        delete edge->face;
    }

    //Delete collapsed edge and its' pair
    deleteEdge(edge);

    //Update incoming and outgoing edges of p1 (the start point of the collapsed edge)
    typename vector<HEdge*>::iterator it;
    it = p2->out.begin();
    while(it != p2->out.end())
    {
        (*it)->start = p1;
        p1->out.push_back(*it);
        it++;
    }

    //Update incoming and outgoing edges of p2 (the end point of the collapsed edge)
    it = p2->in.begin();
    while(it != p2->in.end())
    {
        (*it)->end = p1;
        p1->in.push_back(*it);
        it++;
    }

    //Delete p2
    deleteVertex(p2);
}


template<typename VertexT, typename NormalT>
void HalfEdgeMesh<VertexT, NormalT>::flipEdge(HFace* f1, HFace* f2)
{
    HEdge* commonEdge = 0;
    HEdge* current = f1->m_edge;

    //search the common edge between the two faces
    for(int k = 0; k < 3; k++)
    {
        if (current->pair->face == f2)
        {
            commonEdge = current;
        }
        current = current->next;
    }

    //return if f1 and f2 are not adjacent in the grid
    if(commonEdge == 0)
    {
        return;
    }

    //flip the common edge
    this->flipEdge(commonEdge);
}

template<typename VertexT, typename NormalT>
void HalfEdgeMesh<VertexT, NormalT>::flipEdge(uint v1, uint v2)
{
    HEdge* edge = halfEdgeToVertex(m_vertices[v1], m_vertices[v2]);
    if(edge)
    {
        flipEdge(edge);
    }
}


template<typename VertexT, typename NormalT>
void HalfEdgeMesh<VertexT, NormalT>::flipEdge(HEdge* edge)
{
    // This can only be done if there are two faces on both sides of the edge
    if (edge->pair->face != 0 && edge->face != 0)
    {
        //The old egde will be deleted while a new edge is created

        //save the start and end vertex of the new edge
        HVertex* newEdgeStart = edge->next->end;
        HVertex* newEdgeEnd   = edge->pair->next->end;

        //update the next pointers of the remaining edges
        //Those next pointers pointed to the edge that will be deleted before.
        edge->next->next->next       = edge->pair->next;
        edge->pair->next->next->next = edge->next;

        //create the new edge
        HEdge* newEdge = new HEdge();
        //set its' start and end vertex
        newEdge->start = newEdgeStart;
        newEdge->end   = newEdgeEnd;

        newEdge->pair  = 0;

        //set the new edge's next pointer to the appropriate edge
        newEdge->next  = edge->pair->next->next;

        //use one of the old faces for the new edge
        newEdge->face  = edge->pair->next->next->face;

        //update incoming and outgoing edges of the start and end vertex
        newEdge->start->out.push_back(newEdge);
        newEdge->end->in.push_back(newEdge);

        //create the new pair
        HEdge* newPair = new HEdge();

        //set its' start and end vertex (complementary to new edge)
        newPair->start = newEdgeEnd;
        newPair->end   = newEdgeStart;

        //set the pair pointer to the new edge
        newPair->pair  = newEdge;

        //set the new pair's next pointer to the appropriate edge
        newPair->next  = edge->next->next;

        //use the other one of the old faces for the new pair
        newPair->face  = edge->next->next->face;

        //update incoming and outgoing edges of the start and end vertex
        newPair->start->out.push_back(newPair);
        newPair->end->in.push_back(newPair);

        //set the new edge's pair pointer to the new pair
        newEdge->pair = newPair;

        //update face->edge pointers of the recycled faces
        newEdge->face->m_edge = newEdge;
        newPair->face->m_edge = newPair;

        //update next pointers of the edges pointing to new edge and new pair
        edge->next->next = newEdge;
        edge->pair->next->next = newPair;

        //update edge->face pointers
        newEdge->next->face       = newEdge->face;
        newEdge->next->next->face = newEdge->face;
        newPair->next->face       = newPair->face;
        newPair->next->next->face = newPair->face;

        //recalculate face normals
        newEdge->face->calc_normal();
        newPair->face->calc_normal();

        //delete the old edge
        deleteEdge(edge);
    }
}

template<typename VertexT, typename NormalT>
int HalfEdgeMesh<VertexT, NormalT>::stackSafeRegionGrowing(HFace* start_face, NormalT &normal, float &angle, Region<VertexT, NormalT>* region)
{
    // stores the faces where we need to continue
    vector<HFace*> leafs;
    int regionSize = 0;
    leafs.push_back(start_face);
    do
    {
        if(leafs.front()->m_used == false)
        {
            regionSize += regionGrowing(leafs.front(), normal, angle, region, leafs, m_depth);
        }
        leafs.erase(leafs.begin());
    }
    while(!leafs.empty());

    return regionSize;
}

template<typename VertexT, typename NormalT>
int HalfEdgeMesh<VertexT, NormalT>::regionGrowing(HFace* start_face, NormalT &normal, float &angle, Region<VertexT, NormalT>* region, vector<HFace*> &leafs, unsigned int depth)
{
    //Mark face as used
    start_face->m_used = true;

    //Add face to region
    region->addFace(start_face);

    int neighbor_cnt = 0;

    //Get the unmarked neighbor faces and start the recursion
    for(int k = 0; k < 3; k++)
    {
        if((*start_face)[k]->pair->face != 0 && (*start_face)[k]->pair->face->m_used == false
                && fabs((*start_face)[k]->pair->face->getFaceNormal() * normal) > angle )
        {
            if(depth == 0)
            {
                // if the maximum recursion depth is reached save the child faces to restart the recursion from
                leafs.push_back((*start_face)[k]->pair->face);
            }
            else
            {
                // start the recursion
                ++neighbor_cnt += regionGrowing((*start_face)[k]->pair->face, normal, angle, region, leafs, depth - 1);
            }
        }
    }

    return neighbor_cnt;
}


template<typename VertexT, typename NormalT>
void HalfEdgeMesh<VertexT, NormalT>::optimizePlanes(
        int iterations,
        float angle,
        int min_region_size,
        int small_region_size,
        bool remove_flickering)
{
    cout << timestamp << "Starting plane optimization with threshold " << angle << endl;

    // Magic numbers
    int default_region_threshold = (int) 10 * log(m_faces.size());

    int region_size   = 0;
    int region_number = 0;
    m_regions.clear();

    for(int j = 0; j < iterations; j++)
    {
        cout << timestamp << "Optimizing planes. " <<  j + 1 << "th iteration." << endl;

        // Reset all used variables
        for(size_t i = 0; i < m_faces.size(); i++)
        {
            m_faces[i]->m_used = false;
        }

        // Find all regions by regionGrowing with normal criteria
        for(size_t i = 0; i < m_faces.size(); i++)
        {
            if(m_faces[i]->m_used == false)
            {
                NormalT n = m_faces[i]->getFaceNormal();

                Region<VertexT, NormalT>* region = new Region<VertexT, NormalT>(region_number);
                region_size = stackSafeRegionGrowing(m_faces[i], n, angle, region) + 1;

                // Fit big regions into the regression plane
                if(region_size > max(min_region_size, default_region_threshold))
                {
                    region->regressionPlane();
                }

                if(j == iterations - 1)
                {
                    // Save too small regions with size smaller than small_region_size
                    if (region_size < small_region_size)
                    {
                        region->m_toDelete = true;
                    }
                    else
                    {
                        // Save pointer to the region
                        m_regions.push_back(region);
                        region_number++;
                    }
                }
                else
                {
                    delete region;
                }
            }
        }
    }

    // Delete too small regions
    if(small_region_size)
    {
        cout << timestamp << "Deleting small regions" << endl;
        deleteRegions();
    }

    //Delete flickering faces
    if(remove_flickering)
    {
        vector<HFace*> flickerer;
        for(size_t i = 0; i < m_faces.size(); i++)
            if(m_faces[i]->m_region->detectFlicker(m_faces[i]))
            {
                flickerer.push_back(m_faces[i]);
            }

        while(!flickerer.empty())
        {
            deleteFace(flickerer.back());
            flickerer.pop_back();
        }
    }

}

template<typename VertexT, typename NormalT>
void HalfEdgeMesh<VertexT, NormalT>::deleteRegions()
{
    for(int i = 0; i < m_faces.size(); i++)
    {
        if(m_faces[i]->m_region && m_faces[i]->m_region->m_toDelete)
        {
            deleteFace(m_faces[i], false);
            delete m_faces[i];
            m_faces[i] = 0;
        }
    }
    typename vector<HFace*>::iterator newEnd = remove_if(m_faces.begin(), m_faces.end(), bind1st(mem_fun(&HalfEdgeMesh<VertexT, NormalT>::isNull), this));
    m_faces.erase(newEnd, m_faces.end());

    for (int i = 0; i < m_regions.size(); i++)
    {
        if(m_regions[i]->m_toDelete)
        {
            delete m_regions[i];
            m_regions[i] = 0;
        }
    }
    typename vector<Region<VertexT, NormalT>*>::iterator newRegionsEnd = remove_if(m_regions.begin(), m_regions.end(), bind1st(mem_fun(&HalfEdgeMesh<VertexT, NormalT>::isNull), this));
    m_regions.erase(newRegionsEnd, m_regions.end());
}

template<typename VertexT, typename NormalT>
void HalfEdgeMesh<VertexT, NormalT>::removeDanglingArtifacts(int threshold)
{
    for(size_t i = 0; i < m_faces.size(); i++)
    {
        if(m_faces[i]->m_used == false)
        {
            Region<VertexT, NormalT>* region = new Region<VertexT, NormalT>(0);
            NormalT n = m_faces[i]->getFaceNormal();
            float angle = -1;
            int region_size = stackSafeRegionGrowing(m_faces[i], n, angle, region) + 1;
            if(region_size <= threshold)
            {
                region->m_toDelete = true;
            }
            else
            {
                delete region;
            }
        }
    }

    //delete dangling artifacts
    cout << timestamp << "Removing dangling artifacts" << endl;
    deleteRegions();

    //reset all used variables
    for(size_t i = 0; i < m_faces.size(); i++)
    {
        m_faces[i]->m_used = false;
    }
}

template<typename VertexT, typename NormalT>
bool HalfEdgeMesh<VertexT, NormalT>::safeCollapseEdge(HEdge* edge)
{
    //try to reject all huetchen
    //A huetchen geometry must not be present at the edge or it's pair
    if(edge->face != 0 && edge->next->pair->face != 0 && edge->next->next->pair->face != 0)
    {
        if(edge->next->pair->next->next == edge->next->next->pair->next->pair)
        {
            return false;
        }
    }
    if(edge->pair->face && edge->pair->next->pair->face && edge->pair->next->next->pair->face)
    {
        if(edge->pair->next->pair->next->next == edge->pair->next->next->pair->next->pair)
        {
            return false;
        }
    }

    //Check for redundant edges i.e. more than one edge between the start and the
    //end point of the edge which is tried to collapse
    int edgeCnt = 0;
    for (size_t i = 0; i < edge->start->out.size(); i++)
    {
        if (edge->start->out[i]->end == edge->end)
        {
            edgeCnt++;
        }
    }
    if(edgeCnt != 1)
    {
        return false;
    }

    //Avoid creation of edges without faces
    //Collapsing the edge in this constellation leads to the creation of edges without any face
    if( ( edge->face != 0 && edge->next->pair->face == 0 && edge->next->next->pair->face == 0 )
            || ( edge->pair->face != 0 && edge->pair->next->pair->face == 0 && edge->pair->next->next->pair->face == 0 ) )
    {
        return false;
    }

    //Check for triangle hole
    //We do not want to close triangle holes as this can be achieved by adding a new face
    for(size_t o1 = 0; o1 < edge->end->out.size(); o1++)
    {
        for(size_t o2 = 0; o2 < edge->end->out[o1]->end->out.size(); o2++)
        {
            if(edge->end->out[o1]->face == 0 && edge->end->out[o1]->end->out[o2]->face == 0 && edge->end->out[o1]->end->out[o2]->end == edge->start)
            {
                return false;
            }
        }
    }

    //Check for flickering
    //Move edge->start to its' theoretical position and check for flickering
    VertexT origin = edge->start->m_position;
    edge->start->m_position = (edge->start->m_position + edge->end->m_position) * 0.5;
    for(size_t o = 0; o < edge->start->out.size(); o++)
    {
        if(edge->start->out[o]->pair->face != edge->pair->face)
        {
            if (edge->start->out[o]->pair->face != 0 && edge->start->out[o]->pair->face->m_region->detectFlicker(edge->start->out[o]->pair->face))
            {
                edge->start->m_position = origin;
                return false;
            }
        }
    }

    //Move edge->end to its' theoretical position and check for flickering
    origin = edge->end->m_position;
    edge->end->m_position = (edge->start->m_position + edge->end->m_position) * 0.5;
    for(size_t o = 0; o < edge->end->out.size(); o++)
    {
        if(edge->end->out[o]->pair->face != edge->pair->face)
        {
            if (edge->end->out[o]->pair->face != 0 && edge->end->out[o]->pair->face->m_region->detectFlicker(edge->end->out[o]->pair->face))
            {
                edge->end->m_position = origin;
                return false;
            }
        }
    }
    //finally collapse the edge
    collapseEdge(edge);

    return true;
}

template<typename VertexT, typename NormalT>
void HalfEdgeMesh<VertexT, NormalT>::fillHoles(size_t max_size)
{
    //holds all holes to close
    vector<vector<HEdge*> > holes;

    //walk through all edges and start hole finding
    //when pair has no face
    for(size_t i = 0; i < m_faces.size(); i++)
    {
        for(int k = 0; k < 3; k++)
        {
            HEdge* current = (*m_faces[i])[k]->pair;
            if(current->used == false && current->face == 0)
            {
                //needed for contour tracking
                vector<HEdge*> contour;
                HEdge* next = 0;

                //while the contour is not closed
                while(current != 0)
                {
                    next = 0;
                    contour.push_back(current);
                    //to ensure that there is no way back to the same vertex
                    for (size_t e = 0; e < current->start->out.size(); e++)
                    {
                        if (current->start->out[e]->end == current->end)
                        {
                            current->start->out[e]->used       = true;
                            current->start->out[e]->pair->used = true;
                        }
                    }
                    current->used = true;

                    typename vector<HEdge*>::iterator it = current->end->out.begin();
                    while(it != current->end->out.end())
                    {
                        //found a new possible edge to trace
                        if ((*it)->used == false && (*it)->face == 0)
                        {
                            next = *it;
                        }
                        it++;
                    }

                    current = next;
                }
                if (2 < contour.size() && contour.size() < max_size)
                {
                    holes.push_back(contour);
                }
            }
        }
    }

    //collapse the holes
    string msg = timestamp.getElapsedTime() + "Filling holes ";
    ProgressBar progress(holes.size(), msg);

    for(size_t h = 0; h < holes.size(); h++)
    {
        vector<HEdge*> current_hole = holes[h];

        //collapse as much edges as possible
        bool collapsedSomething = true;
        while(collapsedSomething)
        {
            collapsedSomething = false;
            for(size_t e = 0; e < current_hole.size() && ! collapsedSomething; e++)
            {
                if(safeCollapseEdge(current_hole[e]))
                {
                    collapsedSomething = true;
                    current_hole.erase(current_hole.begin() + e);
                }
            }
        }

        //add new faces
        while(current_hole.size() > 0)
        {
            bool stop = false;
            for(size_t i = 0; i < current_hole.size() && !stop; i++)
            {
                for(size_t j = 0; j < current_hole.size() && !stop; j++)
                {
                    if(current_hole.back()->end == current_hole[i]->start)
                    {
                        if(current_hole[i]->end == current_hole[j]->start)
                        {
                            if(current_hole[j]->end == current_hole.back()->start)
                            {
                                HFace* f  = new HFace();
                                f->m_edge = current_hole.back();
                                current_hole.back()->next = current_hole[i];
                                current_hole[i]->next     = current_hole[j];
                                current_hole[j]->next     = current_hole.back();
                                for(int e = 0; e < 3; e++)
                                {
                                    (*f)[e]->face = f;
                                    current_hole.erase(find(current_hole.begin(), current_hole.end(), (*f)[e]));
                                }
                                (*f)[0]->pair->face->m_region->addFace(f);
                                m_faces.push_back(f);
                                stop = true;
                            }
                        }
                    }
                }
            }
            if(!stop)
            {
                current_hole.pop_back();
            }
        }
        ++progress;
    }
    cout << endl;
}


template<typename VertexT, typename NormalT>
void HalfEdgeMesh<VertexT, NormalT>::dragOntoIntersection(Region<VertexT, NormalT>* plane, Region<VertexT, NormalT>* neighbor_region, VertexT& x, VertexT& direction)
{
    for (size_t i = 0; i < plane->m_faces.size(); i++)
    {
        for(int k = 0; k <= 2; k++)
        {
            if((*(plane->m_faces[i]))[k]->pair->face != 0 && (*(plane->m_faces[i]))[k]->pair->face->m_region == neighbor_region)
            {
                (*(plane->m_faces[i]))[k]->start->m_position = x + direction * (((((*(plane->m_faces[i]))[k]->start->m_position) - x) * direction) / (direction.length() * direction.length()));
                (*(plane->m_faces[i]))[k]->end->m_position   = x + direction * (((((*(plane->m_faces[i]))[k]->end->m_position  ) - x) * direction) / (direction.length() * direction.length()));
            }
        }
    }
}

template<typename VertexT, typename NormalT>
void HalfEdgeMesh<VertexT, NormalT>::optimizePlaneIntersections()
{
    string msg = timestamp.getElapsedTime() + "Optimizing plane intersections ";
    ProgressBar progress(m_regions.size(), msg);

    for (size_t i = 0; i < m_regions.size(); i++)
    {
        if (m_regions[i]->m_inPlane)
        {
            for(size_t j = i + 1; j < m_regions.size(); j++)
            {
                if(m_regions[j]->m_inPlane)
                {
                    //calculate intersection between plane i and j

                    NormalT n_i = m_regions[i]->m_normal;
                    NormalT n_j = m_regions[j]->m_normal;

                    //don't improve almost parallel regions - they won't cross in a reasonable distance
                    if (fabs(n_i * n_j) < 0.9)
                    {

                        float d_i = n_i * m_regions[i]->m_stuetzvektor;
                        float d_j = n_j * m_regions[j]->m_stuetzvektor;

                        VertexT direction = n_i.cross(n_j);

                        float denom = direction * direction;
                        VertexT x = ((n_j * d_i - n_i * d_j).cross(direction)) * (1 / denom);

                        //drag all points at the border between planes i and j onto the intersection
                        dragOntoIntersection(m_regions[i], m_regions[j], x, direction);
                        dragOntoIntersection(m_regions[j], m_regions[i], x, direction);
                    }
                }
            }
        }
        ++progress;
    }
    cout << endl;
}

template<typename VertexT, typename NormalT>
vector<vector<HalfEdgeVertex<VertexT, NormalT>* > > HalfEdgeMesh<VertexT, NormalT>::findAllContours(float epsilon)
{
    vector<vector<HalfEdgeVertex<VertexT, NormalT>* > > contours;
    for (size_t i = 0; i < m_regions.size(); i++)
    {
        if(m_regions[i]->m_inPlane)
        {
            vector<vector<HalfEdgeVertex<VertexT, NormalT>* > > current_contours = m_regions[i]->getContours(epsilon);
            contours.insert(contours.end(), current_contours.begin(), current_contours.end());
        }
    }
    return  contours;
}

template<typename VertexT, typename NormalT>
void HalfEdgeMesh<VertexT, NormalT>::restorePlanes(int min_region_size)
{
    for(size_t r = 0; r < m_regions.size(); r++)
    {
        //drag points into the regression plane
        if( m_regions[r]->m_inPlane)
        {
            for(size_t i = 0; i < m_regions[r]->m_faces.size(); i++)
            {
                for(int p = 0; p < 3; p++)
                {
                    float v = ((m_regions[r]->m_stuetzvektor - (*(m_regions[r]->m_faces[i]))(p)->m_position) * m_regions[r]->m_normal) / (m_regions[r]->m_normal * m_regions[r]->m_normal);
                    if(v != 0)
                    {
                        (*(m_regions[r]->m_faces[i]))(p)->m_position = (*(m_regions[r]->m_faces[i]))(p)->m_position + (VertexT)m_regions[r]->m_normal * v;
                    }
                }
            }
        }
    }

    //start the last region growing
    m_regions.clear();
    int region_size   = 0;
    int region_number = 0;
    int default_region_threshold = (int)10 * log(m_faces.size());

    // Reset all used variables
    for(size_t i = 0; i < m_faces.size(); i++)
    {
        m_faces[i]->m_used = false;
    }

    // Find all regions by regionGrowing with normal criteria
    for(size_t i = 0; i < m_faces.size(); i++)
    {
        if(m_faces[i]->m_used == false)
        {
            NormalT n = m_faces[i]->getFaceNormal();

            Region<VertexT, NormalT>* region = new Region<VertexT, NormalT>(region_number);
            float almostOne = 0.999;
            region_size = stackSafeRegionGrowing(m_faces[i], n, almostOne, region) + 1;

            if(region_size > max(min_region_size, default_region_threshold))
            {
                region->regressionPlane();
            }

            // Save pointer to the region
            m_regions.push_back(region);
            region_number++;
        }
    }
}

template<typename VertexT, typename NormalT>
void HalfEdgeMesh<VertexT, NormalT>::tester()
{
    cout << "--------------------------------TESTER" << endl;
    //	for(int r=0; r<m_regions.size(); r++)
    //	//		if( m_regions[r]->detectFlicker()) cout << "still flickering" << endl;
    //	for(int r=0; r<m_regions.size(); r++)
    //		if( m_regions[r]->m_inPlane) cout << r << ": " << m_regions[r]->m_regionNumber << endl;
    cout << "----------------------------END TESTER" << endl;

    //    Reset all used variables
    for(int i=0; i<m_faces.size(); i++)
        for(int k=0; k<3; k++)
            (*m_faces[i])[k]->used=false;

    vector<vector<HalfEdgeVertex<VertexT, NormalT>* > > contours = findAllContours(0.01);
    fstream filestr;
    filestr.open ("contours.pts", fstream::out);
    filestr<<"#X Y Z"<<endl;
    for (int i = 0; i<contours.size(); i++)
    {
        vector<HalfEdgeVertex<VertexT, NormalT>* > contour = contours[i];

        HalfEdgeVertex<VertexT, NormalT> first = *(contour.back());

        while (!contour.empty())
        {
            filestr << contour.back()->m_position[0] << " " << contour.back()->m_position[1] << " " << contour.back()->m_position[2] << endl;
            contour.pop_back();
        }

        filestr << first.m_position[0] << " " << first.m_position[1] << " " << first.m_position[2] << endl;

        filestr<<endl<<endl;

    }
    filestr.close();


    //    Reset all used variables
    for(int i = 0; i < m_faces.size(); i++)
    {
        for(int k = 0; k < 3; k++)
        {
            (*m_faces[i])[k]->used = false;
        }
    }
}

template<typename VertexT, typename NormalT>
void HalfEdgeMesh<VertexT, NormalT>::finalize()
{
    cout << timestamp << "Finalizing mesh." << endl;

    boost::unordered_map<HalfEdgeVertex<VertexT, NormalT>*, int> index_map;

    int numVertices = m_vertices.size();
    int numFaces 	= m_faces.size();
    // Default Color values. Used if regions should not be colored.
    float r=0, g=200, b=0;
    std::vector<uchar> faceColorBuffer;

    floatArr vertexBuffer( new float[3 * numVertices] );
    floatArr normalBuffer( new float[3 * numVertices] );
    ucharArr colorBuffer(  new uchar[3 * numVertices] );
    uintArr  indexBuffer(  new unsigned int[3 * numFaces] );

    // Set the Vertex and Normal Buffer for every Vertex.
    typename vector<HVertex*>::iterator vertices_iter = m_vertices.begin();
    typename vector<HVertex*>::iterator vertices_end  = m_vertices.end();
    for(size_t i = 0; vertices_iter != vertices_end; ++i, ++vertices_iter)
    {
        vertexBuffer[3 * i] =     (*vertices_iter)->m_position[0];
        vertexBuffer[3 * i + 1] = (*vertices_iter)->m_position[1];
        vertexBuffer[3 * i + 2] = (*vertices_iter)->m_position[2];

        normalBuffer [3 * i] =     -(*vertices_iter)->m_normal[0];
        normalBuffer [3 * i + 1] = -(*vertices_iter)->m_normal[1];
        normalBuffer [3 * i + 2] = -(*vertices_iter)->m_normal[2];

        // Map the vertices to a position in the buffer.
        // This is necessary since the old indices might have been compromised.
        index_map[*vertices_iter] = i;
    }

    typename vector<HalfEdgeFace<VertexT, NormalT>*>::iterator face_iter = m_faces.begin();
    typename vector<HalfEdgeFace<VertexT, NormalT>*>::iterator face_end  = m_faces.end();

    for(size_t i = 0; face_iter != face_end; ++i, ++face_iter)
    {
        indexBuffer[3 * i]      = index_map[(*(*face_iter))(0)];
        indexBuffer[3 * i + 1]  = index_map[(*(*face_iter))(1)];
        indexBuffer[3 * i + 2]  = index_map[(*(*face_iter))(2)];

        int surface_class = 1;
        if ((*face_iter)->m_region != 0)
        {
            surface_class = (*face_iter)->m_region->m_regionNumber;
        }

        if( m_colorRegions )
        {
            r = (uchar) (255 * fabs(cos(surface_class)));
            g = (uchar) (255 * fabs(sin(surface_class * 30)));
            b = (uchar) (255 * fabs(sin(surface_class * 2)));
        }

        colorBuffer[indexBuffer[3 * i]  * 3 + 0] = r;
        colorBuffer[indexBuffer[3 * i]  * 3 + 1] = g;
        colorBuffer[indexBuffer[3 * i]  * 3 + 2] = b;
        colorBuffer[indexBuffer[3 * i + 1] * 3 + 0] = r;
        colorBuffer[indexBuffer[3 * i + 1] * 3 + 1] = g;
        colorBuffer[indexBuffer[3 * i + 1] * 3 + 2] = b;
        colorBuffer[indexBuffer[3 * i + 2] * 3 + 0] = r;
        colorBuffer[indexBuffer[3 * i + 2] * 3 + 1] = g;
        colorBuffer[indexBuffer[3 * i + 2] * 3 + 2] = b;
        faceColorBuffer.push_back( r );
        faceColorBuffer.push_back( g );
        faceColorBuffer.push_back( b );
    }

    // Hand the buffers over to the Model class for IO operations.

    if ( !this->m_meshBuffer )
    {
        this->m_meshBuffer = MeshBufferPtr( new MeshBuffer );
    }
    this->m_meshBuffer->setVertexArray( vertexBuffer, numVertices );
    this->m_meshBuffer->setVertexColorArray( colorBuffer, numVertices );
    this->m_meshBuffer->setVertexNormalArray( normalBuffer, numVertices  );
    this->m_meshBuffer->setFaceArray( indexBuffer, numFaces );
    this->m_meshBuffer->setFaceColorArray( faceColorBuffer );
    this->m_finalized = true;
}

template<typename VertexT, typename NormalT>
void HalfEdgeMesh<VertexT, NormalT>::finalizeAndRetesselate( bool genTextures, float fusionThreshold )
{
    // used Typedef's
    typedef std::vector<int>::iterator   intIterator;

    // default colors
    float r=0, g=200, b=0;

    // Since all buffer sizes are unknown when retesselating
    // all buffers are instantiated as vectors, to avoid manual reallocation
    std::vector<float> vertexBuffer;
    std::vector<float> normalBuffer;
    std::vector<uchar> colorBuffer;
    std::vector<uchar> faceColorBuffer;
    std::vector<unsigned int> textureBuffer;
    std::vector<unsigned int> indexBuffer;
    std::vector<unsigned int> textureIndexBuffer;
    std::vector<float> textureCoordBuffer;

    // Reset used variables. Otherwise the getContours() function might not work quite as expected.
    for(size_t j=0; j<m_faces.size(); j++)
    {
        for(int k=0; k<3; k++)
        {
            (*m_faces[j])[k]->used=false;
        }
    }

    // Take all regions that are not in an intersection plane
    std::vector<int> nonPlaneRegions;
    // Take all regions that were drawn into an intersection plan
    std::vector<int> planeRegions;
    for( size_t i = 0; i < m_regions.size(); ++i )
        if( !m_regions[i]->m_inPlane )
            nonPlaneRegions.push_back(i);
        else
            planeRegions.push_back(i);

    // keep track of used vertices to avoid doubles.
    map<Vertex<float>, unsigned int> vertexMap;
    Vertex<float> current;

    // Copy all regions that are non in an intersection plane directly to the buffers.
    for( intIterator nonPlane = nonPlaneRegions.begin(); nonPlane != nonPlaneRegions.end(); ++nonPlane )
    {
        int iRegion = *nonPlane;
        if( this->m_colorRegions )
        {
            int surfaceClass = m_regions[iRegion]->m_regionNumber;
            r = (uchar)( 255 * fabs( cos( surfaceClass ) ) );
            g = (uchar)( 255 * fabs( sin( surfaceClass * 30 ) ) );
            b = (uchar)( 255 * fabs( sin( surfaceClass * 2 ) ) ) ;
        }

        // iterate over every face for the region number '*nonPlaneBegin'
        for( size_t i=0; i < m_regions[iRegion]->m_faces.size(); i++ )
        {
            int iFace=i;
            unsigned int pos;
            // loop over each vertex for this face
            for( int j=0; j < 3; j++ )
            {
                int iVertex = j;
                current = (*m_regions[iRegion]->m_faces[iFace])(iVertex)->m_position;

                // look up the current vertex. If it was used before get the position for the indexBuffer.
                if( vertexMap.find(current) != vertexMap.end() )
                {
                    pos = vertexMap[current];
                }
                else
                {
                    pos = vertexBuffer.size() / 3;
                    vertexMap.insert(make_pair<Vertex<float>, unsigned int>(current, pos));
                    vertexBuffer.push_back( (*m_regions[iRegion]->m_faces[iFace])(iVertex)->m_position.x );
                    vertexBuffer.push_back( (*m_regions[iRegion]->m_faces[iFace])(iVertex)->m_position.y );
                    vertexBuffer.push_back( (*m_regions[iRegion]->m_faces[iFace])(iVertex)->m_position.z );

                    normalBuffer.push_back( (*m_regions[iRegion]->m_faces[iFace])(iVertex)->m_normal[0] );
                    normalBuffer.push_back( (*m_regions[iRegion]->m_faces[iFace])(iVertex)->m_normal[1] );
                    normalBuffer.push_back( (*m_regions[iRegion]->m_faces[iFace])(iVertex)->m_normal[2] );

                    //TODO: Color Vertex Traits stuff?
                    colorBuffer.push_back( r );
                    colorBuffer.push_back( g );
                    colorBuffer.push_back( b );

                    textureCoordBuffer.push_back( 0.0 );
                    textureCoordBuffer.push_back( 0.0 );
                    textureCoordBuffer.push_back( 0.0 );
                }

                indexBuffer.push_back( pos );
                textureIndexBuffer.push_back( UINT_MAX );
            }

            if ( genTextures && VertexTraits<VertexT>::has_color() )
            {
<<<<<<< HEAD
            	int one = 1;
            	vector<VertexT> cv;
            	this->m_pointCloudManager->searchTree()->kSearch((*m_regions[iRegion]->m_faces[iFace]).getCentroid(), one, cv);
            	r = *((uchar*) &(cv[0][3])); /* red */
            	g = *((uchar*) &(cv[0][4])); /* green */
            	b = *((uchar*) &(cv[0][5])); /* blue */
=======
                int one = 1;
                vector<VertexT> cv;
                this->m_pointCloudManager->searchTree()->kSearch((*m_regions[iRegion]->m_faces[iFace]).getCentroid(), one, cv);
                r = cv[0].r;
                g = cv[0].g;
                b = cv[0].b;
>>>>>>> bcf42f2c
            }

            faceColorBuffer.push_back( r );
            faceColorBuffer.push_back( g );
            faceColorBuffer.push_back( b );
        }
    }
    cout << timestamp << "Done copying non planar regions." << endl;


    /*
         Done copying the simple stuff. Now the planes are going to be retesselated
         and the textures are generated if there are textures to generate at all.!
     */

    // for every plane region there is
    string msg = timestamp.getElapsedTime() + "Optimizing plane intersections ";
    ProgressBar progress(m_regions.size(), msg);
    for(intIterator planeNr = planeRegions.begin(); planeNr != planeRegions.end(); ++planeNr )
    {
        int iRegion = *planeNr;
        if( this->m_colorRegions )
        {
            int surfaceClass = m_regions[iRegion]->m_regionNumber;
            r = (uchar)( 255 * fabs( cos( surfaceClass ) ) );
            g = (uchar)( 255 * fabs( sin( surfaceClass * 30 ) ) );
            b = (uchar)( 255 * fabs( sin( surfaceClass * 2 ) ) ) ;
        }
        //textureBuffer.push_back( m_regions[iRegion]->m_regionNumber );

        // get the contours for this region
        vector<vector<HVertex*> > contours = m_regions[iRegion]->getContours(fusionThreshold);

        // alocate a new texture
        Texture<VertexT, NormalT>* t=NULL;

        //retesselate these contours.
        std::vector<float> points;
        std::vector<unsigned int> indices;
        Tesselator<VertexT, NormalT>::getFinalizedTriangles(points, indices, contours);


        if( genTextures )
        {
            t = new Texture<VertexT, NormalT>( m_pointCloudManager, m_regions[iRegion], contours );
            t->save();
        }

        // copy new vertex data:
        vertexBuffer.insert( vertexBuffer.end(), points.begin(), points.end() ); 

        // copy vertex, normal and color data.
        for(int j=0; j< points.size()/3; ++j)
        {
            normalBuffer.push_back( m_regions[iRegion]->m_normal[0] );
            normalBuffer.push_back( m_regions[iRegion]->m_normal[1] );
            normalBuffer.push_back( m_regions[iRegion]->m_normal[2] );

            colorBuffer.push_back( r ); 
            colorBuffer.push_back( g );
            colorBuffer.push_back( b );

            float u1 = 0;
            float u2 = 0;
            if(t) t->textureCoords( VertexT( points[j * 3 + 0], points[j * 3 + 1], points[j * 3 + 2]), u1, u2 );
            textureCoordBuffer.push_back( u1 );
            textureCoordBuffer.push_back( u2 );
            textureCoordBuffer.push_back(  0 );

        }

        // copy indices...
        for(int j=0; j < indices.size(); ++j)
        {
            // get the old end of the vertexbuffer.
            int offset = vertexBuffer.size() - points.size();

            // calculate the index value for the old end of the vertexbuffer.
            offset = ( offset / 3 );

            // store the indices with the correct offset to the indices buffer.
            indexBuffer.push_back( indices[j] + offset );
            if( genTextures )
                textureIndexBuffer.push_back( m_regions[iRegion]->m_regionNumber );
            else
                textureIndexBuffer.push_back( UINT_MAX );
        }
        for( int j = 0; j < indices.size() / 3; j++ )
        {
            faceColorBuffer.push_back( r );
            faceColorBuffer.push_back( g );
            faceColorBuffer.push_back( b );
        }
        if(t) delete t;
        ++progress;
    }

    if ( !this->m_meshBuffer )
    {
        this->m_meshBuffer = MeshBufferPtr( new MeshBuffer );
    }
    this->m_meshBuffer->setVertexArray( vertexBuffer );
    this->m_meshBuffer->setVertexColorArray( colorBuffer );
    this->m_meshBuffer->setVertexNormalArray( normalBuffer );
    this->m_meshBuffer->setFaceArray( indexBuffer );
    this->m_meshBuffer->setVertexTextureCoordinateArray( textureCoordBuffer );
    this->m_meshBuffer->setFaceTextureIndexArray( textureIndexBuffer );
    this->m_meshBuffer->setFaceColorArray( faceColorBuffer );
    this->m_finalized = true;

    cout << timestamp << "Done retesselating." << endl;

} 

} // namespace lssr<|MERGE_RESOLUTION|>--- conflicted
+++ resolved
@@ -1250,21 +1250,12 @@
 
             if ( genTextures && VertexTraits<VertexT>::has_color() )
             {
-<<<<<<< HEAD
-            	int one = 1;
-            	vector<VertexT> cv;
-            	this->m_pointCloudManager->searchTree()->kSearch((*m_regions[iRegion]->m_faces[iFace]).getCentroid(), one, cv);
-            	r = *((uchar*) &(cv[0][3])); /* red */
-            	g = *((uchar*) &(cv[0][4])); /* green */
-            	b = *((uchar*) &(cv[0][5])); /* blue */
-=======
                 int one = 1;
                 vector<VertexT> cv;
                 this->m_pointCloudManager->searchTree()->kSearch((*m_regions[iRegion]->m_faces[iFace]).getCentroid(), one, cv);
-                r = cv[0].r;
-                g = cv[0].g;
-                b = cv[0].b;
->>>>>>> bcf42f2c
+                r = *((uchar*) &(cv[0][3])); /* red */
+                g = *((uchar*) &(cv[0][4])); /* green */
+                b = *((uchar*) &(cv[0][5])); /* blue */
             }
 
             faceColorBuffer.push_back( r );
