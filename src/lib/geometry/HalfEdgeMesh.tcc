/* Copyright (C) 2011 Uni Osnabrück
 * This file is part of the LAS VEGAS Reconstruction Toolkit,
 *
 * LAS VEGAS is free software; you can redistribute it and/or modify
 * it under the terms of the GNU General Public License as published by
 * the Free Software Foundation; either version 2 of the License, or
 * (at your option) any later version.
 *
 * LAS VEGAS is distributed in the hope that it will be useful,
 * but WITHOUT ANY WARRANTY; without even the implied warranty of
 * MERCHANTABILITY or FITNESS FOR A PARTICULAR PURPOSE.  See the
 * GNU General Public License for more details.
 *
 * You should have received a copy of the GNU General Public License
 * along with this program; if not, write to the Free Software
 * Foundation, Inc., 59 Temple Place - Suite 330, Boston, MA  02111-1307, USA
 */


/*
 * HalfEdgeMesh.tcc
 *
 *  @date 13.11.2008
 *  @author Florian Otte (fotte@uos.de)
 *  @author Kim Rinnewitz (krinnewitz@uos.de)
 *  @author Sven Schalk (sschalk@uos.de)
 *  @author Thomas Wiemann (twiemann@uos.de)
 */


namespace lssr
{

template<typename VertexT, typename NormalT>
HalfEdgeMesh<VertexT, NormalT>::HalfEdgeMesh( 
        typename PointsetSurface<VertexT>::Ptr pm )
{
    m_globalIndex = 0;
    m_regionClassifier = ClassifierFactory<VertexT, NormalT>::get("Default", this);
    m_pointCloudManager = pm;
    m_depth = 100;
}

template<typename VertexT, typename NormalT>
void HalfEdgeMesh<VertexT, NormalT>::setClassifier(string name)
{
	// Delete old classifier if present
	if(m_regionClassifier) delete m_regionClassifier;

	// Create new one
	m_regionClassifier = ClassifierFactory<VertexT, NormalT>::get(name, this);

	// Check if successful
	if(!m_regionClassifier)
	{
		cout << timestamp << "Warning: Unable to create classifier type '"
			 << name << "'. Using default." << endl;

		ClassifierFactory<VertexT, NormalT>::get("Default", this);
	}
}


template<typename VertexT, typename NormalT>
void HalfEdgeMesh<VertexT, NormalT>::addVertex(VertexT v)
{
    // Create new HalfEdgeVertex and increase vertex counter
    m_vertices.push_back(new HalfEdgeVertex<VertexT, NormalT>(v));
    m_globalIndex++;
}



template<typename VertexT, typename NormalT>
void HalfEdgeMesh<VertexT, NormalT>::deleteVertex(HVertex* v)
{
    // Delete HalfEdgeVertex and decrease vertex counter
    m_vertices.erase(find(m_vertices.begin(), m_vertices.end(), v));
    m_globalIndex--;
    delete v;
}

template<typename VertexT, typename NormalT>
void HalfEdgeMesh<VertexT, NormalT>::addNormal(NormalT n)
{
    // Is a vertex exists at globalIndex, save normal
    assert(m_globalIndex == m_vertices.size());
    m_vertices[m_globalIndex - 1]->m_normal = n;
}

template<typename VertexT, typename NormalT>
HalfEdge<HalfEdgeVertex<VertexT, NormalT>, HalfEdgeFace<VertexT, NormalT> >* HalfEdgeMesh<VertexT, NormalT>::halfEdgeToVertex(HVertex *v, HVertex* next)
{
    HEdge* edge = 0;
    HEdge* cur  = 0;

    typename vector<HEdge*>::iterator it;

    for(it = v->in.begin(); it != v->in.end(); it++)
    {
        // Check all incoming edges, if start and end vertex
        // are the same. If they are, save this edge.
        cur = *it;
        if(cur->end == v && cur->start == next)
        {
            edge = cur;
        }
    }

    return edge;
}

template<typename VertexT, typename NormalT>
void HalfEdgeMesh<VertexT, NormalT>::addTriangle(uint a, uint b, uint c, HFace* &face)
{
    // Create a new face
    face = new HFace;

    // Create a list of HalfEdges that will be connected
    // with this here. Here we need only to alloc space for
    // three pointers, allocation and linking will be done
    // later.
    HEdge* edges[3];
    edges[0] = edges[1] = edges[2] = 0;

    // Traverse face triangles
    for(int k = 0; k < 3; k++)
    {
        // Pointer to start and end vertex of an edge
        HVertex* current;
        HVertex* next;

        // Map k values to parameters
        switch(k)
        {
        case 0:
            current = m_vertices[a];
            next    = m_vertices[b];
            break;
        case 1:
            current = m_vertices[b];
            next    = m_vertices[c];
            break;
        case 2:
            current = m_vertices[c];
            next    = m_vertices[a];
            break;
        }

        // Try to find an pair edges of an existing face,
        // that points to the current vertex. If such an
        // edge exists, the pair-edge of this edge is the
        // one we need. Update link. If no edge is found,
        // create a new one.
        HEdge* edgeToVertex = halfEdgeToVertex(current, next);

        // If a fitting edge was found, save the pair edge
        // and let it point the the new face
        if(edgeToVertex != 0)
        {
            edges[k] = edgeToVertex->pair;
            edges[k]->face = face;
        }
        else
        {
            // Create new edge and pair
            HEdge* edge = new HEdge;
            edge->face  = face;
            edge->start = current;
            edge->end   = next;

            HEdge* pair = new HEdge;
            pair->start = next;
            pair->end   = current;
            pair->face  = 0;

            // Link Half edges
            edge->pair = pair;
            pair->pair = edge;

            // Save outgoing edge
            current->out.push_back(edge);
            next->in.push_back(edge);

            // Save incoming edges
            current->in.push_back(pair);
            next->out.push_back(pair);

            // Save pointer to new edge
            edges[k] = edge;
        }
    }

    for(int k = 0; k < 3; k++)
    {
        edges[k]->next = edges[(k + 1) % 3];
    }
    //cout << ":: " << face->index[0] << " " << face->index[1] << " " << face->index[2] << endl;

    face->m_edge = edges[0];
    face->calc_normal();
    m_faces.push_back(face);
    face->m_face_index = m_faces.size();
    //face->m_index[0] = a;
    //face->m_index[1] = b;
    //face->m_index[2] = c;

    //  if(a == 0) {
    //      last_normal = face->normal;
    //  } else {
    //      if(last_normal * face->normal < 0){
    //          face->normal = face->normal * -1;
    //      }
    //  }
}

template<typename VertexT, typename NormalT>
void HalfEdgeMesh<VertexT, NormalT>::addTriangle(uint a, uint b, uint c)
{
    HFace* face;
    addTriangle(a, b, c, face);
}

template<typename VertexT, typename NormalT>
void HalfEdgeMesh<VertexT, NormalT>::cleanContours(int iterations)
{
	for(int a = 0; a < iterations; a++)
	{
		vector<HFace*> toDelete;
		toDelete.clear();
		for(int i = 0; i < m_faces.size(); i++)
		{


			// Get current face
			HFace* f = m_faces[i];

			// Count border edges
			int bf = 0;

			HEdge* e1 = f->m_edge;
			HEdge* e2 = e1->next;
			HEdge* e3 = e2->next;

			HEdge* s = f->m_edge;
			HEdge* e = s;
			do
			{
				if(e->pair)
				{
					HEdge* p = e->pair;
					if(p->face == 0) bf++;
				}
				e = e->next;
			}
			while(s != e);

			// Mark face if is an artifact and store in removal list
			if(bf >= 2)
			{
				toDelete.push_back(f);
			}

			if(bf == 1)
			{
				if(f->getArea() < 0.0001) toDelete.push_back(f);
			}

		}

		// Delete all artifact faces
		for(int i = 0; i < (int)toDelete.size(); i++)
		{
			deleteFace(toDelete[i]);
		}
	}
}

template<typename VertexT, typename NormalT>
void HalfEdgeMesh<VertexT, NormalT>::deleteFace(HFace* f, bool erase)
{
    //save references to edges and vertices
    HEdge* startEdge = (*f)[0];
    HEdge* nextEdge  = (*f)[1];
    HEdge* lastEdge  = (*f)[2];
    HVertex* p1 = (*f)(0);
    HVertex* p2 = (*f)(1);
    HVertex* p3 = (*f)(2);

    startEdge->face = 0;
    startEdge->next = 0;
    nextEdge->face  = 0;
    nextEdge->next  = 0;
    lastEdge->face  = 0;
    lastEdge->next  = 0;

    if(startEdge->pair->face == 0)
    {
        //delete edge and pair
        deleteEdge(startEdge);

        if(p1->out.size() == 0) deleteVertex(p1);
        if(p3->out.size() == 0) deleteVertex(p3);
    }

    if(nextEdge->pair->face == 0)
    {
        //delete edge and pair
        deleteEdge(nextEdge);

        if(p1->out.size() == 0) deleteVertex(p1);
        if(p2->out.size() == 0) deleteVertex(p2);
    }

    if(lastEdge->pair->face == 0)
    {
        //delete edge and pair
        deleteEdge(lastEdge);

        if(p3->out.size() == 0) deleteVertex(p3);
        if(p2->out.size() == 0) deleteVertex(p2);
    }

    //delete face
    if(erase)
    {
        m_faces.erase(find(m_faces.begin(), m_faces.end(), f));
        delete f;
    }
}

template<typename VertexT, typename NormalT>
void HalfEdgeMesh<VertexT, NormalT>::deleteEdge(HEdge* edge, bool deletePair)
{
    //delete references from start point to outgoing edge
    edge->start->out.erase(find(edge->start->out.begin(), edge->start->out.end(), edge));

    //delete references from end point to incoming edge
    edge->end->in.erase(find(edge->end->in.begin(), edge->end->in.end(), edge));

    if(deletePair)
    {
        //delete references from start point to outgoing edge
        edge->pair->start->out.erase(find(edge->pair->start->out.begin(), edge->pair->start->out.end(), edge->pair));

        //delete references from end point to incoming edge
        edge->pair->end->in.erase(find(edge->pair->end->in.begin(), edge->pair->end->in.end(), edge->pair));

        delete edge->pair;
    }

    delete edge;
}

template<typename VertexT, typename NormalT>
void HalfEdgeMesh<VertexT, NormalT>::collapseEdge(HEdge* edge)
{
    // Save start and end vertex
    HVertex* p1 = edge->start;
    HVertex* p2 = edge->end;

    // Move p1 to the center between p1 and p2 (recycle p1)
    p1->m_position = (p1->m_position + p2->m_position) * 0.5;

    // Reorganize the pointer structure between the edges.
    // If a face will be deleted after the edge is collapsed the pair pointers
    // have to be reseted.
    if (edge->face != 0)
    {
        // reorganize pair pointers
        edge->next->next->pair->pair = edge->next->pair;
        edge->next->pair->pair = edge->next->next->pair;
        //delete old edges
        deleteEdge(edge->next->next, false);
        deleteEdge(edge->next, false);
    }
    if (edge->pair->face != 0)
    {
        // reorganize pair pointers
        edge->pair->next->next->pair->pair = edge->pair->next->pair;
        edge->pair->next->pair->pair = edge->pair->next->next->pair;
        //delete old edges
        deleteEdge(edge->pair->next->next, false);
        deleteEdge(edge->pair->next, false);
    }

    // Now really delete faces
    if(edge->pair->face != 0)
    {
        m_faces.erase(find(m_faces.begin(), m_faces.end(), edge->pair->face));
        delete edge->pair->face;
    }
    if(edge->face != 0)
    {
        m_faces.erase(find(m_faces.begin(), m_faces.end(), edge->face));
        delete edge->face;
    }

    //Delete collapsed edge and its' pair
    deleteEdge(edge);

    //Update incoming and outgoing edges of p1 (the start point of the collapsed edge)
    typename vector<HEdge*>::iterator it;
    it = p2->out.begin();
    while(it != p2->out.end())
    {
        (*it)->start = p1;
        p1->out.push_back(*it);
        it++;
    }

    //Update incoming and outgoing edges of p2 (the end point of the collapsed edge)
    it = p2->in.begin();
    while(it != p2->in.end())
    {
        (*it)->end = p1;
        p1->in.push_back(*it);
        it++;
    }

    //Delete p2
    deleteVertex(p2);
}


template<typename VertexT, typename NormalT>
void HalfEdgeMesh<VertexT, NormalT>::flipEdge(HFace* f1, HFace* f2)
{
    HEdge* commonEdge = 0;
    HEdge* current = f1->m_edge;

    //search the common edge between the two faces
    for(int k = 0; k < 3; k++)
    {
        if (current->pair->face == f2)
        {
            commonEdge = current;
        }
        current = current->next;
    }

    //return if f1 and f2 are not adjacent in the grid
    if(commonEdge == 0)
    {
        return;
    }

    //flip the common edge
    this->flipEdge(commonEdge);
}

template<typename VertexT, typename NormalT>
void HalfEdgeMesh<VertexT, NormalT>::flipEdge(uint v1, uint v2)
{
    HEdge* edge = halfEdgeToVertex(m_vertices[v1], m_vertices[v2]);
    if(edge)
    {
        flipEdge(edge);
    }
}


template<typename VertexT, typename NormalT>
void HalfEdgeMesh<VertexT, NormalT>::flipEdge(HEdge* edge)
{
    // This can only be done if there are two faces on both sides of the edge
    if (edge->pair->face != 0 && edge->face != 0)
    {
        //The old egde will be deleted while a new edge is created

        //save the start and end vertex of the new edge
        HVertex* newEdgeStart = edge->next->end;
        HVertex* newEdgeEnd   = edge->pair->next->end;

        //update the next pointers of the remaining edges
        //Those next pointers pointed to the edge that will be deleted before.
        edge->next->next->next       = edge->pair->next;
        edge->pair->next->next->next = edge->next;

        //create the new edge
        HEdge* newEdge = new HEdge();
        //set its' start and end vertex
        newEdge->start = newEdgeStart;
        newEdge->end   = newEdgeEnd;

        newEdge->pair  = 0;

        //set the new edge's next pointer to the appropriate edge
        newEdge->next  = edge->pair->next->next;

        //use one of the old faces for the new edge
        newEdge->face  = edge->pair->next->next->face;

        //update incoming and outgoing edges of the start and end vertex
        newEdge->start->out.push_back(newEdge);
        newEdge->end->in.push_back(newEdge);

        //create the new pair
        HEdge* newPair = new HEdge();

        //set its' start and end vertex (complementary to new edge)
        newPair->start = newEdgeEnd;
        newPair->end   = newEdgeStart;

        //set the pair pointer to the new edge
        newPair->pair  = newEdge;

        //set the new pair's next pointer to the appropriate edge
        newPair->next  = edge->next->next;

        //use the other one of the old faces for the new pair
        newPair->face  = edge->next->next->face;

        //update incoming and outgoing edges of the start and end vertex
        newPair->start->out.push_back(newPair);
        newPair->end->in.push_back(newPair);

        //set the new edge's pair pointer to the new pair
        newEdge->pair = newPair;

        //update face->edge pointers of the recycled faces
        newEdge->face->m_edge = newEdge;
        newPair->face->m_edge = newPair;

        //update next pointers of the edges pointing to new edge and new pair
        edge->next->next = newEdge;
        edge->pair->next->next = newPair;

        //update edge->face pointers
        newEdge->next->face       = newEdge->face;
        newEdge->next->next->face = newEdge->face;
        newPair->next->face       = newPair->face;
        newPair->next->next->face = newPair->face;

        //recalculate face normals
        newEdge->face->calc_normal();
        newPair->face->calc_normal();

        //delete the old edge
        deleteEdge(edge);
    }
}

template<typename VertexT, typename NormalT>
int HalfEdgeMesh<VertexT, NormalT>::stackSafeRegionGrowing(HFace* start_face, NormalT &normal, float &angle, Region<VertexT, NormalT>* region)
{
    // stores the faces where we need to continue
    vector<HFace*> leafs;
    int regionSize = 0;
    leafs.push_back(start_face);
    do
    {
        if(leafs.front()->m_used == false)
        {
            regionSize += regionGrowing(leafs.front(), normal, angle, region, leafs, m_depth);
        }
        leafs.erase(leafs.begin());
    }
    while(!leafs.empty());

    return regionSize;
}

template<typename VertexT, typename NormalT>
int HalfEdgeMesh<VertexT, NormalT>::regionGrowing(HFace* start_face, NormalT &normal, float &angle, Region<VertexT, NormalT>* region, vector<HFace*> &leafs, unsigned int depth)
{
    //Mark face as used
    start_face->m_used = true;

    //Add face to region
    region->addFace(start_face);

    int neighbor_cnt = 0;

    //Get the unmarked neighbor faces and start the recursion
    for(int k = 0; k < 3; k++)
    {
        if((*start_face)[k]->pair->face != 0 && (*start_face)[k]->pair->face->m_used == false
                && fabs((*start_face)[k]->pair->face->getFaceNormal() * normal) > angle )
        {
            if(depth == 0)
            {
                // if the maximum recursion depth is reached save the child faces to restart the recursion from
                leafs.push_back((*start_face)[k]->pair->face);
            }
            else
            {
                // start the recursion
                ++neighbor_cnt += regionGrowing((*start_face)[k]->pair->face, normal, angle, region, leafs, depth - 1);
            }
        }
    }

    return neighbor_cnt;
}

template<typename VertexT, typename NormalT>
void HalfEdgeMesh<VertexT, NormalT>::clusterRegions(float angle, int minRegionSize)
{
	// Reset all used variables
	for(size_t i = 0; i < m_faces.size(); i++)
	{
		m_faces[i]->m_used = false;
	}
	m_regions.clear();

	int region_number = 0;
	int region_size = 0;
	// Find all regions by regionGrowing with normal criteria
	for(size_t i = 0; i < m_faces.size(); i++)
	{
		if(m_faces[i]->m_used == false)
		{
			NormalT n = m_faces[i]->getFaceNormal();

			Region<VertexT, NormalT>* region = new Region<VertexT, NormalT>(m_regions.size());
			stackSafeRegionGrowing(m_faces[i], n, angle, region);

			// Save pointer to the region
			m_regions.push_back(region);
		}
	}
}

template<typename VertexT, typename NormalT>
void HalfEdgeMesh<VertexT, NormalT>::optimizePlanes(
        int iterations,
        float angle,
        int min_region_size,
        int small_region_size,
        bool remove_flickering)
{
    cout << timestamp << "Starting plane optimization with threshold " << angle << endl;

    // Magic numbers
    int default_region_threshold = (int) 10 * log(m_faces.size());

    int region_size   = 0;
    int region_number = 0;
    m_regions.clear();

    for(int j = 0; j < iterations; j++)
    {
        cout << timestamp << "Optimizing planes. " <<  j + 1 << "th iteration." << endl;

        // Reset all used variables
        for(size_t i = 0; i < m_faces.size(); i++)
        {
            m_faces[i]->m_used = false;
        }

        // Find all regions by regionGrowing with normal criteria
        for(size_t i = 0; i < m_faces.size(); i++)
        {
            if(m_faces[i]->m_used == false)
            {
                NormalT n = m_faces[i]->getFaceNormal();

                Region<VertexT, NormalT>* region = new Region<VertexT, NormalT>(region_number);
                region_size = stackSafeRegionGrowing(m_faces[i], n, angle, region) + 1;

                // Fit big regions into the regression plane
                if(region_size > max(min_region_size, default_region_threshold))
                {
                    region->regressionPlane();
                }

                if(j == iterations - 1)
                {
                    // Save too small regions with size smaller than small_region_size
                    if (region_size < small_region_size)
                    {
                        region->m_toDelete = true;
                    }
                    else
                    {
                        // Save pointer to the region
                        m_regions.push_back(region);
                        region_number++;
                    }
                }
                else
                {
                    delete region;
                }
            }
        }
    }

    // Delete too small regions
    if(small_region_size)
    {
        cout << timestamp << "Deleting small regions" << endl;
        deleteRegions();
    }

    //Delete flickering faces
    if(remove_flickering)
    {
        vector<HFace*> flickerer;
        for(size_t i = 0; i < m_faces.size(); i++)
            if(m_faces[i]->m_region->detectFlicker(m_faces[i]))
            {
                flickerer.push_back(m_faces[i]);
            }

        while(!flickerer.empty())
        {
            deleteFace(flickerer.back());
            flickerer.pop_back();
        }
    }

}

template<typename VertexT, typename NormalT>
void HalfEdgeMesh<VertexT, NormalT>::deleteRegions()
{
    for(int i = 0; i < m_faces.size(); i++)
    {
        if(m_faces[i]->m_region && m_faces[i]->m_region->m_toDelete)
        {
            deleteFace(m_faces[i], false);
            delete m_faces[i];
            m_faces[i] = 0;
        }
    }
    typename vector<HFace*>::iterator newEnd = remove_if(m_faces.begin(), m_faces.end(), bind1st(mem_fun(&HalfEdgeMesh<VertexT, NormalT>::isNull), this));
    m_faces.erase(newEnd, m_faces.end());

    for (int i = 0; i < m_regions.size(); i++)
    {
        if(m_regions[i]->m_toDelete)
        {
            delete m_regions[i];
            m_regions[i] = 0;
        }
    }
    typename vector<Region<VertexT, NormalT>*>::iterator newRegionsEnd = remove_if(m_regions.begin(), m_regions.end(), bind1st(mem_fun(&HalfEdgeMesh<VertexT, NormalT>::isNull), this));
    m_regions.erase(newRegionsEnd, m_regions.end());
}

template<typename VertexT, typename NormalT>
void HalfEdgeMesh<VertexT, NormalT>::removeDanglingArtifacts(int threshold)
{
    for(size_t i = 0; i < m_faces.size(); i++)
    {
        if(m_faces[i]->m_used == false)
        {
            Region<VertexT, NormalT>* region = new Region<VertexT, NormalT>(0);
            NormalT n = m_faces[i]->getFaceNormal();
            float angle = -1;
            int region_size = stackSafeRegionGrowing(m_faces[i], n, angle, region) + 1;
            if(region_size <= threshold)
            {
                region->m_toDelete = true;
            }
            else
            {
                delete region;
            }
        }
    }

    //delete dangling artifacts
    cout << timestamp << "Removing dangling artifacts" << endl;
    deleteRegions();

    //reset all used variables
    for(size_t i = 0; i < m_faces.size(); i++)
    {
        m_faces[i]->m_used = false;
    }
}

template<typename VertexT, typename NormalT>
bool HalfEdgeMesh<VertexT, NormalT>::safeCollapseEdge(HEdge* edge)
{
    //try to reject all huetchen
    //A huetchen geometry must not be present at the edge or it's pair
    if(edge->face != 0 && edge->next->pair->face != 0 && edge->next->next->pair->face != 0)
    {
        if(edge->next->pair->next->next == edge->next->next->pair->next->pair)
        {
            return false;
        }
    }
    if(edge->pair->face && edge->pair->next->pair->face && edge->pair->next->next->pair->face)
    {
        if(edge->pair->next->pair->next->next == edge->pair->next->next->pair->next->pair)
        {
            return false;
        }
    }

    //Check for redundant edges i.e. more than one edge between the start and the
    //end point of the edge which is tried to collapse
    int edgeCnt = 0;
    for (size_t i = 0; i < edge->start->out.size(); i++)
    {
        if (edge->start->out[i]->end == edge->end)
        {
            edgeCnt++;
        }
    }
    if(edgeCnt != 1)
    {
        return false;
    }

    //Avoid creation of edges without faces
    //Collapsing the edge in this constellation leads to the creation of edges without any face
    if( ( edge->face != 0 && edge->next->pair->face == 0 && edge->next->next->pair->face == 0 )
            || ( edge->pair->face != 0 && edge->pair->next->pair->face == 0 && edge->pair->next->next->pair->face == 0 ) )
    {
        return false;
    }

    //Check for triangle hole
    //We do not want to close triangle holes as this can be achieved by adding a new face
    for(size_t o1 = 0; o1 < edge->end->out.size(); o1++)
    {
        for(size_t o2 = 0; o2 < edge->end->out[o1]->end->out.size(); o2++)
        {
            if(edge->end->out[o1]->face == 0 && edge->end->out[o1]->end->out[o2]->face == 0 && edge->end->out[o1]->end->out[o2]->end == edge->start)
            {
                return false;
            }
        }
    }

    //Check for flickering
    //Move edge->start to its' theoretical position and check for flickering
    VertexT origin = edge->start->m_position;
    edge->start->m_position = (edge->start->m_position + edge->end->m_position) * 0.5;
    for(size_t o = 0; o < edge->start->out.size(); o++)
    {
        if(edge->start->out[o]->pair->face != edge->pair->face)
        {
            if (edge->start->out[o]->pair->face != 0 && edge->start->out[o]->pair->face->m_region->detectFlicker(edge->start->out[o]->pair->face))
            {
                edge->start->m_position = origin;
                return false;
            }
        }
    }

    //Move edge->end to its' theoretical position and check for flickering
    origin = edge->end->m_position;
    edge->end->m_position = (edge->start->m_position + edge->end->m_position) * 0.5;
    for(size_t o = 0; o < edge->end->out.size(); o++)
    {
        if(edge->end->out[o]->pair->face != edge->pair->face)
        {
            if (edge->end->out[o]->pair->face != 0 && edge->end->out[o]->pair->face->m_region->detectFlicker(edge->end->out[o]->pair->face))
            {
                edge->end->m_position = origin;
                return false;
            }
        }
    }
    //finally collapse the edge
    collapseEdge(edge);

    return true;
}

template<typename VertexT, typename NormalT>
void HalfEdgeMesh<VertexT, NormalT>::fillHoles(size_t max_size)
{
    //holds all holes to close
    vector<vector<HEdge*> > holes;

    //walk through all edges and start hole finding
    //when pair has no face
    for(size_t i = 0; i < m_faces.size(); i++)
    {
        for(int k = 0; k < 3; k++)
        {
            HEdge* current = (*m_faces[i])[k]->pair;
            if(current->used == false && current->face == 0)
            {
                //needed for contour tracking
                vector<HEdge*> contour;
                HEdge* next = 0;

                //while the contour is not closed
                while(current != 0)
                {
                    next = 0;
                    contour.push_back(current);
                    //to ensure that there is no way back to the same vertex
                    for (size_t e = 0; e < current->start->out.size(); e++)
                    {
                        if (current->start->out[e]->end == current->end)
                        {
                            current->start->out[e]->used       = true;
                            current->start->out[e]->pair->used = true;
                        }
                    }
                    current->used = true;

                    typename vector<HEdge*>::iterator it = current->end->out.begin();
                    while(it != current->end->out.end())
                    {
                        //found a new possible edge to trace
                        if ((*it)->used == false && (*it)->face == 0)
                        {
                            next = *it;
                        }
                        it++;
                    }

                    current = next;
                }
                if (2 < contour.size() && contour.size() < max_size)
                {
                    holes.push_back(contour);
                }
            }
        }
    }

    //collapse the holes
    string msg = timestamp.getElapsedTime() + "Filling holes ";
    ProgressBar progress(holes.size(), msg);

    for(size_t h = 0; h < holes.size(); h++)
    {
        vector<HEdge*> current_hole = holes[h];

        //collapse as much edges as possible
        bool collapsedSomething = true;
        while(collapsedSomething)
        {
            collapsedSomething = false;
            for(size_t e = 0; e < current_hole.size() && ! collapsedSomething; e++)
            {
                if(safeCollapseEdge(current_hole[e]))
                {
                    collapsedSomething = true;
                    current_hole.erase(current_hole.begin() + e);
                }
            }
        }

        //add new faces
        while(current_hole.size() > 0)
        {
            bool stop = false;
            for(size_t i = 0; i < current_hole.size() && !stop; i++)
            {
                for(size_t j = 0; j < current_hole.size() && !stop; j++)
                {
                    if(current_hole.back()->end == current_hole[i]->start)
                    {
                        if(current_hole[i]->end == current_hole[j]->start)
                        {
                            if(current_hole[j]->end == current_hole.back()->start)
                            {
                                HFace* f  = new HFace();
                                f->m_edge = current_hole.back();
                                current_hole.back()->next = current_hole[i];
                                current_hole[i]->next     = current_hole[j];
                                current_hole[j]->next     = current_hole.back();
                                for(int e = 0; e < 3; e++)
                                {
                                    (*f)[e]->face = f;
                                    current_hole.erase(find(current_hole.begin(), current_hole.end(), (*f)[e]));
                                }
                                (*f)[0]->pair->face->m_region->addFace(f);
                                m_faces.push_back(f);
                                stop = true;
                            }
                        }
                    }
                }
            }
            if(!stop)
            {
                current_hole.pop_back();
            }
        }
        ++progress;
    }
    cout << endl;
}


template<typename VertexT, typename NormalT>
void HalfEdgeMesh<VertexT, NormalT>::dragOntoIntersection(Region<VertexT, NormalT>* plane, Region<VertexT, NormalT>* neighbor_region, VertexT& x, VertexT& direction)
{
    for (size_t i = 0; i < plane->m_faces.size(); i++)
    {
        for(int k = 0; k <= 2; k++)
        {
            if((*(plane->m_faces[i]))[k]->pair->face != 0 && (*(plane->m_faces[i]))[k]->pair->face->m_region == neighbor_region)
            {
                (*(plane->m_faces[i]))[k]->start->m_position = x + direction * (((((*(plane->m_faces[i]))[k]->start->m_position) - x) * direction) / (direction.length() * direction.length()));
                (*(plane->m_faces[i]))[k]->end->m_position   = x + direction * (((((*(plane->m_faces[i]))[k]->end->m_position  ) - x) * direction) / (direction.length() * direction.length()));
            }
        }
    }
}

template<typename VertexT, typename NormalT>
void HalfEdgeMesh<VertexT, NormalT>::optimizePlaneIntersections()
{
    string msg = timestamp.getElapsedTime() + "Optimizing plane intersections ";
    ProgressBar progress(m_regions.size(), msg);

    for (size_t i = 0; i < m_regions.size(); i++)
    {
        if (m_regions[i]->m_inPlane)
        {
            for(size_t j = i + 1; j < m_regions.size(); j++)
            {
                if(m_regions[j]->m_inPlane)
                {
                    //calculate intersection between plane i and j

                    NormalT n_i = m_regions[i]->m_normal;
                    NormalT n_j = m_regions[j]->m_normal;

                    //don't improve almost parallel regions - they won't cross in a reasonable distance
                    if (fabs(n_i * n_j) < 0.9)
                    {

                        float d_i = n_i * m_regions[i]->m_stuetzvektor;
                        float d_j = n_j * m_regions[j]->m_stuetzvektor;

                        VertexT direction = n_i.cross(n_j);

                        float denom = direction * direction;
                        VertexT x = ((n_j * d_i - n_i * d_j).cross(direction)) * (1 / denom);

                        //drag all points at the border between planes i and j onto the intersection
                        dragOntoIntersection(m_regions[i], m_regions[j], x, direction);
                        dragOntoIntersection(m_regions[j], m_regions[i], x, direction);
                    }
                }
            }
        }
        ++progress;
    }
    cout << endl;
}

<<<<<<< HEAD
=======
template<typename VertexT, typename NormalT>
vector<vector<VertexT> > HalfEdgeMesh<VertexT, NormalT>::findAllContours(float epsilon)
{
    vector<vector<VertexT> > contours;
    for (size_t i = 0; i < m_regions.size(); i++)
    {
        if(m_regions[i]->m_inPlane)
        {
            vector<vector<VertexT> > current_contours = m_regions[i]->getContours(epsilon);
            contours.insert(contours.end(), current_contours.begin(), current_contours.end());
        }
    }
    return  contours;
}
>>>>>>> 3615b65d

template<typename VertexT, typename NormalT>
void HalfEdgeMesh<VertexT, NormalT>::restorePlanes(int min_region_size)
{
    for(size_t r = 0; r < m_regions.size(); r++)
    {
        //drag points into the regression plane
        if( m_regions[r]->m_inPlane)
        {
            for(size_t i = 0; i < m_regions[r]->m_faces.size(); i++)
            {
                for(int p = 0; p < 3; p++)
                {
                    float v = ((m_regions[r]->m_stuetzvektor - (*(m_regions[r]->m_faces[i]))(p)->m_position) * m_regions[r]->m_normal) / (m_regions[r]->m_normal * m_regions[r]->m_normal);
                    if(v != 0)
                    {
                        (*(m_regions[r]->m_faces[i]))(p)->m_position = (*(m_regions[r]->m_faces[i]))(p)->m_position + (VertexT)m_regions[r]->m_normal * v;
                    }
                }
            }
        }
    }

    //start the last region growing
    m_regions.clear();
    int region_size   = 0;
    int region_number = 0;
    int default_region_threshold = (int)10 * log(m_faces.size());

    // Reset all used variables
    for(size_t i = 0; i < m_faces.size(); i++)
    {
        m_faces[i]->m_used = false;
    }

    // Find all regions by regionGrowing with normal criteria
    for(size_t i = 0; i < m_faces.size(); i++)
    {
        if(m_faces[i]->m_used == false)
        {
            NormalT n = m_faces[i]->getFaceNormal();

            Region<VertexT, NormalT>* region = new Region<VertexT, NormalT>(region_number);
            float almostOne = 0.999;
            region_size = stackSafeRegionGrowing(m_faces[i], n, almostOne, region) + 1;

            if(region_size > max(min_region_size, default_region_threshold))
            {
                region->regressionPlane();
            }

            // Save pointer to the region
            m_regions.push_back(region);
            region_number++;
        }
    }
}


template<typename VertexT, typename NormalT>
void HalfEdgeMesh<VertexT, NormalT>::finalize()
{
    cout << timestamp << "Finalizing mesh." << endl;

    boost::unordered_map<HalfEdgeVertex<VertexT, NormalT>*, int> index_map;

    int numVertices = m_vertices.size();
    int numFaces 	= m_faces.size();
    // Default Color values. Used if regions should not be colored.
    float r=0, g=200, b=0;
    std::vector<uchar> faceColorBuffer;

    floatArr vertexBuffer( new float[3 * numVertices] );
    floatArr normalBuffer( new float[3 * numVertices] );
    ucharArr colorBuffer(  new uchar[3 * numVertices] );
    uintArr  indexBuffer(  new unsigned int[3 * numFaces] );

    // Set the Vertex and Normal Buffer for every Vertex.
    typename vector<HVertex*>::iterator vertices_iter = m_vertices.begin();
    typename vector<HVertex*>::iterator vertices_end  = m_vertices.end();
    for(size_t i = 0; vertices_iter != vertices_end; ++i, ++vertices_iter)
    {
        vertexBuffer[3 * i] =     (*vertices_iter)->m_position[0];
        vertexBuffer[3 * i + 1] = (*vertices_iter)->m_position[1];
        vertexBuffer[3 * i + 2] = (*vertices_iter)->m_position[2];

        normalBuffer [3 * i] =     -(*vertices_iter)->m_normal[0];
        normalBuffer [3 * i + 1] = -(*vertices_iter)->m_normal[1];
        normalBuffer [3 * i + 2] = -(*vertices_iter)->m_normal[2];

        // Map the vertices to a position in the buffer.
        // This is necessary since the old indices might have been compromised.
        index_map[*vertices_iter] = i;
    }

    typename vector<HalfEdgeFace<VertexT, NormalT>*>::iterator face_iter = m_faces.begin();
    typename vector<HalfEdgeFace<VertexT, NormalT>*>::iterator face_end  = m_faces.end();

    for(size_t i = 0; face_iter != face_end; ++i, ++face_iter)
    {
        indexBuffer[3 * i]      = index_map[(*(*face_iter))(0)];
        indexBuffer[3 * i + 1]  = index_map[(*(*face_iter))(1)];
        indexBuffer[3 * i + 2]  = index_map[(*(*face_iter))(2)];

        int surface_class = 1;
        if ((*face_iter)->m_region != 0)
        {
            surface_class = (*face_iter)->m_region->m_regionNumber;
        }

        r = m_regionClassifier->r(surface_class);
        g = m_regionClassifier->g(surface_class);
        b = m_regionClassifier->b(surface_class);

        colorBuffer[indexBuffer[3 * i]  * 3 + 0] = r;
        colorBuffer[indexBuffer[3 * i]  * 3 + 1] = g;
        colorBuffer[indexBuffer[3 * i]  * 3 + 2] = b;
        colorBuffer[indexBuffer[3 * i + 1] * 3 + 0] = r;
        colorBuffer[indexBuffer[3 * i + 1] * 3 + 1] = g;
        colorBuffer[indexBuffer[3 * i + 1] * 3 + 2] = b;
        colorBuffer[indexBuffer[3 * i + 2] * 3 + 0] = r;
        colorBuffer[indexBuffer[3 * i + 2] * 3 + 1] = g;
        colorBuffer[indexBuffer[3 * i + 2] * 3 + 2] = b;

        /// TODO: Implement materials
        /*faceColorBuffer.push_back( r );
        faceColorBuffer.push_back( g );
        faceColorBuffer.push_back( b );*/
    }

    // Hand the buffers over to the Model class for IO operations.

    if ( !this->m_meshBuffer )
    {
        this->m_meshBuffer = MeshBufferPtr( new MeshBuffer );
    }
    this->m_meshBuffer->setVertexArray( vertexBuffer, numVertices );
    this->m_meshBuffer->setVertexColorArray( colorBuffer, numVertices );
    this->m_meshBuffer->setVertexNormalArray( normalBuffer, numVertices  );
    this->m_meshBuffer->setFaceArray( indexBuffer, numFaces );
    //this->m_meshBuffer->setFaceColorArray( faceColorBuffer );
    this->m_finalized = true;

    m_regionClassifier->writeMetaInfo();
}

template<typename VertexT, typename NormalT>
void HalfEdgeMesh<VertexT, NormalT>::finalizeAndRetesselate( bool genTextures, float fusionThreshold )
{
    // used Typedef's
    typedef std::vector<int>::iterator   intIterator;

    // default colors
    float r=0, g=200, b=0;

    map<Vertex<uchar>, unsigned int> materialMap;

    // Since all buffer sizes are unknown when retesselating
    // all buffers are instantiated as vectors, to avoid manual reallocation
    std::vector<float> vertexBuffer;
    std::vector<float> normalBuffer;
    std::vector<uchar> colorBuffer;
    std::vector<unsigned int> indexBuffer;
    std::vector<unsigned int> materialIndexBuffer;
    std::vector<Material*> materialBuffer;
    std::vector<float> textureCoordBuffer;

    // Reset used variables. Otherwise the getContours() function might not work quite as expected.
    for(size_t j=0; j<m_faces.size(); j++)
    {
        for(int k=0; k<3; k++)
        {
            (*m_faces[j])[k]->used=false;
        }
    }

    // Take all regions that are not in an intersection plane
    std::vector<int> nonPlaneRegions;
    // Take all regions that were drawn into an intersection plane
    std::vector<int> planeRegions;
    for( size_t i = 0; i < m_regions.size(); ++i )
        if( !m_regions[i]->m_inPlane )
            nonPlaneRegions.push_back(i);
        else
            planeRegions.push_back(i);

    // keep track of used vertices to avoid doubles.
    map<Vertex<float>, unsigned int> vertexMap;
    Vertex<float> current;

    int globalMaterialIndex = 0;

    // Copy all regions that are non in an intersection plane directly to the buffers.
    for( intIterator nonPlane = nonPlaneRegions.begin(); nonPlane != nonPlaneRegions.end(); ++nonPlane )
    {
        int iRegion = *nonPlane;
        int surfaceClass = m_regions[iRegion]->m_regionNumber;



        // iterate over every face for the region number '*nonPlaneBegin'
        for( size_t i=0; i < m_regions[iRegion]->m_faces.size(); i++ )
        {
            int iFace=i;
            unsigned int pos;
            // loop over each vertex for this face
            for( int j=0; j < 3; j++ )
            {
                int iVertex = j;
                current = (*m_regions[iRegion]->m_faces[iFace])(iVertex)->m_position;

                // look up the current vertex. If it was used before get the position for the indexBuffer.
                if( vertexMap.find(current) != vertexMap.end() )
                {
                    pos = vertexMap[current];
                }
                else
                {
                    pos = vertexBuffer.size() / 3;
                    vertexMap.insert(pair<Vertex<float>, unsigned int>(current, pos));
                    vertexBuffer.push_back( (*m_regions[iRegion]->m_faces[iFace])(iVertex)->m_position.x );
                    vertexBuffer.push_back( (*m_regions[iRegion]->m_faces[iFace])(iVertex)->m_position.y );
                    vertexBuffer.push_back( (*m_regions[iRegion]->m_faces[iFace])(iVertex)->m_position.z );

                    if((*m_regions[iRegion]->m_faces[iFace])(iVertex)->m_normal.length() > 0.0001)
                    {
                    	normalBuffer.push_back( (*m_regions[iRegion]->m_faces[iFace])(iVertex)->m_normal[0] );
                    	normalBuffer.push_back( (*m_regions[iRegion]->m_faces[iFace])(iVertex)->m_normal[1] );
                    	normalBuffer.push_back( (*m_regions[iRegion]->m_faces[iFace])(iVertex)->m_normal[2] );
                    }
                    else
                    {
                    	normalBuffer.push_back((*m_regions[iRegion]->m_faces[iFace]).getFaceNormal()[0]);
                    	normalBuffer.push_back((*m_regions[iRegion]->m_faces[iFace]).getFaceNormal()[1]);
                    	normalBuffer.push_back((*m_regions[iRegion]->m_faces[iFace]).getFaceNormal()[2]);
                    }

                    //TODO: Color Vertex Traits stuff?
                    colorBuffer.push_back( r );
                    colorBuffer.push_back( g );
                    colorBuffer.push_back( b );

                    textureCoordBuffer.push_back( 0.0 );
                    textureCoordBuffer.push_back( 0.0 );
                    textureCoordBuffer.push_back( 0.0 );
                }

                indexBuffer.push_back( pos );
            }

            if ( genTextures && VertexTraits<VertexT>::has_color() )
            {
                int one = 1;
                vector<VertexT> cv;
                this->m_pointCloudManager->searchTree()->kSearch((*m_regions[iRegion]->m_faces[iFace]).getCentroid(), one, cv);
                r = *((uchar*) &(cv[0][3])); /* red */
                g = *((uchar*) &(cv[0][4])); /* green */
                b = *((uchar*) &(cv[0][5])); /* blue */
            }

            // Try to find a material with the same color
            map<Vertex<uchar>, unsigned int >::iterator it = materialMap.find(Vertex<uchar>(r, g, b));
            if(it != materialMap.end())
            {
            	// If found, put material index into buffer
            	unsigned int position = it->second;
            	materialIndexBuffer.push_back(position);
            }
            else
            {
            	Material* m = new Material;
            	m->r = r;
            	m->g = g;
            	m->b = b;
            	m->texture_index = -1;

            	// Save material index
            	materialBuffer.push_back(m);
            	materialIndexBuffer.push_back(globalMaterialIndex);
            	globalMaterialIndex++;
            }


        }
    }
    cout << timestamp << "Done copying non planar regions." << endl;


    /*
         Done copying the simple stuff. Now the planes are going to be retesselated
         and the textures are generated if there are textures to generate at all.!
     */

    // for every plane region there is
    int globalTextureIndex = 0;
    
    Texturizer<VertexT, NormalT>* texturizer = new Texturizer<VertexT, NormalT>(this->m_pointCloudManager);
  

    string msg = timestamp.getElapsedTime() + "Optimizing plane intersections ";
    ProgressBar progress(m_regions.size(), msg);
    for(intIterator planeNr = planeRegions.begin(); planeNr != planeRegions.end(); ++planeNr )
    {
    	int iRegion = *planeNr;

    	int surface_class = m_regions[iRegion]->m_regionNumber;
    	//            r = (uchar)( 255 * fabs( cos( surfaceClass ) ) );
    	//            g = (uchar)( 255 * fabs( sin( surfaceClass * 30 ) ) );
    	//            b = (uchar)( 255 * fabs( sin( surfaceClass * 2 ) ) ) ;

    	r = m_regionClassifier->r(surface_class);
    	g = m_regionClassifier->g(surface_class);
    	b = m_regionClassifier->b(surface_class);

        //textureBuffer.push_back( m_regions[iRegion]->m_regionNumber );

        // get the contours for this region
<<<<<<< HEAD
        vector<vector<VertexT> > contours = m_regions[iRegion]->getContours(fusionThreshold);
=======
        vector<vector<VertexT> >contours = m_regions[iRegion]->getContours(fusionThreshold);
>>>>>>> 3615b65d

        // alocate a new texture
        TextureToken<VertexT, NormalT>* t=NULL;

        //retesselate these contours.
        std::vector<float> points;
        std::vector<unsigned int> indices;
        Tesselator<VertexT, NormalT>::getFinalizedTriangles(points, indices, contours);


        if( genTextures )
        {
            t = texturizer->texturizePlane( contours[0] );
            t->m_texture->save(globalTextureIndex);
        }

        // copy new vertex data:
        vertexBuffer.insert( vertexBuffer.end(), points.begin(), points.end() ); 

        // copy vertex, normal and color data.
        for(int j=0; j< points.size()/3; ++j)
        {
            normalBuffer.push_back( m_regions[iRegion]->m_normal[0] );
            normalBuffer.push_back( m_regions[iRegion]->m_normal[1] );
            normalBuffer.push_back( m_regions[iRegion]->m_normal[2] );

            colorBuffer.push_back( r ); 
            colorBuffer.push_back( g );
            colorBuffer.push_back( b );

            float u1 = 0;
            float u2 = 0;
            if(t) t->textureCoords( VertexT( points[j * 3 + 0], points[j * 3 + 1], points[j * 3 + 2]), u1, u2 );
            textureCoordBuffer.push_back( u1 );
            textureCoordBuffer.push_back( u2 );
            textureCoordBuffer.push_back(  0 );

        }

        // copy indices...
        for(int j=0; j < indices.size(); ++j)
        {
            // get the old end of the vertexbuffer.
            int offset = vertexBuffer.size() - points.size();

            // calculate the index value for the old end of the vertexbuffer.
            offset = ( offset / 3 );

            // store the indices with the correct offset to the indices buffer.
            indexBuffer.push_back( indices[j] + offset );

            // Store material information for each new face
           /* if( genTextures )
            {

                textureIndexBuffer.push_back( m_regions[iRegion]->m_regionNumber );
            }
            else
            {
                textureIndexBuffer.push_back( UINT_MAX );
            }*/
        }

        // Create material and update buffer
        Material* m = new Material;
        m->r = r;
        m->g = g;
        m->b = b;
        m->texture_index = globalTextureIndex;
        materialBuffer.push_back(m);

        for( int j = 0; j < indices.size() / 3; j++ )
        {
        	materialIndexBuffer.push_back(globalMaterialIndex + globalTextureIndex);
        }
        if(t) delete t;

        // Update counters
        ++progress;
        globalTextureIndex++;
    }

    if ( !this->m_meshBuffer )
    {
        this->m_meshBuffer = MeshBufferPtr( new MeshBuffer );
    }
    this->m_meshBuffer->setVertexArray( vertexBuffer );
    this->m_meshBuffer->setVertexColorArray( colorBuffer );
    this->m_meshBuffer->setVertexNormalArray( normalBuffer );
    this->m_meshBuffer->setFaceArray( indexBuffer );
    this->m_meshBuffer->setVertexTextureCoordinateArray( textureCoordBuffer );
    this->m_meshBuffer->setMaterialArray( materialBuffer );
    this->m_meshBuffer->setFaceMaterialIndexArray( materialIndexBuffer );
    this->m_finalized = true;

    cout << timestamp << "Done retesselating." << endl;
    m_regionClassifier->writeMetaInfo();
} 



template<typename VertexT, typename NormalT>
void HalfEdgeMesh<VertexT, NormalT>::reduceMeshByCollapse(int n_collapses, VertexCosts<VertexT, NormalT> &c)
{
    string msg = timestamp.getElapsedTime() + "Collapsing edges...";
    ProgressBar progress(n_collapses, msg);

    // Try not to collapse more vertices than are in the mesh
    if(n_collapses >= (int)m_vertices.size())
    {
    	n_collapses = (int)m_vertices.size();
    }
//    cout << "Collapsing " << n_collapses << endl;
//    for(int n = 0; n < n_collapses; n++)
//    {
//
//    	priority_queue<vertexCost_p, vector<vertexCost_p>, cVertexCost> q;
//    	for(size_t i = 0; i < this->m_vertices.size(); i++)
//    	{
//    		q.push(vertexCost_p(m_vertices[i], c(*m_vertices[i])));
//    	}
//
//    	cout << q.size() << endl;
//
//    	// Try to collapse until a non-border-edges is found. If there are only
//    	// borders left, collapse border edge with minimum cost
//    	if(!q.empty())
//    	{
//    		// Save vertex with lowest costs
//    		HVertex* topVertex = q.top().first;
//    		HVertex* toCollapse = topVertex;
//
//    		// Check for border vertices
//    		while(toCollapse->isBorderVertex() && !q.empty())
//    		{
//    			q.pop();
//    			toCollapse = q.top().first;
//    		}
//
//    		// If q is empty, no non-border vertex was found, collapse
//    		// first border vertex
//    		if(q.empty())
//    		{
//    			HEdge* e = topVertex->getShortestEdge();
//    			cout << "E: " << e << endl;
//    			collapseEdge(e);
//    		}
//    		else
//    		{
//    			HEdge* e = toCollapse->getShortestEdge();
//    			cout << "F: " << e << endl;
//    			collapseEdge(e);
//    		}
//    	}
//
//    	++progress;
//    }


    priority_queue<vertexCost_p, vector<vertexCost_p>, cVertexCost> q;
    for(size_t i = 0; i < this->m_vertices.size(); i++)
    {
    	q.push(vertexCost_p(m_vertices[i], c(*m_vertices[i])));
    }

    for(int i = 0; i < n_collapses && !q.empty(); i++)
    {
    	HVertex* v = q.top().first;
    	while(v->isBorderVertex() && !q.empty())
    	{
    		q.pop();
    		v = q.top().first;
    	}
    	HEdge* e = v->getShortestEdge();
    	collapseEdge(e);
    }

}

template<typename VertexT, typename NormalT>
void HalfEdgeMesh<VertexT, NormalT>::getCostMap(std::map<HVertex*, float> &costs, VertexCosts<VertexT, NormalT> &c)
{
	for(size_t i = 0; i < m_vertices.size(); i++)
	{
		costs[i] = c(*m_vertices[i]);
	}
}

} // namespace lssr<|MERGE_RESOLUTION|>--- conflicted
+++ resolved
@@ -1046,23 +1046,6 @@
     cout << endl;
 }
 
-<<<<<<< HEAD
-=======
-template<typename VertexT, typename NormalT>
-vector<vector<VertexT> > HalfEdgeMesh<VertexT, NormalT>::findAllContours(float epsilon)
-{
-    vector<vector<VertexT> > contours;
-    for (size_t i = 0; i < m_regions.size(); i++)
-    {
-        if(m_regions[i]->m_inPlane)
-        {
-            vector<vector<VertexT> > current_contours = m_regions[i]->getContours(epsilon);
-            contours.insert(contours.end(), current_contours.begin(), current_contours.end());
-        }
-    }
-    return  contours;
-}
->>>>>>> 3615b65d
 
 template<typename VertexT, typename NormalT>
 void HalfEdgeMesh<VertexT, NormalT>::restorePlanes(int min_region_size)
@@ -1380,11 +1363,7 @@
         //textureBuffer.push_back( m_regions[iRegion]->m_regionNumber );
 
         // get the contours for this region
-<<<<<<< HEAD
         vector<vector<VertexT> > contours = m_regions[iRegion]->getContours(fusionThreshold);
-=======
-        vector<vector<VertexT> >contours = m_regions[iRegion]->getContours(fusionThreshold);
->>>>>>> 3615b65d
 
         // alocate a new texture
         TextureToken<VertexT, NormalT>* t=NULL;
