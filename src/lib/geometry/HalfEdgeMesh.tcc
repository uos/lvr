--- conflicted
+++ resolved
@@ -8,2288 +8,1082 @@
 namespace lssr
 {
 
-    template<typename VertexT, typename NormalT>
-HalfEdgeMesh<VertexT, NormalT>::HalfEdgeMesh()
-{
-    m_globalIndex = 0;
-    m_colorRegions = false;
-    m_planesOptimized = false;
-}
-
-
-    template<typename VertexT, typename NormalT>
+
+
+	template<typename VertexT, typename NormalT>
+HalfEdgeMesh<VertexT, NormalT>::HalfEdgeMesh(PointCloudManager<VertexT, NormalT>* pm)
+{
+	m_globalIndex = 0;
+	m_colorRegions = false;
+	m_planesOptimized = false;
+	m_pointCloudManager = pm;
+}
+
+
+	template<typename VertexT, typename NormalT>
 void HalfEdgeMesh<VertexT, NormalT>::addVertex(VertexT v)
 {
-    // Create new HalfEdgeVertex and increase vertex counter
-    m_vertices.push_back(new HalfEdgeVertex<VertexT, NormalT>(v));
-    m_globalIndex++;
-}
-
-
-
-    template<typename VertexT, typename NormalT>
+	// Create new HalfEdgeVertex and increase vertex counter
+	m_vertices.push_back(new HalfEdgeVertex<VertexT, NormalT>(v));
+	m_globalIndex++;
+}
+
+
+
+	template<typename VertexT, typename NormalT>
 void HalfEdgeMesh<VertexT, NormalT>::deleteVertex(HVertex* v)
 {
-    // Delete HalfEdgeVertex and decrease vertex counter
-    m_vertices.erase(find(m_vertices.begin(), m_vertices.end(), v));
-    m_globalIndex--;
-    delete v;
-}
-
-    template<typename VertexT, typename NormalT>
+	// Delete HalfEdgeVertex and decrease vertex counter
+	m_vertices.erase(find(m_vertices.begin(), m_vertices.end(), v));
+	m_globalIndex--;
+	delete v;
+}
+
+	template<typename VertexT, typename NormalT>
 void HalfEdgeMesh<VertexT, NormalT>::addNormal(NormalT n)
 {
-    // Is a vertex exists at globalIndex, save normal
-    assert(m_globalIndex == m_vertices.size());
-    m_vertices[m_globalIndex - 1]->m_normal = n;
-}
-
-    template<typename VertexT, typename NormalT>
+	// Is a vertex exists at globalIndex, save normal
+	assert(m_globalIndex == m_vertices.size());
+	m_vertices[m_globalIndex - 1]->m_normal = n;
+}
+
+	template<typename VertexT, typename NormalT>
 HalfEdge<HalfEdgeVertex<VertexT, NormalT>, HalfEdgeFace<VertexT, NormalT> >* HalfEdgeMesh<VertexT, NormalT>::halfEdgeToVertex(HVertex *v, HVertex* next)
 {
-    HEdge* edge = 0;
-    HEdge* cur = 0;
-
-    typename vector<HEdge*>::iterator it;
-
-    for(it = v->in.begin(); it != v->in.end(); it++)
-    {
-        // Check all incoming edges, if start and end vertex
-        // are the same. If they are, save this edge.
-        cur = *it;
-        if(cur->end == v && cur->start == next)
-        {
-            edge = cur;
-        }
-
-    }
-
-    return edge;
-}
-
-    template<typename VertexT, typename NormalT>
+	HEdge* edge = 0;
+	HEdge* cur = 0;
+
+	typename vector<HEdge*>::iterator it;
+
+	for(it = v->in.begin(); it != v->in.end(); it++)
+	{
+		// Check all incoming edges, if start and end vertex
+		// are the same. If they are, save this edge.
+		cur = *it;
+		if(cur->end == v && cur->start == next)
+		{
+			edge = cur;
+		}
+
+	}
+
+	return edge;
+}
+
+	template<typename VertexT, typename NormalT>
 void HalfEdgeMesh<VertexT, NormalT>::addTriangle(uint a, uint b, uint c)
 {
-    // Create a new face
-    HFace* face = new HFace;
-
-    // Create a list of HalfEdges that will be connected
-    // with this here. Here we need only to alloc space for
-    // three pointers, allocation and linking will be done
-    // later.
-    HEdge* edges[3];
-    edges[0] = edges[1] = edges[2] = 0;
-
-    // Traverse face triangles
-    for(int k = 0; k < 3; k++)
-    {
-        // Pointer to start and end vertex of an edge
-        HVertex* current;
-        HVertex* next;
-
-        // Map k values to parameters
-        switch(k)
-        {
-            case 0:
-                current = m_vertices[a];
-                next 	= m_vertices[b];
-                break;
-            case 1:
-                current = m_vertices[b];
-                next 	= m_vertices[c];
-                break;
-            case 2:
-                current = m_vertices[c];
-                next 	= m_vertices[a];
-                break;
-        }
-
-        // Try to find an pair edges of an existing face,
-        // that points to the current vertex. If such an
-        // edge exists, the pair-edge of this edge is the
-        // one we need. Update link. If no edge is found,
-        // create a new one.
-        HEdge* edgeToVertex = halfEdgeToVertex(current, next);
-
-        // If a fitting edge was found, save the pair edge
-        // and let it point the the new face
-        if(edgeToVertex != 0)
-        {
-            edges[k] = edgeToVertex->pair;
-            edges[k]->face = face;
-        }
-        else
-        {
-            // Create new edge and pair
-            HEdge* edge = new HEdge;
-            edge->face = face;
-            edge->start = current;
-            edge->end = next;
-
-            HEdge* pair = new HEdge;
-            pair->start = next;
-            pair->end = current;
-            pair->face = 0;
-
-            // Link Half edges
-            edge->pair = pair;
-            pair->pair = edge;
-
-            // Save outgoing edge
-            current->out.push_back(edge);
-            next->in.push_back(edge);
-
-            // Save incoming edges
-            current->in.push_back(pair);
-            next->out.push_back(pair);
-
-            // Save pointer to new edge
-            edges[k] = edge;
-        }
-    }
-
-    for(int k = 0; k < 3; k++)
-    {
-        edges[k]->next = edges[(k+1) % 3];
-    }
-    //cout << ":: " << face->index[0] << " " << face->index[1] << " " << face->index[2] << endl;
-
-    face->m_edge = edges[0];
-    face->calc_normal();
-    m_faces.push_back(face);
-    face->m_face_index = m_faces.size();
-    //face->m_index[0] = a;
-    //face->m_index[1] = b;
-    //face->m_index[2] = c;
-
-    //	if(a == 0) {
-    //		last_normal = face->normal;
-    //	} else {
-    //		if(last_normal * face->normal < 0){
-    //			face->normal = face->normal * -1;
-    //		}
-    //	}
-
-}
-
-    template<typename VertexT, typename NormalT>
+	// Create a new face
+	HFace* face = new HFace;
+
+	// Create a list of HalfEdges that will be connected
+	// with this here. Here we need only to alloc space for
+	// three pointers, allocation and linking will be done
+	// later.
+	HEdge* edges[3];
+	edges[0] = edges[1] = edges[2] = 0;
+
+	// Traverse face triangles
+	for(int k = 0; k < 3; k++)
+	{
+		// Pointer to start and end vertex of an edge
+		HVertex* current;
+		HVertex* next;
+
+		// Map k values to parameters
+		switch(k)
+		{
+			case 0:
+				current = m_vertices[a];
+				next 	= m_vertices[b];
+				break;
+			case 1:
+				current = m_vertices[b];
+				next 	= m_vertices[c];
+				break;
+			case 2:
+				current = m_vertices[c];
+				next 	= m_vertices[a];
+				break;
+		}
+
+		// Try to find an pair edges of an existing face,
+		// that points to the current vertex. If such an
+		// edge exists, the pair-edge of this edge is the
+		// one we need. Update link. If no edge is found,
+		// create a new one.
+		HEdge* edgeToVertex = halfEdgeToVertex(current, next);
+
+		// If a fitting edge was found, save the pair edge
+		// and let it point the the new face
+		if(edgeToVertex != 0)
+		{
+			edges[k] = edgeToVertex->pair;
+			edges[k]->face = face;
+		}
+		else
+		{
+			// Create new edge and pair
+			HEdge* edge = new HEdge;
+			edge->face = face;
+			edge->start = current;
+			edge->end = next;
+
+			HEdge* pair = new HEdge;
+			pair->start = next;
+			pair->end = current;
+			pair->face = 0;
+
+			// Link Half edges
+			edge->pair = pair;
+			pair->pair = edge;
+
+			// Save outgoing edge
+			current->out.push_back(edge);
+			next->in.push_back(edge);
+
+			// Save incoming edges
+			current->in.push_back(pair);
+			next->out.push_back(pair);
+
+			// Save pointer to new edge
+			edges[k] = edge;
+		}
+	}
+
+	for(int k = 0; k < 3; k++)
+	{
+		edges[k]->next = edges[(k+1) % 3];
+	}
+	//cout << ":: " << face->index[0] << " " << face->index[1] << " " << face->index[2] << endl;
+
+	face->m_edge = edges[0];
+	face->calc_normal();
+	m_faces.push_back(face);
+	face->m_face_index = m_faces.size();
+	//face->m_index[0] = a;
+	//face->m_index[1] = b;
+	//face->m_index[2] = c;
+
+	//	if(a == 0) {
+	//		last_normal = face->normal;
+	//	} else {
+	//		if(last_normal * face->normal < 0){
+	//			face->normal = face->normal * -1;
+	//		}
+	//	}
+
+}
+
+	template<typename VertexT, typename NormalT>
 void HalfEdgeMesh<VertexT, NormalT>::addFace(HVertex* v1, HVertex* v2, HVertex* v3)
 {
-    HFace* f = new HFace;
-
-    HEdge* v1v2 = 0;
-    HEdge* v2v3 = 0;
-    HEdge* v3v1 = 0;
-
-    HEdge* current = 0;
-
-    //check if edge exists between v1, v2 if not add a new one
-    if((current = halfEdgeToVertex(v1, v2)) == 0)
-    {
-        v1v2 = new HEdge;
-        HEdge* v2v1 = new HEdge;
-        typename vector<HEdge*>::iterator it;
-
-        v1v2->start = v1;
-        v1v2->end = v2;
-        v1->out.push_back(v1v2);
-        v2->in.push_back(v1v2);
-
-        v2v1->start = v2;
-        v2v1->end = v1;
-        v1->in.push_back(v2v1);
-        v2->out.push_back(v2v1);
-
-        v1v2->pair = v2v1;
-        v2v1->pair = v1v2;
-    }
-    else
-    {
-        if(current->face == 0)
-        {
-            v1v2 = current;
-        }
-        else
-        {
-            v1v2 = current->pair;
-        }
-    }
-
-    //check if edge exists between v2, v3 if not add a new one
-    if((current = halfEdgeToVertex(v2, v3)) == 0)
-    {
-        v2v3 = new HEdge;
-        HEdge* v3v2 = new HEdge;
-
-        v2v3->start = v2;
-        v2v3->end = v3;
-        v2->out.push_back(v2v3);
-        v3->in.push_back(v2v3);
-
-        v3v2->start = v3;
-        v3v2->end = v2;
-        v2->in.push_back(v3v2);
-        v3->out.push_back(v3v2);
-
-        v2v3->pair = v3v2;
-        v3v2->pair = v2v3;
-    }
-    else
-    {
-        if(current->face == 0)
-            v2v3 = current;
-        else v2v3 = current->pair;
-    }
-
-    //check if edge exists between v3, v1 if not add a new one
-    if((current = halfEdgeToVertex(v3, v1)) == 0)
-    {
-        v3v1 = new HEdge;
-        HEdge* v1v3 = new HEdge;
-
-        v3v1->start = v3;
-        v3v1->end = v1;
-        v3->out.push_back(v3v1);
-        v1->in.push_back(v3v1);
-
-        v1v3->start = v1;
-        v1v3->end = v3;
-        v3->in.push_back(v1v3);
-        v1->out.push_back(v1v3);
-
-        v3v1->pair = v1v3;
-        v1v3->pair = v3v1;
-    }
-    else
-    {
-        if(current->face == 0)
-        {
-            v3v1 = current;
-        }
-        else
-        {
-            v3v1 = current->pair;
-        }
-    }
-
-    // set next pointers
-    typename vector<HEdge*>::iterator it;
-    it = v1v2->end->out.begin();
-    while(it != v1v2->end->out.end() && *it != v2v3) it++;
-    if(it != v1v2->end->out.end())
-        v1v2->next = v2v3;
-    else
-        v1v2->next = v2v3->pair;
-
-    it = v1v2->next->end->out.begin();
-    while(it != v1v2->next->end->out.end() && *it != v3v1) it++;
-
-    if(it != v1v2->next->end->out.end())
-    {
-        v1v2->next->next = v3v1;
-    }
-    else
-    {
-        v1v2->next->next = v3v1->pair;
-    }
-
-    v1v2->next->next->next = v1v2;
-
-    //set face->m_edge
-    f->m_edge = v1v2;
-
-    //set face pointers
-    current = v1v2;
-    for(int k = 0; k<3; k++,current = current->next)
-        current->face = f;
-
-    f->calc_normal();
-    m_faces.push_back(f);
-}
-
-    template<typename VertexT, typename NormalT>
+	HFace* f = new HFace;
+
+	HEdge* v1v2 = 0;
+	HEdge* v2v3 = 0;
+	HEdge* v3v1 = 0;
+
+	HEdge* current = 0;
+
+	//check if edge exists between v1, v2 if not add a new one
+	if((current = halfEdgeToVertex(v1, v2)) == 0)
+	{
+		v1v2 = new HEdge;
+		HEdge* v2v1 = new HEdge;
+		typename vector<HEdge*>::iterator it;
+
+		v1v2->start = v1;
+		v1v2->end = v2;
+		v1->out.push_back(v1v2);
+		v2->in.push_back(v1v2);
+
+		v2v1->start = v2;
+		v2v1->end = v1;
+		v1->in.push_back(v2v1);
+		v2->out.push_back(v2v1);
+
+		v1v2->pair = v2v1;
+		v2v1->pair = v1v2;
+	}
+	else
+	{
+		if(current->face == 0)
+		{
+			v1v2 = current;
+		}
+		else
+		{
+			v1v2 = current->pair;
+		}
+	}
+
+	//check if edge exists between v2, v3 if not add a new one
+	if((current = halfEdgeToVertex(v2, v3)) == 0)
+	{
+		v2v3 = new HEdge;
+		HEdge* v3v2 = new HEdge;
+
+		v2v3->start = v2;
+		v2v3->end = v3;
+		v2->out.push_back(v2v3);
+		v3->in.push_back(v2v3);
+
+		v3v2->start = v3;
+		v3v2->end = v2;
+		v2->in.push_back(v3v2);
+		v3->out.push_back(v3v2);
+
+		v2v3->pair = v3v2;
+		v3v2->pair = v2v3;
+	}
+	else
+	{
+		if(current->face == 0)
+			v2v3 = current;
+		else v2v3 = current->pair;
+	}
+
+	//check if edge exists between v3, v1 if not add a new one
+	if((current = halfEdgeToVertex(v3, v1)) == 0)
+	{
+		v3v1 = new HEdge;
+		HEdge* v1v3 = new HEdge;
+
+		v3v1->start = v3;
+		v3v1->end = v1;
+		v3->out.push_back(v3v1);
+		v1->in.push_back(v3v1);
+
+		v1v3->start = v1;
+		v1v3->end = v3;
+		v3->in.push_back(v1v3);
+		v1->out.push_back(v1v3);
+
+		v3v1->pair = v1v3;
+		v1v3->pair = v3v1;
+	}
+	else
+	{
+		if(current->face == 0)
+		{
+			v3v1 = current;
+		}
+		else
+		{
+			v3v1 = current->pair;
+		}
+	}
+
+	// set next pointers
+	typename vector<HEdge*>::iterator it;
+	it = v1v2->end->out.begin();
+	while(it != v1v2->end->out.end() && *it != v2v3) it++;
+	if(it != v1v2->end->out.end())
+		v1v2->next = v2v3;
+	else
+		v1v2->next = v2v3->pair;
+
+	it = v1v2->next->end->out.begin();
+	while(it != v1v2->next->end->out.end() && *it != v3v1) it++;
+
+	if(it != v1v2->next->end->out.end())
+	{
+		v1v2->next->next = v3v1;
+	}
+	else
+	{
+		v1v2->next->next = v3v1->pair;
+	}
+
+	v1v2->next->next->next = v1v2;
+
+	//set face->m_edge
+	f->m_edge = v1v2;
+
+	//set face pointers
+	current = v1v2;
+	for(int k = 0; k<3; k++,current = current->next)
+		current->face = f;
+
+	f->calc_normal();
+	m_faces.push_back(f);
+}
+
+	template<typename VertexT, typename NormalT>
 void HalfEdgeMesh<VertexT, NormalT>::deleteFace(HFace* f)
 {
-    //save references to edges and vertices
-    HEdge* startEdge = (*f)[0];
-    HEdge* nextEdge  = (*f)[1];
-    HEdge* lastEdge  = (*f)[2];
-    HVertex* p1 = (*f)(0);
-    HVertex* p2 = (*f)(1);
-    HVertex* p3 = (*f)(2);
-
-    startEdge->face = 0;
-    startEdge->next = 0;
-    nextEdge->face = 0;
-    nextEdge->next = 0;
-    lastEdge->face = 0;
-    lastEdge->next = 0;
-
-    if(startEdge->pair->face == 0)
-    {
-        //delete edge and pair
-        deleteEdge(startEdge);
-
-        if(p1->out.size()==0) deleteVertex(p1);
-        if(p3->out.size()==0) deleteVertex(p3);
-    }
-
-    if(nextEdge->pair->face == 0)
-    {
-        //delete edge and pair
-        deleteEdge(nextEdge);
-
-        if(p1->out.size()==0) deleteVertex(p1);
-        if(p2->out.size()==0) deleteVertex(p2);
-    }
-
-    if(lastEdge->pair->face == 0)
-    {
-        //delete edge and pair
-        deleteEdge(lastEdge);
-
-        if(p3->out.size()==0) deleteVertex(p3);
-        if(p2->out.size()==0) deleteVertex(p2);
-    }
-
-    //delete face
-    m_faces.erase(find(m_faces.begin(), m_faces.end(), f));
-    delete f;
-}
-
-    template<typename VertexT, typename NormalT>
+	//save references to edges and vertices
+	HEdge* startEdge = (*f)[0];
+	HEdge* nextEdge  = (*f)[1];
+	HEdge* lastEdge  = (*f)[2];
+	HVertex* p1 = (*f)(0);
+	HVertex* p2 = (*f)(1);
+	HVertex* p3 = (*f)(2);
+
+	startEdge->face = 0;
+	startEdge->next = 0;
+	nextEdge->face = 0;
+	nextEdge->next = 0;
+	lastEdge->face = 0;
+	lastEdge->next = 0;
+
+	if(startEdge->pair->face == 0)
+	{
+		//delete edge and pair
+		deleteEdge(startEdge);
+
+		if(p1->out.size()==0) deleteVertex(p1);
+		if(p3->out.size()==0) deleteVertex(p3);
+	}
+
+	if(nextEdge->pair->face == 0)
+	{
+		//delete edge and pair
+		deleteEdge(nextEdge);
+
+		if(p1->out.size()==0) deleteVertex(p1);
+		if(p2->out.size()==0) deleteVertex(p2);
+	}
+
+	if(lastEdge->pair->face == 0)
+	{
+		//delete edge and pair
+		deleteEdge(lastEdge);
+
+		if(p3->out.size()==0) deleteVertex(p3);
+		if(p2->out.size()==0) deleteVertex(p2);
+	}
+
+	//delete face
+	m_faces.erase(find(m_faces.begin(), m_faces.end(), f));
+	delete f;
+}
+
+	template<typename VertexT, typename NormalT>
 void HalfEdgeMesh<VertexT, NormalT>::deleteEdge(HEdge* edge, bool deletePair)
 {
-    //delete references from start point to outgoing edge
-    edge->start->out.erase(find(edge->start->out.begin(),edge->start->out.end(), edge));
-
-    //delete references from end point to incoming edge
-    edge->end->in.erase(find(edge->end->in.begin(),edge->end->in.end(), edge));
-
-    if(deletePair)
-    {
-        //delete references from start point to outgoing edge
-        edge->pair->start->out.erase(find(edge->pair->start->out.begin(),edge->pair->start->out.end(), edge->pair));
-
-        //delete references from end point to incoming edge
-        edge->pair->end->in.erase(find(edge->pair->end->in.begin(),edge->pair->end->in.end(), edge->pair));
-
-        delete edge->pair;
-    }
-
-    delete edge;
-}
-
-    template<typename VertexT, typename NormalT>
+	//delete references from start point to outgoing edge
+	edge->start->out.erase(find(edge->start->out.begin(),edge->start->out.end(), edge));
+
+	//delete references from end point to incoming edge
+	edge->end->in.erase(find(edge->end->in.begin(),edge->end->in.end(), edge));
+
+	if(deletePair)
+	{
+		//delete references from start point to outgoing edge
+		edge->pair->start->out.erase(find(edge->pair->start->out.begin(),edge->pair->start->out.end(), edge->pair));
+
+		//delete references from end point to incoming edge
+		edge->pair->end->in.erase(find(edge->pair->end->in.begin(),edge->pair->end->in.end(), edge->pair));
+
+		delete edge->pair;
+	}
+
+	delete edge;
+}
+
+	template<typename VertexT, typename NormalT>
 void HalfEdgeMesh<VertexT, NormalT>::collapseEdge(HEdge* edge)
 {
-    // Save start and end vertex
-    HVertex* p1 = edge->start;
-    HVertex* p2 = edge->end;
-
-    // Move p1 to the center between p1 and p2 (recycle p1)
-    p1->m_position = (p1->m_position + p2->m_position)*0.5;
-
-    //Delete redundant edges
-    if (edge->face != 0)
-    {
-        edge->next->next->pair->pair = edge->next->pair;
-        edge->next->pair->pair = edge->next->next->pair;
-        deleteEdge(edge->next->next, false);
-        deleteEdge(edge->next, false);
-    }
-
-    if (edge->pair->face != 0)
-    {
-        edge->pair->next->next->pair->pair = edge->pair->next->pair;
-        edge->pair->next->pair->pair = edge->pair->next->next->pair;
-        deleteEdge(edge->pair->next->next, false);
-        deleteEdge(edge->pair->next, false);
-    }
-
-    // Delete faces
-    if(edge->pair->face != 0)
-    {
-        m_faces.erase(find(m_faces.begin(), m_faces.end(), edge->pair->face));
-        delete edge->pair->face;
-    }
-
-    if(edge->face != 0)
-    {
-        m_faces.erase(find(m_faces.begin(), m_faces.end(), edge->face));
-        delete edge->face;
-    }
-
-    //Delete edge and its' pair
-    deleteEdge(edge);
-
-    //Update incoming and outgoing edges of p1
-    typename vector<HEdge*>::iterator it;
-    it = p2->out.begin();
-    while(it != p2->out.end())
-    {
-        (*it)->start = p1;
-        p1->out.push_back(*it);
-        it++;
-    }
-
-    it = p2->in.begin();
-    while(it != p2->in.end())
-    {
-        (*it)->end = p1;
-        p1->in.push_back(*it);
-        it++;
-    }
-
-    //Delete p2
-    deleteVertex(p2);
-}
-
-
-    template<typename VertexT, typename NormalT>
+	// Save start and end vertex
+	HVertex* p1 = edge->start;
+	HVertex* p2 = edge->end;
+
+	// Move p1 to the center between p1 and p2 (recycle p1)
+	p1->m_position = (p1->m_position + p2->m_position)*0.5;
+
+	//Delete redundant edges
+	if (edge->face != 0)
+	{
+		edge->next->next->pair->pair = edge->next->pair;
+		edge->next->pair->pair = edge->next->next->pair;
+		deleteEdge(edge->next->next, false);
+		deleteEdge(edge->next, false);
+	}
+
+	if (edge->pair->face != 0)
+	{
+		edge->pair->next->next->pair->pair = edge->pair->next->pair;
+		edge->pair->next->pair->pair = edge->pair->next->next->pair;
+		deleteEdge(edge->pair->next->next, false);
+		deleteEdge(edge->pair->next, false);
+	}
+
+	// Delete faces
+	if(edge->pair->face != 0)
+	{
+		m_faces.erase(find(m_faces.begin(), m_faces.end(), edge->pair->face));
+		delete edge->pair->face;
+	}
+
+	if(edge->face != 0)
+	{
+		m_faces.erase(find(m_faces.begin(), m_faces.end(), edge->face));
+		delete edge->face;
+	}
+
+	//Delete edge and its' pair
+	deleteEdge(edge);
+
+	//Update incoming and outgoing edges of p1
+	typename vector<HEdge*>::iterator it;
+	it = p2->out.begin();
+	while(it != p2->out.end())
+	{
+		(*it)->start = p1;
+		p1->out.push_back(*it);
+		it++;
+	}
+
+	it = p2->in.begin();
+	while(it != p2->in.end())
+	{
+		(*it)->end = p1;
+		p1->in.push_back(*it);
+		it++;
+	}
+
+	//Delete p2
+	deleteVertex(p2);
+}
+
+
+	template<typename VertexT, typename NormalT>
 void HalfEdgeMesh<VertexT, NormalT>::flipEdge(HFace* f1, HFace* f2)
 {
-    HEdge* commonEdge = 0;
-    HEdge* current = f1->m_edge;
-
-    //search the common edge between the two faces
-    for(int k = 0; k < 3; k++)
-    {
-        if (current->pair->face == f2) commonEdge = current;
-        current = current->next;
-    }
-
-    //return if f1 and f2 are not adjacent in the grid
-    if(commonEdge == 0)
-    {
-        return;
-    }
-
-    //flip the common edge
-    this->flipEdge(commonEdge);
-}
-
-    template<typename VertexT, typename NormalT>
+	HEdge* commonEdge = 0;
+	HEdge* current = f1->m_edge;
+
+	//search the common edge between the two faces
+	for(int k = 0; k < 3; k++)
+	{
+		if (current->pair->face == f2) commonEdge = current;
+		current = current->next;
+	}
+
+	//return if f1 and f2 are not adjacent in the grid
+	if(commonEdge == 0)
+	{
+		return;
+	}
+
+	//flip the common edge
+	this->flipEdge(commonEdge);
+}
+
+	template<typename VertexT, typename NormalT>
 void HalfEdgeMesh<VertexT, NormalT>::flipEdge(HEdge* edge)
 {
-    if (edge->pair->face != 0 && edge->face != 0)
-    {
-        HVertex* newEdgeStart = edge->next->end;
-        HVertex* newEdgeEnd = edge->pair->next->end;
-
-        //update next pointers
-        edge->next->next->next = edge->pair->next;
-        edge->pair->next->next->next = edge->next;
-
-        //create the new edge
-        HEdge* newEdge = new HEdge();
-        newEdge->start = newEdgeStart;
-        newEdge->end = newEdgeEnd;
-        newEdge->pair = 0;
-        newEdge->next = edge->pair->next->next;
-        newEdge->face = edge->pair->next->next->face;
-        newEdge->start->out.push_back(newEdge);
-        newEdge->end->in.push_back(newEdge);
-
-        HEdge* newPair = new HEdge();
-        newPair->start = newEdgeEnd;
-        newPair->end = newEdgeStart;
-        newPair->pair = newEdge;
-        newPair->next = edge->next->next;
-        newPair->face = edge->next->next->face;
-        newPair->start->out.push_back(newPair);
-        newPair->end->in.push_back(newPair);
-
-        newEdge->pair = newPair;
-
-        //update face->edge pointers
-        newEdge->face->m_edge = newEdge;
-        newPair->face->m_edge = newPair;
-
-        //update next pointers
-        edge->next->next = newEdge;
-        edge->pair->next->next = newPair;
-
-        //update edge->face pointers
-        newEdge->next->face = newEdge->face;
-        newEdge->next->next->face = newEdge->face;
-        newPair->next->face = newPair->face;
-        newPair->next->next->face = newPair->face;
-
-        //recalculate face normals
-        newEdge->face->calc_normal();
-        newPair->face->calc_normal();
-
-        //delete the old edge
-        deleteEdge(edge);
-    }
-}
-
-    template<typename VertexT, typename NormalT>
+	if (edge->pair->face != 0 && edge->face != 0)
+	{
+		HVertex* newEdgeStart = edge->next->end;
+		HVertex* newEdgeEnd = edge->pair->next->end;
+
+		//update next pointers
+		edge->next->next->next = edge->pair->next;
+		edge->pair->next->next->next = edge->next;
+
+		//create the new edge
+		HEdge* newEdge = new HEdge();
+		newEdge->start = newEdgeStart;
+		newEdge->end = newEdgeEnd;
+		newEdge->pair = 0;
+		newEdge->next = edge->pair->next->next;
+		newEdge->face = edge->pair->next->next->face;
+		newEdge->start->out.push_back(newEdge);
+		newEdge->end->in.push_back(newEdge);
+
+		HEdge* newPair = new HEdge();
+		newPair->start = newEdgeEnd;
+		newPair->end = newEdgeStart;
+		newPair->pair = newEdge;
+		newPair->next = edge->next->next;
+		newPair->face = edge->next->next->face;
+		newPair->start->out.push_back(newPair);
+		newPair->end->in.push_back(newPair);
+
+		newEdge->pair = newPair;
+
+		//update face->edge pointers
+		newEdge->face->m_edge = newEdge;
+		newPair->face->m_edge = newPair;
+
+		//update next pointers
+		edge->next->next = newEdge;
+		edge->pair->next->next = newPair;
+
+		//update edge->face pointers
+		newEdge->next->face = newEdge->face;
+		newEdge->next->next->face = newEdge->face;
+		newPair->next->face = newPair->face;
+		newPair->next->next->face = newPair->face;
+
+		//recalculate face normals
+		newEdge->face->calc_normal();
+		newPair->face->calc_normal();
+
+		//delete the old edge
+		deleteEdge(edge);
+	}
+}
+
+	template<typename VertexT, typename NormalT>
 int HalfEdgeMesh<VertexT, NormalT>::regionGrowing(HFace* start_face, Region<VertexT, NormalT>* region)
 {
-    //Mark face as used
-    start_face->m_used = true;
-
-    //Add face to region
-    region->addFace(start_face);
-
-    int neighbor_cnt = 0;
-
-<<<<<<< HEAD
-	template<typename VertexT, typename NormalT>
-		HalfEdgeMesh<VertexT, NormalT>::HalfEdgeMesh(PointCloudManager<VertexT, NormalT>* pm)
-		{
-			m_globalIndex = 0;
-			m_colorRegions = false;
-			m_planesOptimized = false;
-			m_pointCloudManager = pm;
-		}
-
-
-	template<typename VertexT, typename NormalT>
-		void HalfEdgeMesh<VertexT, NormalT>::addVertex(VertexT v)
-		{
-			// Create new HalfEdgeVertex and increase vertex counter
-			m_vertices.push_back(new HalfEdgeVertex<VertexT, NormalT>(v));
-			m_globalIndex++;
-		}
-
-
-
-	template<typename VertexT, typename NormalT>
-		void HalfEdgeMesh<VertexT, NormalT>::deleteVertex(HVertex* v)
-		{
-			// Delete HalfEdgeVertex and decrease vertex counter
-			m_vertices.erase(find(m_vertices.begin(), m_vertices.end(), v));
-			m_globalIndex--;
-			delete v;
-		}
-
-	template<typename VertexT, typename NormalT>
-		void HalfEdgeMesh<VertexT, NormalT>::addNormal(NormalT n)
-		{
-			// Is a vertex exists at globalIndex, save normal
-			assert(m_globalIndex == m_vertices.size());
-			m_vertices[m_globalIndex - 1]->m_normal = n;
-		}
-
-	template<typename VertexT, typename NormalT>
-		HalfEdge<HalfEdgeVertex<VertexT, NormalT>, HalfEdgeFace<VertexT, NormalT> >* HalfEdgeMesh<VertexT, NormalT>::halfEdgeToVertex(HVertex *v, HVertex* next)
-		{
-			HEdge* edge = 0;
-			HEdge* cur = 0;
-
-			typename vector<HEdge*>::iterator it;
-
-			for(it = v->in.begin(); it != v->in.end(); it++)
+	//Mark face as used
+	start_face->m_used = true;
+
+	//Add face to region
+	region->addFace(start_face);
+
+	int neighbor_cnt = 0;
+
+	//Get the unmarked neighbor faces and start the recursion
+	for(int k=0; k<3; k++)
+	{
+		if((*start_face)[k]->pair->face != 0 && (*start_face)[k]->pair->face->m_used == false)
+			++neighbor_cnt += regionGrowing((*start_face)[k]->pair->face, region);
+	}
+
+	return neighbor_cnt;
+}
+
+	template<typename VertexT, typename NormalT>
+int HalfEdgeMesh<VertexT, NormalT>::regionGrowing(HFace* start_face, NormalT &normal, float &angle, Region<VertexT, NormalT>* region)
+{
+	//Mark face as used
+	start_face->m_used = true;
+
+	//Add face to region
+	region->addFace(start_face);
+
+	int neighbor_cnt = 0;
+
+	//Get the unmarked neighbor faces and start the recursion
+	for(int k=0; k<3; k++)
+	{
+		if((*start_face)[k]->pair->face != 0 && (*start_face)[k]->pair->face->m_used == false
+				&& fabs((*start_face)[k]->pair->face->getFaceNormal() * normal) > angle )
+			++neighbor_cnt += regionGrowing((*start_face)[k]->pair->face, normal, angle, region);
+	}
+
+	return neighbor_cnt;
+}
+
+
+template<typename VertexT, typename NormalT>
+void HalfEdgeMesh<VertexT, NormalT>::optimizePlanes(
+		int iterations,
+		float angle,
+		int min_region_size,
+		int small_region_size,
+		bool remove_flickering)
+{
+	cout << timestamp << "Starting plane optimization with threshold " << angle << endl;
+
+	// Magic numbers
+	int default_region_threshold = (int)10*log(m_faces.size());
+
+	// Regions that will be deleted due to size
+	vector<Region<VertexT, NormalT>*> smallRegions;
+
+	int region_size = 0;
+	m_regions.clear();
+	int region_number = 0;
+
+	for(int j = 0; j < iterations; j++)
+	{
+		cout << timestamp << "Optimizing planes. " <<  j+1 << "th iteration." << endl;
+
+		// Reset all used variables
+		for(int i=0; i < m_faces.size(); i++)
+		{
+			m_faces[i]->m_used = false;
+		}
+
+		// Find all regions by regionGrowing with normal criteria
+		for(int i=0; i < m_faces.size(); i++)
+		{
+			if(m_faces[i]->m_used == false)
 			{
-				// Check all incoming edges, if start and end vertex
-				// are the same. If they are, save this edge.
-				cur = *it;
-				if(cur->end == v && cur->start == next)
+				NormalT n = m_faces[i]->getFaceNormal();
+
+				Region<VertexT, NormalT>* region = new Region<VertexT, NormalT>(region_number);
+				region_size = regionGrowing(m_faces[i], n, angle, region) + 1;
+
+				// Fit big regions into the regression plane
+				if(region_size > max(min_region_size, default_region_threshold))
 				{
-					edge = cur;
+					region->regressionPlane();
 				}
 
-			}
-
-			return edge;
-		}
-
-	template<typename VertexT, typename NormalT>
-		void HalfEdgeMesh<VertexT, NormalT>::addTriangle(uint a, uint b, uint c)
-		{
-			// Create a new face
-			HFace* face = new HFace;
-
-			// Create a list of HalfEdges that will be connected
-			// with this here. Here we need only to alloc space for
-			// three pointers, allocation and linking will be done
-			// later.
-			HEdge* edges[3];
-			edges[0] = edges[1] = edges[2] = 0;
-
-			// Traverse face triangles
-			for(int k = 0; k < 3; k++)
-			{
-				// Pointer to start and end vertex of an edge
-				HVertex* current;
-				HVertex* next;
-
-				// Map k values to parameters
-				switch(k)
+				if(j == iterations-1)
 				{
-					case 0:
-						current = m_vertices[a];
-						next 	= m_vertices[b];
-						break;
-					case 1:
-						current = m_vertices[b];
-						next 	= m_vertices[c];
-						break;
-					case 2:
-						current = m_vertices[c];
-						next 	= m_vertices[a];
-						break;
-				}
-
-				// Try to find an pair edges of an existing face,
-				// that points to the current vertex. If such an
-				// edge exists, the pair-edge of this edge is the
-				// one we need. Update link. If no edge is found,
-				// create a new one.
-				HEdge* edgeToVertex = halfEdgeToVertex(current, next);
-
-				// If a fitting edge was found, save the pair edge
-				// and let it point the the new face
-				if(edgeToVertex != 0)
-				{
-					edges[k] = edgeToVertex->pair;
-					edges[k]->face = face;
+					// Save too small regions with size smaller than small_region_size
+					if (region_size < small_region_size)
+					{
+						smallRegions.push_back(region);
+					}
+					else
+					{
+						// Save pointer to the region
+						m_regions.push_back(region);
+						region_number++;
+					}
 				}
 				else
 				{
-					// Create new edge and pair
-					HEdge* edge = new HEdge;
-					edge->face = face;
-					edge->start = current;
-					edge->end = next;
-
-					HEdge* pair = new HEdge;
-					pair->start = next;
-					pair->end = current;
-					pair->face = 0;
-
-					// Link Half edges
-					edge->pair = pair;
-					pair->pair = edge;
-
-					// Save outgoing edge
-					current->out.push_back(edge);
-					next->in.push_back(edge);
-
-					// Save incoming edges
-					current->in.push_back(pair);
-					next->out.push_back(pair);
-
-					// Save pointer to new edge
-					edges[k] = edge;
+					delete region;
 				}
 			}
-
-			for(int k = 0; k < 3; k++)
+		}
+	}
+
+	// Delete too small regions
+	if(small_region_size)
+	{
+		string msg = timestamp.getElapsedTime() + "Deleting small regions.";
+		ProgressBar progress(smallRegions.size(), msg);
+		for(int i=0; i< smallRegions.size(); i++)
+		{
+			deleteRegion(smallRegions[i]);
+			++progress;
+		}
+	}
+
+	//Delete flickering faces
+	if(remove_flickering)
+	{
+		vector<HFace*> flickerer;
+		for(int i=0; i< m_faces.size(); i++)
+			if(m_faces[i]->m_region->detectFlicker(m_faces[i]))
 			{
-				edges[k]->next = edges[(k+1) % 3];
+				flickerer.push_back(m_faces[i]);
 			}
-			//cout << ":: " << face->index[0] << " " << face->index[1] << " " << face->index[2] << endl;
-
-			face->m_edge = edges[0];
-			face->calc_normal();
-			m_faces.push_back(face);
-			face->m_face_index = m_faces.size();
-			//face->m_index[0] = a;
-			//face->m_index[1] = b;
-			//face->m_index[2] = c;
-
-			//	if(a == 0) {
-			//		last_normal = face->normal;
-			//	} else {
-			//		if(last_normal * face->normal < 0){
-			//			face->normal = face->normal * -1;
-			//		}
-			//	}
-
-		}
-
-	template<typename VertexT, typename NormalT>
-		void HalfEdgeMesh<VertexT, NormalT>::addFace(HVertex* v1, HVertex* v2, HVertex* v3)
-		{
-			HFace* f = new HFace;
-
-			HEdge* v1v2 = 0;
-			HEdge* v2v3 = 0;
-			HEdge* v3v1 = 0;
-
-			HEdge* current = 0;
-
-			//check if edge exists between v1, v2 if not add a new one
-			if((current = halfEdgeToVertex(v1, v2)) == 0)
-			{
-				v1v2 = new HEdge;
-				HEdge* v2v1 = new HEdge;
-				typename vector<HEdge*>::iterator it;
-
-				v1v2->start = v1;
-				v1v2->end = v2;
-				v1->out.push_back(v1v2);
-				v2->in.push_back(v1v2);
-
-				v2v1->start = v2;
-				v2v1->end = v1;
-				v1->in.push_back(v2v1);
-				v2->out.push_back(v2v1);
-
-				v1v2->pair = v2v1;
-				v2v1->pair = v1v2;
-			}
+
+		while(!flickerer.empty())
+		{
+			deleteFace(flickerer.back());
+			flickerer.pop_back();
+		}
+	}
+
+	m_planesOptimized = true;
+}
+
+	template<typename VertexT, typename NormalT>
+void HalfEdgeMesh<VertexT, NormalT>::deleteRegion(Region<VertexT, NormalT>* region)
+{
+	while(! region->m_faces.empty())
+		deleteFace(region->m_faces.front());
+	delete region;
+}
+
+	template<typename VertexT, typename NormalT>
+void HalfEdgeMesh<VertexT, NormalT>::removeDanglingArtifacts(int threshold)
+{
+	vector<Region<VertexT, NormalT>*> todelete;
+
+	for(int i=0; i<m_faces.size(); i++)
+	{
+		if(m_faces[i]->m_used == false)
+		{
+			Region<VertexT, NormalT>* region = new Region<VertexT, NormalT>(0);
+			int region_size = regionGrowing(m_faces[i], region) + 1;
+			if(region_size <= threshold)
+				todelete.push_back(region);
 			else
 			{
-				if(current->face == 0)
+				delete region;
+			}
+		}
+	}
+
+	for(int i=0; i<todelete.size(); i++ )
+		deleteRegion(todelete[i]);
+
+	//reset all used variables
+	for(int i=0; i<m_faces.size(); i++)
+		m_faces[i]->m_used = false;
+}
+
+	template<typename VertexT, typename NormalT>
+bool HalfEdgeMesh<VertexT, NormalT>::safeCollapseEdge(HEdge* edge)
+{
+	//try to reject all huetchen
+	if(edge->face != 0 && edge->next->pair->face !=0 && edge->next->next->pair->face!=0)
+		if(edge->next->pair->next->next == edge->next->next->pair->next->pair)
+			return false;
+	if(edge->pair->face && edge->pair->next->pair->face && edge->pair->next->next->pair->face)
+		if(edge->pair->next->pair->next->next == edge->pair->next->next->pair->next->pair)
+			return false;
+
+	//Check for redundant edges
+	int edgeCnt = 0;
+	for (int i = 0; i<edge->start->out.size(); i++)
+		if (edge->start->out[i]->end == edge->end)
+			edgeCnt++;
+	if(edgeCnt != 1)
+		return false;
+
+	//Avoid creation of edges without faces
+	if(edge->face != 0 && edge->next->pair->face == 0 && edge->next->next->pair->face == 0
+			|| edge->pair->face != 0 && edge->pair->next->pair->face == 0 && edge->pair->next->next->pair->face == 0)
+		return false;
+
+	//Check for triangle hole
+	for(int o1 = 0; o1<edge->end->out.size(); o1++)
+		for(int o2 = 0; o2 < edge->end->out[o1]->end->out.size(); o2++)
+			if(edge->end->out[o1]->face == 0 && edge->end->out[o1]->end->out[o2]->face == 0 && edge->end->out[o1]->end->out[o2]->end == edge->start)
+				return false;
+
+	//Check for flickering
+	//Move edge->start and check for flickering
+	VertexT origin = edge->start->m_position;
+	edge->start->m_position = (edge->start->m_position + edge->end->m_position)*0.5;
+	for(int o = 0; o<edge->start->out.size(); o++)
+		if(edge->start->out[o]->pair->face != edge->pair->face)
+			if (edge->start->out[o]->pair->face != 0 && edge->start->out[o]->pair->face->m_region->detectFlicker(edge->start->out[o]->pair->face))
+			{
+				edge->start->m_position = origin;
+				return false;
+			}
+
+	//Move edge->end and check for flickering
+	origin = edge->end->m_position;
+	edge->end->m_position = (edge->start->m_position + edge->end->m_position)*0.5;
+	for(int o = 0; o<edge->end->out.size(); o++)
+		if(edge->end->out[o]->pair->face != edge->pair->face)
+			if (edge->end->out[o]->pair->face != 0 && edge->end->out[o]->pair->face->m_region->detectFlicker(edge->end->out[o]->pair->face))
+			{
+				edge->end->m_position = origin;
+				return false;
+			}
+
+	//finally collapse the edge
+	collapseEdge(edge);
+
+	return true;
+}
+
+	template<typename VertexT, typename NormalT>
+void HalfEdgeMesh<VertexT, NormalT>::fillHoles(int max_size)
+{
+	//holds all holes to close
+	vector<vector<HEdge*> > holes;
+
+	//walk through all edges and start hole finding
+	//when pair has no face and a regression plane was applied
+	for(int i=0; i < m_faces.size(); i++)
+	{
+		for(int k=0; k<3; k++)
+		{
+			HEdge* current = (*m_faces[i])[k]->pair;
+			if(current->used == false && current->face == 0)
+			{
+				//needed for contour tracking
+				vector<HEdge*> contour;
+				HEdge* next = 0;
+
+				//while the contour is not closed
+				while(current != 0)
 				{
-					v1v2 = current;
+					next = 0;
+					contour.push_back(current);
+					//to ensure that there is no way back to the same vertex
+					for (int e = 0; e<current->start->out.size(); e++)
+					{
+						if (current->start->out[e]->end == current->end)
+						{
+							current->start->out[e]->used = true;
+							current->start->out[e]->pair->used = true;
+						}
+					}
+					current->used = true;
+
+					typename vector<HEdge*>::iterator it = current->end->out.begin();
+					while(it != current->end->out.end())
+					{
+						//found a new possible edge to trace
+						if ((*it)->used == false && (*it)->face == 0)
+						{
+							next = *it;
+						}
+						it++;
+					}
+
+					current = next;
 				}
-				else
+				if (2 < contour.size() && contour.size() < max_size)
 				{
-					v1v2 = current->pair;
+					holes.push_back(contour);
 				}
 			}
-
-			//check if edge exists between v2, v3 if not add a new one
-			if((current = halfEdgeToVertex(v2, v3)) == 0)
+		}
+	}
+
+	//collapse the holes
+	for(int h = 0; h<holes.size(); h++)
+	{
+		vector<HEdge*> current_hole = holes[h];
+
+		//collapse as much edges as possible
+		bool collapsedSomething = true;
+		while(collapsedSomething)
+		{
+			collapsedSomething = false;
+			for(int e = 0; e<current_hole.size() && ! collapsedSomething; e++)
+				if(safeCollapseEdge(current_hole[e]))
+				{
+					collapsedSomething = true;
+					current_hole.erase(current_hole.begin()+e);
+				}
+		}
+
+		//add new faces
+		while(current_hole.size()>0)
+		{
+			bool stop = false;
+			for(int i = 0; i<current_hole.size() && !stop; i++)
+				for(int j = 0; j<current_hole.size() && !stop; j++)
+					if(current_hole.back()->end == current_hole[i]->start)
+						if(current_hole[i]->end == current_hole[j]->start)
+							if(current_hole[j]->end == current_hole.back()->start)
+							{
+								HFace* f = new HFace();
+								f->m_edge = current_hole.back();
+								current_hole.back()->next = current_hole[i];
+								current_hole[i]->next = current_hole[j];
+								current_hole[j]->next = current_hole.back();
+								for(int e = 0; e<3; e++)
+								{
+									(*f)[e]->face = f;
+									current_hole.erase(find(current_hole.begin(), current_hole.end(), (*f)[e]));
+								}
+								(*f)[0]->pair->face->m_region->addFace(f);
+								m_faces.push_back(f);
+								stop = true;
+							}
+			if(!stop)
+				current_hole.pop_back();
+		}
+	}
+}
+
+
+	template<typename VertexT, typename NormalT>
+void HalfEdgeMesh<VertexT, NormalT>::dragOntoIntersection(Region<VertexT, NormalT>* plane, Region<VertexT, NormalT>* neighbor_region, VertexT& x, VertexT& direction)
+{
+	for (int i = 0; i<plane->m_faces.size(); i++)
+	{
+		for(int k=0; k<=2; k++)
+		{
+			if((*(plane->m_faces[i]))[k]->pair->face != 0 && (*(plane->m_faces[i]))[k]->pair->face->m_region == neighbor_region)
 			{
-				v2v3 = new HEdge;
-				HEdge* v3v2 = new HEdge;
-
-				v2v3->start = v2;
-				v2v3->end = v3;
-				v2->out.push_back(v2v3);
-				v3->in.push_back(v2v3);
-
-				v3v2->start = v3;
-				v3v2->end = v2;
-				v2->in.push_back(v3v2);
-				v3->out.push_back(v3v2);
-
-				v2v3->pair = v3v2;
-				v3v2->pair = v2v3;
+				(*(plane->m_faces[i]))[k]->start->m_position = x + direction * (((((*(plane->m_faces[i]))[k]->start->m_position)-x) * direction) / (direction.length() * direction.length()));
+				(*(plane->m_faces[i]))[k]->end->m_position   = x + direction * (((((*(plane->m_faces[i]))[k]->end->m_position  )-x) * direction) / (direction.length() * direction.length()));
 			}
-			else
-			{
-				if(current->face == 0)
-					v2v3 = current;
-				else v2v3 = current->pair;
-			}
-
-			//check if edge exists between v3, v1 if not add a new one
-			if((current = halfEdgeToVertex(v3, v1)) == 0)
-			{
-				v3v1 = new HEdge;
-				HEdge* v1v3 = new HEdge;
-
-				v3v1->start = v3;
-				v3v1->end = v1;
-				v3->out.push_back(v3v1);
-				v1->in.push_back(v3v1);
-
-				v1v3->start = v1;
-				v1v3->end = v3;
-				v3->in.push_back(v1v3);
-				v1->out.push_back(v1v3);
-
-				v3v1->pair = v1v3;
-				v1v3->pair = v3v1;
-			}
-			else
-			{
-				if(current->face == 0)
+		}
+	}
+}
+
+	template<typename VertexT, typename NormalT>
+void HalfEdgeMesh<VertexT, NormalT>::optimizePlaneIntersections()
+{
+	for (int i = 0; i<m_regions.size(); i++)
+	{
+		if (m_regions[i]->m_inPlane)
+			for(int j = i+1; j<m_regions.size(); j++)
+				if(m_regions[j]->m_inPlane)
 				{
-					v3v1 = current;
-				}
-				else
-				{
-					v3v1 = current->pair;
-				}
-			}
-
-			// set next pointers
-			typename vector<HEdge*>::iterator it;
-			it = v1v2->end->out.begin();
-			while(it != v1v2->end->out.end() && *it != v2v3) it++;
-			if(it != v1v2->end->out.end())
-				v1v2->next = v2v3;
-			else
-				v1v2->next = v2v3->pair;
-
-			it = v1v2->next->end->out.begin();
-			while(it != v1v2->next->end->out.end() && *it != v3v1) it++;
-
-			if(it != v1v2->next->end->out.end())
-			{
-				v1v2->next->next = v3v1;
-			}
-			else
-			{
-				v1v2->next->next = v3v1->pair;
-			}
-
-			v1v2->next->next->next = v1v2;
-
-			//set face->m_edge
-			f->m_edge = v1v2;
-
-			//set face pointers
-			current = v1v2;
-			for(int k = 0; k<3; k++,current = current->next)
-				current->face = f;
-
-			f->calc_normal();
-			m_faces.push_back(f);
-		}
-
-	template<typename VertexT, typename NormalT>
-		void HalfEdgeMesh<VertexT, NormalT>::deleteFace(HFace* f)
-		{
-			//save references to edges and vertices
-			HEdge* startEdge = (*f)[0];
-			HEdge* nextEdge  = (*f)[1];
-			HEdge* lastEdge  = (*f)[2];
-			HVertex* p1 = (*f)(0);
-			HVertex* p2 = (*f)(1);
-			HVertex* p3 = (*f)(2);
-
-			startEdge->face = 0;
-			startEdge->next = 0;
-			nextEdge->face = 0;
-			nextEdge->next = 0;
-			lastEdge->face = 0;
-			lastEdge->next = 0;
-
-			if(startEdge->pair->face == 0)
-			{
-				//delete edge and pair
-				deleteEdge(startEdge);
-
-				if(p1->out.size()==0) deleteVertex(p1);
-				if(p3->out.size()==0) deleteVertex(p3);
-			}
-
-			if(nextEdge->pair->face == 0)
-			{
-				//delete edge and pair
-				deleteEdge(nextEdge);
-
-				if(p1->out.size()==0) deleteVertex(p1);
-				if(p2->out.size()==0) deleteVertex(p2);
-			}
-
-			if(lastEdge->pair->face == 0)
-			{
-				//delete edge and pair
-				deleteEdge(lastEdge);
-
-				if(p3->out.size()==0) deleteVertex(p3);
-				if(p2->out.size()==0) deleteVertex(p2);
-			}
-
-			//delete face
-			m_faces.erase(find(m_faces.begin(), m_faces.end(), f));
-			delete f;
-		}
-
-	template<typename VertexT, typename NormalT>
-		void HalfEdgeMesh<VertexT, NormalT>::deleteEdge(HEdge* edge, bool deletePair)
-		{
-			//delete references from start point to outgoing edge
-			edge->start->out.erase(find(edge->start->out.begin(),edge->start->out.end(), edge));
-
-			//delete references from end point to incoming edge
-			edge->end->in.erase(find(edge->end->in.begin(),edge->end->in.end(), edge));
-
-			if(deletePair)
-			{
-				//delete references from start point to outgoing edge
-				edge->pair->start->out.erase(find(edge->pair->start->out.begin(),edge->pair->start->out.end(), edge->pair));
-
-				//delete references from end point to incoming edge
-				edge->pair->end->in.erase(find(edge->pair->end->in.begin(),edge->pair->end->in.end(), edge->pair));
-
-				delete edge->pair;
-			}
-
-			delete edge;
-		}
-
-	template<typename VertexT, typename NormalT>
-		void HalfEdgeMesh<VertexT, NormalT>::collapseEdge(HEdge* edge)
-		{
-			// Save start and end vertex
-			HVertex* p1 = edge->start;
-			HVertex* p2 = edge->end;
-
-			// Move p1 to the center between p1 and p2 (recycle p1)
-			p1->m_position = (p1->m_position + p2->m_position)*0.5;
-
-			//Delete redundant edges
-			if (edge->face != 0)
-			{
-				edge->next->next->pair->pair = edge->next->pair;
-				edge->next->pair->pair = edge->next->next->pair;
-				deleteEdge(edge->next->next, false);
-				deleteEdge(edge->next, false);
-			}
-
-			if (edge->pair->face != 0)
-			{
-				edge->pair->next->next->pair->pair = edge->pair->next->pair;
-				edge->pair->next->pair->pair = edge->pair->next->next->pair;
-				deleteEdge(edge->pair->next->next, false);
-				deleteEdge(edge->pair->next, false);
-			}
-
-			// Delete faces
-			if(edge->pair->face != 0)
-			{
-				m_faces.erase(find(m_faces.begin(), m_faces.end(), edge->pair->face));
-				delete edge->pair->face;
-			}
-
-			if(edge->face != 0)
-			{
-				m_faces.erase(find(m_faces.begin(), m_faces.end(), edge->face));
-				delete edge->face;
-			}
-
-			//Delete edge and its' pair
-			deleteEdge(edge);
-
-			//Update incoming and outgoing edges of p1
-			typename vector<HEdge*>::iterator it;
-			it = p2->out.begin();
-			while(it != p2->out.end())
-			{
-				(*it)->start = p1;
-				p1->out.push_back(*it);
-				it++;
-			}
-
-			it = p2->in.begin();
-			while(it != p2->in.end())
-			{
-				(*it)->end = p1;
-				p1->in.push_back(*it);
-				it++;
-			}
-
-			//Delete p2
-			deleteVertex(p2);
-		}
-
-
-	template<typename VertexT, typename NormalT>
-		void HalfEdgeMesh<VertexT, NormalT>::flipEdge(HFace* f1, HFace* f2)
-		{
-			HEdge* commonEdge = 0;
-			HEdge* current = f1->m_edge;
-
-			//search the common edge between the two faces
-			for(int k = 0; k < 3; k++)
-			{
-				if (current->pair->face == f2) commonEdge = current;
-				current = current->next;
-			}
-
-			//return if f1 and f2 are not adjacent in the grid
-			if(commonEdge == 0)
-			{
-				return;
-			}
-
-			//flip the common edge
-			this->flipEdge(commonEdge);
-		}
-
-	template<typename VertexT, typename NormalT>
-		void HalfEdgeMesh<VertexT, NormalT>::flipEdge(HEdge* edge)
-		{
-			if (edge->pair->face != 0 && edge->face != 0)
-			{
-				HVertex* newEdgeStart = edge->next->end;
-				HVertex* newEdgeEnd = edge->pair->next->end;
-
-				//update next pointers
-				edge->next->next->next = edge->pair->next;
-				edge->pair->next->next->next = edge->next;
-
-				//create the new edge
-				HEdge* newEdge = new HEdge();
-				newEdge->start = newEdgeStart;
-				newEdge->end = newEdgeEnd;
-				newEdge->pair = 0;
-				newEdge->next = edge->pair->next->next;
-				newEdge->face = edge->pair->next->next->face;
-				newEdge->start->out.push_back(newEdge);
-				newEdge->end->in.push_back(newEdge);
-
-				HEdge* newPair = new HEdge();
-				newPair->start = newEdgeEnd;
-				newPair->end = newEdgeStart;
-				newPair->pair = newEdge;
-				newPair->next = edge->next->next;
-				newPair->face = edge->next->next->face;
-				newPair->start->out.push_back(newPair);
-				newPair->end->in.push_back(newPair);
-
-				newEdge->pair = newPair;
-
-				//update face->edge pointers
-				newEdge->face->m_edge = newEdge;
-				newPair->face->m_edge = newPair;
-
-				//update next pointers
-				edge->next->next = newEdge;
-				edge->pair->next->next = newPair;
-
-				//update edge->face pointers
-				newEdge->next->face = newEdge->face;
-				newEdge->next->next->face = newEdge->face;
-				newPair->next->face = newPair->face;
-				newPair->next->next->face = newPair->face;
-
-				//recalculate face normals
-				newEdge->face->calc_normal();
-				newPair->face->calc_normal();
-
-				//delete the old edge
-				deleteEdge(edge);
-			}
-		}
-
-	template<typename VertexT, typename NormalT>
-		int HalfEdgeMesh<VertexT, NormalT>::regionGrowing(HFace* start_face, Region<VertexT, NormalT>* region)
-		{
-			//Mark face as used
-			start_face->m_used = true;
-
-			//Add face to region
-			region->addFace(start_face);
-
-			int neighbor_cnt = 0;
-
-			//Get the unmarked neighbor faces and start the recursion
-			for(int k=0; k<3; k++)
-			{
-				if((*start_face)[k]->pair->face != 0 && (*start_face)[k]->pair->face->m_used == false)
-					++neighbor_cnt += regionGrowing((*start_face)[k]->pair->face, region);
-			}
-
-			return neighbor_cnt;
-		}
-
-	template<typename VertexT, typename NormalT>
-		int HalfEdgeMesh<VertexT, NormalT>::regionGrowing(HFace* start_face, NormalT &normal, float &angle, Region<VertexT, NormalT>* region)
-		{
-			//Mark face as used
-			start_face->m_used = true;
-
-			//Add face to region
-			region->addFace(start_face);
-
-			int neighbor_cnt = 0;
-
-			//Get the unmarked neighbor faces and start the recursion
-			for(int k=0; k<3; k++)
-			{
-				if((*start_face)[k]->pair->face != 0 && (*start_face)[k]->pair->face->m_used == false
-						&& fabs((*start_face)[k]->pair->face->getFaceNormal() * normal) > angle )
-					++neighbor_cnt += regionGrowing((*start_face)[k]->pair->face, normal, angle, region);
-			}
-
-			return neighbor_cnt;
-		}
-
-
-	template<typename VertexT, typename NormalT>
-		void HalfEdgeMesh<VertexT, NormalT>::optimizePlanes(
-				int iterations,
-				float angle,
-				int min_region_size,
-				int small_region_size,
-				bool remove_flickering)
-		{
-			cout << timestamp << "Starting plane optimization with threshold " << angle << endl;
-
-			// Magic numbers
-			int default_region_threshold = (int)10*log(m_faces.size());
-
-			// Regions that will be deleted due to size
-			vector<Region<VertexT, NormalT>*> smallRegions;
-
-			int region_size = 0;
-			m_regions.clear();
-			int region_number = 0;
-
-			for(int j = 0; j < iterations; j++)
-			{
-				cout << timestamp << "Optimizing planes. " <<  j+1 << "th iteration." << endl;
-
-				// Reset all used variables
-				for(int i=0; i < m_faces.size(); i++)
-				{
-					m_faces[i]->m_used = false;
-				}
-
-				// Find all regions by regionGrowing with normal criteria
-				for(int i=0; i < m_faces.size(); i++)
-				{
-					if(m_faces[i]->m_used == false)
+					//calculate intersection between plane i and j
+
+					NormalT n_i = m_regions[i]->m_normal;
+					NormalT n_j = m_regions[j]->m_normal;
+
+					//don't improve almost parallel regions - they won't cross in a reasonable distance
+					if (fabs(n_i*n_j) < 0.9)
 					{
-						NormalT n = m_faces[i]->getFaceNormal();
-
-						Region<VertexT, NormalT>* region = new Region<VertexT, NormalT>(region_number);
-						region_size = regionGrowing(m_faces[i], n, angle, region) + 1;
-
-						// Fit big regions into the regression plane
-						if(region_size > max(min_region_size, default_region_threshold))
-						{
-							region->regressionPlane();
-						}
-
-						if(j == iterations-1)
-						{
-							// Save too small regions with size smaller than small_region_size
-							if (region_size < small_region_size)
-							{
-								smallRegions.push_back(region);
-							}
-							else
-							{
-								// Save pointer to the region
-								m_regions.push_back(region);
-								region_number++;
-							}
-						}
-						else
-						{
-							delete region;
-						}
+
+						float d_i = n_i * (*(m_regions[i]->m_faces[0]))(0)->m_position;
+						float d_j = n_j * (*(m_regions[j]->m_faces[0]))(0)->m_position;
+
+						VertexT direction = n_i.cross(n_j);
+
+						float denom = direction * direction;
+						VertexT x = ((n_j*d_i - n_i*d_j).cross(direction)) * (1/denom);
+
+						//drag all points at the border between planes i and j onto the intersection
+						dragOntoIntersection(m_regions[i], m_regions[j], x, direction);
+						dragOntoIntersection(m_regions[j], m_regions[i], x, direction);
 					}
 				}
-			}
-
-			// Delete too small regions
-			if(small_region_size)
-			{
-				string msg = timestamp.getElapsedTime() + "Deleting small regions.";
-				ProgressBar progress(smallRegions.size(), msg);
-				for(int i=0; i< smallRegions.size(); i++)
-				{
-					deleteRegion(smallRegions[i]);
-					++progress;
-				}
-			}
-
-			//Delete flickering faces
-			if(remove_flickering)
-			{
-				vector<HFace*> flickerer;
-				for(int i=0; i< m_faces.size(); i++)
-					if(m_faces[i]->m_region->detectFlicker(m_faces[i]))
-					{
-						flickerer.push_back(m_faces[i]);
-					}
-
-				while(!flickerer.empty())
-				{
-					deleteFace(flickerer.back());
-					flickerer.pop_back();
-				}
-			}
-
-			m_planesOptimized = true;
-		}
-
-	template<typename VertexT, typename NormalT>
-		void HalfEdgeMesh<VertexT, NormalT>::deleteRegion(Region<VertexT, NormalT>* region)
-		{
-			while(! region->m_faces.empty())
-				deleteFace(region->m_faces.front());
-			delete region;
-		}
-
-	template<typename VertexT, typename NormalT>
-		void HalfEdgeMesh<VertexT, NormalT>::removeDanglingArtifacts(int threshold)
-		{
-			vector<Region<VertexT, NormalT>*> todelete;
-
-			for(int i=0; i<m_faces.size(); i++)
-			{
-				if(m_faces[i]->m_used == false)
-				{
-					Region<VertexT, NormalT>* region = new Region<VertexT, NormalT>(0);
-					int region_size = regionGrowing(m_faces[i], region) + 1;
-					if(region_size <= threshold)
-						todelete.push_back(region);
-					else
-					{
-						delete region;
-					}
-				}
-			}
-
-			for(int i=0; i<todelete.size(); i++ )
-				deleteRegion(todelete[i]);
-
-			//reset all used variables
-			for(int i=0; i<m_faces.size(); i++)
-				m_faces[i]->m_used = false;
-		}
-
-	template<typename VertexT, typename NormalT>
-	bool HalfEdgeMesh<VertexT, NormalT>::safeCollapseEdge(HEdge* edge)
-	{
-		//try to reject all huetchen
-		if(edge->face != 0 && edge->next->pair->face !=0 && edge->next->next->pair->face!=0)
-			if(edge->next->pair->next->next == edge->next->next->pair->next->pair)
-				return false;
-		if(edge->pair->face && edge->pair->next->pair->face && edge->pair->next->next->pair->face)
-			if(edge->pair->next->pair->next->next == edge->pair->next->next->pair->next->pair)
-				return false;
-
-		//Check for redundant edges
-		int edgeCnt = 0;
-		for (int i = 0; i<edge->start->out.size(); i++)
-			if (edge->start->out[i]->end == edge->end)
-				edgeCnt++;
-		if(edgeCnt != 1)
-			return false;
-
-		//Avoid creation of edges without faces
-		if(edge->face != 0 && edge->next->pair->face == 0 && edge->next->next->pair->face == 0
-				|| edge->pair->face != 0 && edge->pair->next->pair->face == 0 && edge->pair->next->next->pair->face == 0)
-			return false;
-
-		//Check for triangle hole
-		for(int o1 = 0; o1<edge->end->out.size(); o1++)
-			for(int o2 = 0; o2 < edge->end->out[o1]->end->out.size(); o2++)
-				if(edge->end->out[o1]->face == 0 && edge->end->out[o1]->end->out[o2]->face == 0 && edge->end->out[o1]->end->out[o2]->end == edge->start)
-					return false;
-
-		//Check for flickering
-		//Move edge->start and check for flickering
-		VertexT origin = edge->start->m_position;
-		edge->start->m_position = (edge->start->m_position + edge->end->m_position)*0.5;
-		for(int o = 0; o<edge->start->out.size(); o++)
-			if(edge->start->out[o]->pair->face != edge->pair->face)
-				if (edge->start->out[o]->pair->face != 0 && edge->start->out[o]->pair->face->m_region->detectFlicker(edge->start->out[o]->pair->face))
-				{
-					edge->start->m_position = origin;
-					return false;
-				}
-
-		//Move edge->end and check for flickering
-		origin = edge->end->m_position;
-		edge->end->m_position = (edge->start->m_position + edge->end->m_position)*0.5;
-		for(int o = 0; o<edge->end->out.size(); o++)
-			if(edge->end->out[o]->pair->face != edge->pair->face)
-				if (edge->end->out[o]->pair->face != 0 && edge->end->out[o]->pair->face->m_region->detectFlicker(edge->end->out[o]->pair->face))
-				{
-					edge->end->m_position = origin;
-					return false;
-				}
-
-		//finally collapse the edge
-		collapseEdge(edge);
-
-		return true;
-	}
-
-	template<typename VertexT, typename NormalT>
-	void HalfEdgeMesh<VertexT, NormalT>::fillHoles(int max_size)
-	{
-		//holds all holes to close
-		vector<vector<HEdge*> > holes;
-
-		//walk through all edges and start hole finding
-		//when pair has no face and a regression plane was applied
-		for(int i=0; i < m_faces.size(); i++)
-		{
-			for(int k=0; k<3; k++)
-			{
-				HEdge* current = (*m_faces[i])[k]->pair;
-				if(current->used == false && current->face == 0)
-				{
-					//needed for contour tracking
-					vector<HEdge*> contour;
-					HEdge* next = 0;
-
-					//while the contour is not closed
-					while(current != 0)
-					{
-						next = 0;
-						contour.push_back(current);
-						//to ensure that there is no way back to the same vertex
-						for (int e = 0; e<current->start->out.size(); e++)
-						{
-							if (current->start->out[e]->end == current->end)
-							{
-								current->start->out[e]->used = true;
-								current->start->out[e]->pair->used = true;
-							}
-						}
-						current->used = true;
-
-						typename vector<HEdge*>::iterator it = current->end->out.begin();
-						while(it != current->end->out.end())
-						{
-							//found a new possible edge to trace
-							if ((*it)->used == false && (*it)->face == 0)
-							{
-								next = *it;
-							}
-							it++;
-						}
-
-						current = next;
-					}
-					if (2 < contour.size() && contour.size() < max_size)
-					{
-						holes.push_back(contour);
-					}
-				}
-			}
-		}
-
-		//collapse the holes
-		for(int h = 0; h<holes.size(); h++)
-		{
-			vector<HEdge*> current_hole = holes[h];
-
-			//collapse as much edges as possible
-			bool collapsedSomething = true;
-			while(collapsedSomething)
-			{
-				collapsedSomething = false;
-				for(int e = 0; e<current_hole.size() && ! collapsedSomething; e++)
-					if(safeCollapseEdge(current_hole[e]))
-					{
-						collapsedSomething = true;
-						current_hole.erase(current_hole.begin()+e);
-					}
-			}
-
-			//add new faces
-			while(current_hole.size()>0)
-			{
-				bool stop = false;
-				for(int i = 0; i<current_hole.size() && !stop; i++)
-					for(int j = 0; j<current_hole.size() && !stop; j++)
-						if(current_hole.back()->end == current_hole[i]->start)
-							if(current_hole[i]->end == current_hole[j]->start)
-								if(current_hole[j]->end == current_hole.back()->start)
-								{
-									HFace* f = new HFace();
-									f->m_edge = current_hole.back();
-									current_hole.back()->next = current_hole[i];
-									current_hole[i]->next = current_hole[j];
-									current_hole[j]->next = current_hole.back();
-									for(int e = 0; e<3; e++)
-									{
-										(*f)[e]->face = f;
-										current_hole.erase(find(current_hole.begin(), current_hole.end(), (*f)[e]));
-									}
-									(*f)[0]->pair->face->m_region->addFace(f);
-									m_faces.push_back(f);
-									stop = true;
-								}
-				if(!stop)
-					current_hole.pop_back();
-			}
-		}
-	}
-
-
-	template<typename VertexT, typename NormalT>
-		void HalfEdgeMesh<VertexT, NormalT>::dragOntoIntersection(Region<VertexT, NormalT>* plane, Region<VertexT, NormalT>* neighbor_region, VertexT& x, VertexT& direction)
-		{
-			for (int i = 0; i<plane->m_faces.size(); i++)
-			{
-				for(int k=0; k<=2; k++)
-				{
-					if((*(plane->m_faces[i]))[k]->pair->face != 0 && (*(plane->m_faces[i]))[k]->pair->face->m_region == neighbor_region)
-					{
-						(*(plane->m_faces[i]))[k]->start->m_position = x + direction * (((((*(plane->m_faces[i]))[k]->start->m_position)-x) * direction) / (direction.length() * direction.length()));
-						(*(plane->m_faces[i]))[k]->end->m_position   = x + direction * (((((*(plane->m_faces[i]))[k]->end->m_position  )-x) * direction) / (direction.length() * direction.length()));
-					}
-				}
-			}
-		}
-
-	template<typename VertexT, typename NormalT>
-		void HalfEdgeMesh<VertexT, NormalT>::optimizePlaneIntersections()
-		{
-			for (int i = 0; i<m_regions.size(); i++)
-			{
-				if (m_regions[i]->m_inPlane)
-					for(int j = i+1; j<m_regions.size(); j++)
-						if(m_regions[j]->m_inPlane)
-						{
-							//calculate intersection between plane i and j
-
-							NormalT n_i = m_regions[i]->m_normal;
-							NormalT n_j = m_regions[j]->m_normal;
-
-							//don't improve almost parallel regions - they won't cross in a reasonable distance
-							if (fabs(n_i*n_j) < 0.9)
-							{
-
-								float d_i = n_i * (*(m_regions[i]->m_faces[0]))(0)->m_position;
-								float d_j = n_j * (*(m_regions[j]->m_faces[0]))(0)->m_position;
-
-								VertexT direction = n_i.cross(n_j);
-
-								float denom = direction * direction;
-								VertexT x = ((n_j*d_i - n_i*d_j).cross(direction)) * (1/denom);
-
-								//drag all points at the border between planes i and j onto the intersection
-								dragOntoIntersection(m_regions[i], m_regions[j], x, direction);
-								dragOntoIntersection(m_regions[j], m_regions[i], x, direction);
-							}
-						}
-			}
-		}
-
-	template<typename VertexT, typename NormalT>
-		vector<vector<HalfEdgeVertex<VertexT, NormalT>* > > HalfEdgeMesh<VertexT, NormalT>::findAllContours(float epsilon)
-		{
-			vector<vector<HalfEdgeVertex<VertexT, NormalT>* > > contours;
-			for (int i = 0; i< m_regions.size(); i++)
-			{
-				if(m_regions[i]->m_inPlane)
-				{
-					vector<vector<HalfEdgeVertex<VertexT, NormalT>* > > current_contours = m_regions[i]->getContours(epsilon);
-					contours.insert(contours.end(), current_contours.begin(), current_contours.end());
-				}
-			}
-			return  contours;
-		}
-
-	template<typename VertexT, typename NormalT>
-		void HalfEdgeMesh<VertexT, NormalT>::tester()
-		{
-
-			cout << "--------------------------------TESTER" << endl;
-			//	for(int r=0; r<m_regions.size(); r++)
-			//		if( m_regions[r]->detectFlicker()) cout << "still flickering" << endl;
-			cout << "----------------------------END TESTER" << endl;
-
-			//    Reset all used variables
-			for(int i=0; i<m_faces.size(); i++)
-				for(int k=0; k<3; k++)
-					(*m_faces[i])[k]->used=false;
-
-			vector<vector<HalfEdgeVertex<VertexT, NormalT>* > > contours = findAllContours(0.01);
-			fstream filestr;
-			filestr.open ("contours.pts", fstream::out);
-			filestr<<"#X Y Z"<<endl;
-			for (int i = 0; i<contours.size(); i++)
-			{
-				vector<HalfEdgeVertex<VertexT, NormalT>* > contour = contours[i];
-
-				HalfEdgeVertex<VertexT, NormalT> first = *(contour.back());
-
-				while (!contour.empty())
-				{
-					filestr << contour.back()->m_position[0] << " " << contour.back()->m_position[1] << " " << contour.back()->m_position[2] << endl;
-					contour.pop_back();
-				}
-
-				filestr << first.m_position[0] << " " << first.m_position[1] << " " << first.m_position[2] << endl;
-
-				filestr<<endl<<endl;
-
-			}
-			filestr.close();
-
-
-			//    Reset all used variables
-			for(int i=0; i<m_faces.size(); i++)
-				for(int k=0; k<3; k++)
-					(*m_faces[i])[k]->used=false;
-
-			ColorVertex<float> c;
-			cout<<c*c<<endl;
-
-//			for(int r=0; r<m_regions.size(); r++)
-//			{
-//				Texture<VertexT, NormalT>* t = new Texture<VertexT, NormalT>(m_pointCloudManager, m_regions[r]);
-//				if(m_regions[r]->m_inPlane)
-//				{
-//					t->save();
-//					float x, y;
-////					for(int i=0; i<m_regions[r]->m_faces.size(); i++)
-////					{
-////						t->textureCoords((*m_regions[r]->m_faces[i])(0)->m_position, x, y);
-////						cout << x << " " << y << endl;
-////					}
-//				}
-//				delete t;
-//			}
-
-		}
-
-	template<typename VertexT, typename NormalT>
-		void HalfEdgeMesh<VertexT, NormalT>::finalize()
-		{
-			cout << timestamp << "Finalizing mesh." << endl;
-			cout << timestamp << "Number of vertices: " << (uint32_t) m_vertices.size() << endl;
-			cout << timestamp << "Number of faces: " << (uint32_t)m_faces.size() << endl;
-
-			boost::unordered_map<HalfEdgeVertex<VertexT, NormalT>*, int> index_map;
-
-			this->m_nVertices 		= (uint32_t)m_vertices.size();
-			this->m_nFaces 			= (uint32_t)m_faces.size();
-
-			this->m_vertexBuffer 	= new float[3 * this->m_nVertices];
-			this->m_normalBuffer 	= new float[3 * this->m_nVertices];
-			this->m_colorBuffer 	= new float[3 * this->m_nVertices];
-
-			this->m_indexBuffer 	= new unsigned int[3 * this->m_nFaces];
-
-			typename vector<HVertex*>::iterator vertices_iter = m_vertices.begin();
-			typename vector<HVertex*>::iterator vertices_end = m_vertices.end();
-			for(size_t i = 0; vertices_iter != vertices_end; ++i, ++vertices_iter)
-			{
-				this->m_vertexBuffer[3 * i] =     (*vertices_iter)->m_position[0];
-				this->m_vertexBuffer[3 * i + 1] = (*vertices_iter)->m_position[1];
-				this->m_vertexBuffer[3 * i + 2] = (*vertices_iter)->m_position[2];
-
-				this->m_normalBuffer [3 * i] =     -(*vertices_iter)->m_normal[0];
-				this->m_normalBuffer [3 * i + 1] = -(*vertices_iter)->m_normal[1];
-				this->m_normalBuffer [3 * i + 2] = -(*vertices_iter)->m_normal[2];
-
-				this->m_colorBuffer  [3 * i] = 0.8;
-				this->m_colorBuffer  [3 * i + 1] = 0.8;
-				this->m_colorBuffer  [3 * i + 2] = 0.8;
-
-				// map the old index to the new index in the vertexBuffer
-				index_map[*vertices_iter] = i;
-			}
-
-			typename vector<HalfEdgeFace<VertexT, NormalT>*>::iterator face_iter = m_faces.begin();
-			typename vector<HalfEdgeFace<VertexT, NormalT>*>::iterator face_end  = m_faces.end();
-
-			for(size_t i = 0; face_iter != face_end; ++i, ++face_iter)
-			{
-				this->m_indexBuffer[3 * i]      = index_map[(*(*face_iter))(0)];
-				this->m_indexBuffer[3 * i + 1]  = index_map[(*(*face_iter))(1)];
-				this->m_indexBuffer[3 * i + 2]  = index_map[(*(*face_iter))(2)];
-
-				int surface_class = 1;
-				if ((*face_iter)->m_region != 0)
-					surface_class = (*face_iter)->m_region->m_region_number;
-
-				float r, g, b;
-				if(m_colorRegions)
-				{
-					r = fabs(cos(surface_class));
-					g = fabs(sin(surface_class * 30));
-					b = fabs(sin(surface_class * 2));
-				}
-				else
-				{
-					r = 0.0;
-					g = 0.8;
-					b = 0.0;
-				}
-				this->m_colorBuffer[this->m_indexBuffer[3 * i]  * 3 + 0] = r;
-				this->m_colorBuffer[this->m_indexBuffer[3 * i]  * 3 + 1] = g;
-				this->m_colorBuffer[this->m_indexBuffer[3 * i]  * 3 + 2] = b;
-
-				this->m_colorBuffer[this->m_indexBuffer[3 * i + 1] * 3 + 0] = r;
-				this->m_colorBuffer[this->m_indexBuffer[3 * i + 1] * 3 + 1] = g;
-				this->m_colorBuffer[this->m_indexBuffer[3 * i + 1] * 3 + 2] = b;
-
-				this->m_colorBuffer[this->m_indexBuffer[3 * i + 2] * 3 + 0] = r;
-				this->m_colorBuffer[this->m_indexBuffer[3 * i + 2] * 3 + 1] = g;
-				this->m_colorBuffer[this->m_indexBuffer[3 * i + 2] * 3 + 2] = b;
-
-
-			}
-		}
-
-	template<typename VertexT, typename NormalT>
-		void HalfEdgeMesh<VertexT, NormalT>::finalizeAndRetesselate()
-		{
-			cout << timestamp << "Finalizing mesh." << endl;
-			cout << timestamp << "Number of vertices: " << (uint32_t) m_vertices.size() << endl;
-			cout << timestamp << "Number of faces: " << (uint32_t)m_faces.size() << endl;
-
-			// Good guess for the sizes. These are not accurate since the retesselation result is unknown here!
-			this->m_nVertices 	= (uint32_t)m_vertices.size();
-			this->m_nFaces 		= (uint32_t)m_faces.size();
-			this->m_vertexBuffer = new float[4 * this->m_nVertices];
-			this->m_normalBuffer	= new float[4 * this->m_nVertices];
-			this->m_colorBuffer 	= new float[4 * this->m_nVertices];
-			this->m_indexBuffer 	= new unsigned int[4 * this->m_nFaces];
-			this->m_textureCoordBuffer = new float[6 * this->m_nFaces];
-			this->m_textureIndexBuffer = new unsigned int[this->m_nFaces];
-
-			//    Reset all used variables
-			for(int j=0; j<m_faces.size(); j++)
-				for(int k=0; k<3; k++)
-					(*m_faces[j])[k]->used=false;
-
-			int nPointsUsed=0;
-			int nIndizesUsed=0;
-			int *coordinatesLength = new int;
-			int *indexLength = new int;
-			double **v  = new double*;
-			double **n  = new double*;
-			double **c  = new double*;
-			int    **in = new int*;
-
-			// check all regions if they are to be retesselated (only if they lie in a regression plane!)
-			for(int i=0; i<m_regions.size(); ++i)
-			{
-				if(!m_regions[i]->m_inPlane)
-				{
-					// The color values for this region
-					double  r,g,b;
-					int surface_class = m_regions[i]->m_region_number;
-					r = fabs(cos(surface_class)); 
-					g = fabs(sin(surface_class * 30));
-					b = fabs(sin(surface_class * 2));
-					for(int j=0; j<m_regions[i]->m_faces.size(); ++j)
-					{
-						for(int k=0; k<3; k++)
-						{
-							// copy all vertices, colors and normals to the buffers
-							this->m_vertexBuffer[nPointsUsed + 0] = (*m_regions[i]->m_faces[j])(k)->m_position.x;
-							this->m_vertexBuffer[nPointsUsed + 1] = (*m_regions[i]->m_faces[j])(k)->m_position.y;
-							this->m_vertexBuffer[nPointsUsed + 2] = (*m_regions[i]->m_faces[j])(k)->m_position.z;
-
-							this->m_normalBuffer[nPointsUsed + 0] = (*m_regions[i]->m_faces[j])(k)->m_normal[0];
-							this->m_normalBuffer[nPointsUsed + 1] = (*m_regions[i]->m_faces[j])(k)->m_normal[1];
-							this->m_normalBuffer[nPointsUsed + 2] = (*m_regions[i]->m_faces[j])(k)->m_normal[2];
-
-							this->m_colorBuffer[nPointsUsed + 0] = r;
-							this->m_colorBuffer[nPointsUsed + 1] = g;
-							this->m_colorBuffer[nPointsUsed + 2] = b;
-
-							nPointsUsed += 3;
-
-							this->m_indexBuffer[nIndizesUsed+k] = (nPointsUsed / 3) - 1;
-						}
-						nIndizesUsed += 3;
-					}
-				}  else 
-				{
-					Tesselator<VertexT, NormalT>::init();
-					vector<vector<HVertex*> > contours = m_regions[i]->getContours(0.01);
-					Tesselator<VertexT, NormalT>::tesselate(contours);
-					Tesselator<VertexT, NormalT>::getFinalizedTriangles(v, n, c, in, indexLength, coordinatesLength);
-
-					if(*indexLength > 0 && *coordinatesLength > 0)
-					{
-						Texture<VertexT, NormalT>* t = new Texture<VertexT, NormalT>(m_pointCloudManager, m_regions[i], contours);
-						t->save();
-
-						for(int j=0; j< (*coordinatesLength)/3; ++j)
-						{
-							this->m_vertexBuffer[j*3+nPointsUsed+0] = (*v)[j*3+0];
-							this->m_normalBuffer[j*3+nPointsUsed+0] = (*n)[j*3+0];
-							this->m_colorBuffer[ j*3+nPointsUsed+0] = (*c)[j*3+0];
-
-							this->m_vertexBuffer[j*3+nPointsUsed+1] = (*v)[j*3+1];
-							this->m_normalBuffer[j*3+nPointsUsed+1] = (*n)[j*3+1];
-							this->m_colorBuffer[ j*3+nPointsUsed+1] = (*c)[j*3+1];
-
-							this->m_vertexBuffer[j*3+nPointsUsed+2] = (*v)[j*3+2];
-							this->m_normalBuffer[j*3+nPointsUsed+2] = (*n)[j*3+2];
-							this->m_colorBuffer[ j*3+nPointsUsed+2] = (*c)[j*3+2];
-
-							float u1 = 0;
-							float u2 = 0;
-							t->textureCoords(VertexT((*v)[j*3+0], (*v)[j*3+1], (*v)[j*3+2]) ,u1 ,u2);
-							this->m_textureCoordBuffer[j*3+nPointsUsed+0] = u1;
-							this->m_textureCoordBuffer[j*3+nPointsUsed+1] = u2;
-							this->m_textureCoordBuffer[j*3+nPointsUsed+2] = 0;
-						}
-
-						for(int j=0; j < (*indexLength); ++j)
-						{
-							this->m_indexBuffer[j+nIndizesUsed] = ((*in)[j])+nPointsUsed/3; 
-						}
-						nPointsUsed  += (*coordinatesLength);
-						nIndizesUsed += *indexLength;
-
-						delete (*v);
-						delete (*c);
-						delete (*n);
-						delete (*in);
-						delete t;
-					}
-				} 
-			}
-			delete indexLength;
-			delete coordinatesLength;
-			this->m_nVertices = nPointsUsed/3;
-			this->m_nFaces 	  = nIndizesUsed/3;
-
-			// resize the buffers to the correct size
-			float *tmp_vBuffer = new float[3 * this->m_nVertices];
-			float *tmp_nBuffer = new float[3 * this->m_nVertices];
-			float *tmp_cBuffer = new float[3 * this->m_nVertices];
-			unsigned int  *tmp_inBuffer  = new unsigned int[3 * this->m_nFaces];
-
-			memcpy(tmp_vBuffer, this->m_vertexBuffer, 3*this->m_nVertices*sizeof(float));
-			memcpy(tmp_nBuffer, this->m_normalBuffer, 3*this->m_nVertices*sizeof(float));
-			memcpy(tmp_cBuffer, this->m_colorBuffer,  3*this->m_nVertices*sizeof(float));
-			memcpy(tmp_inBuffer, this->m_indexBuffer, 3*this->m_nFaces*sizeof(unsigned int));
-
-			delete this->m_vertexBuffer;
-			delete this->m_normalBuffer;
-			delete this->m_colorBuffer;
-			delete this->m_indexBuffer;
-
-			this->m_vertexBuffer = tmp_vBuffer;
-			this->m_normalBuffer = tmp_nBuffer;
-			this->m_colorBuffer  = tmp_cBuffer;
-			this->m_indexBuffer  = tmp_inBuffer;
-
-			this->m_finalized = true; 
-			cout << timestamp << "Done retesselating: " 						  	 	<< endl;
-			cout << timestamp << "[" << nPointsUsed << "] Points Used."       << endl;
-			cout << timestamp << "[" << nIndizesUsed << "] Indizes Used."     << endl;
-			cout << timestamp <<	"[" << this->m_nVertices << "] Vertices." << endl;
-			cout << timestamp <<	"[" << this->m_nFaces << "] Faces." 	   << endl;
-		} 
-=======
-    //Get the unmarked neighbor faces and start the recursion
-    for(int k=0; k<3; k++)
-    {
-        if((*start_face)[k]->pair->face != 0 && (*start_face)[k]->pair->face->m_used == false)
-            ++neighbor_cnt += regionGrowing((*start_face)[k]->pair->face, region);
-    }
-
-    return neighbor_cnt;
-}
-
-    template<typename VertexT, typename NormalT>
-int HalfEdgeMesh<VertexT, NormalT>::regionGrowing(HFace* start_face, NormalT &normal, float &angle, Region<VertexT, NormalT>* region)
-{
-    //Mark face as used
-    start_face->m_used = true;
-
-    //Add face to region
-    region->addFace(start_face);
-
-    int neighbor_cnt = 0;
-
-    //Get the unmarked neighbor faces and start the recursion
-    for(int k=0; k<3; k++)
-    {
-        if((*start_face)[k]->pair->face != 0 && (*start_face)[k]->pair->face->m_used == false
-                && fabs((*start_face)[k]->pair->face->getFaceNormal() * normal) > angle )
-            ++neighbor_cnt += regionGrowing((*start_face)[k]->pair->face, normal, angle, region);
-    }
-
-    return neighbor_cnt;
-}
-
-
-template<typename VertexT, typename NormalT>
-void HalfEdgeMesh<VertexT, NormalT>::optimizePlanes(
-        int iterations,
-        float angle,
-        int min_region_size,
-        int small_region_size,
-        bool remove_flickering)
-{
-    cout << timestamp << "Starting plane optimization with threshold " << angle << endl;
-
-    // Magic numbers
-    int default_region_threshold = (int)10*log(m_faces.size());
-
-    // Regions that will be deleted due to size
-    vector<Region<VertexT, NormalT>*> smallRegions;
-
-    int region_size = 0;
-    m_regions.clear();
-    int region_number = 0;
-
-    for(int j = 0; j < iterations; j++)
-    {
-        cout << timestamp << "Optimizing planes. " <<  j+1 << "th iteration." << endl;
-
-        // Reset all used variables
-        for(int i=0; i < m_faces.size(); i++)
-        {
-            m_faces[i]->m_used = false;
-        }
-
-        // Find all regions by regionGrowing with normal criteria
-        for(int i=0; i < m_faces.size(); i++)
-        {
-            if(m_faces[i]->m_used == false)
-            {
-                NormalT n = m_faces[i]->getFaceNormal();
-
-                Region<VertexT, NormalT>* region = new Region<VertexT, NormalT>(region_number);
-                region_size = regionGrowing(m_faces[i], n, angle, region) + 1;
-
-                // Fit big regions into the regression plane
-                if(region_size > max(min_region_size, default_region_threshold))
-                {
-                    region->regressionPlane();
-                }
-
-                if(j == iterations-1)
-                {
-                    // Save too small regions with size smaller than small_region_size
-                    if (region_size < small_region_size)
-                    {
-                        smallRegions.push_back(region);
-                    }
-                    else
-                    {
-                        // Save pointer to the region
-                        m_regions.push_back(region);
-                        region_number++;
-                    }
-                }
-                else
-                {
-                    delete region;
-                }
-            }
-        }
-    }
-
-    // Delete too small regions
-    if(small_region_size)
-    {
-        string msg = timestamp.getElapsedTime() + "Deleting small regions.";
-        ProgressBar progress(smallRegions.size(), msg);
-        for(int i=0; i< smallRegions.size(); i++)
-        {
-            deleteRegion(smallRegions[i]);
-            ++progress;
-        }
-    }
-
-    //Delete flickering faces
-    if(remove_flickering)
-    {
-        vector<HFace*> flickerer;
-        for(int i=0; i< m_faces.size(); i++)
-            if(m_faces[i]->m_region->detectFlicker(m_faces[i]))
-            {
-                flickerer.push_back(m_faces[i]);
-            }
-
-        while(!flickerer.empty())
-        {
-            deleteFace(flickerer.back());
-            flickerer.pop_back();
-        }
-    }
-
-    m_planesOptimized = true;
-}
-
-    template<typename VertexT, typename NormalT>
-void HalfEdgeMesh<VertexT, NormalT>::deleteRegion(Region<VertexT, NormalT>* region)
-{
-    while(! region->m_faces.empty())
-        deleteFace(region->m_faces.front());
-    delete region;
-}
-
-    template<typename VertexT, typename NormalT>
-void HalfEdgeMesh<VertexT, NormalT>::removeDanglingArtifacts(int threshold)
-{
-    vector<Region<VertexT, NormalT>*> todelete;
-
-    for(int i=0; i<m_faces.size(); i++)
-    {
-        if(m_faces[i]->m_used == false)
-        {
-            Region<VertexT, NormalT>* region = new Region<VertexT, NormalT>(0);
-            int region_size = regionGrowing(m_faces[i], region) + 1;
-            if(region_size <= threshold)
-                todelete.push_back(region);
-            else
-            {
-                delete region;
-            }
-        }
-    }
-
-    for(int i=0; i<todelete.size(); i++ )
-        deleteRegion(todelete[i]);
-
-    //reset all used variables
-    for(int i=0; i<m_faces.size(); i++)
-        m_faces[i]->m_used = false;
-}
-
-    template<typename VertexT, typename NormalT>
-bool HalfEdgeMesh<VertexT, NormalT>::safeCollapseEdge(HEdge* edge)
-{
-    //try to reject all huetchen
-    if(edge->face != 0 && edge->next->pair->face !=0 && edge->next->next->pair->face!=0)
-        if(edge->next->pair->next->next == edge->next->next->pair->next->pair)
-            return false;
-    if(edge->pair->face && edge->pair->next->pair->face && edge->pair->next->next->pair->face)
-        if(edge->pair->next->pair->next->next == edge->pair->next->next->pair->next->pair)
-            return false;
-
-    //Check for redundant edges
-    int edgeCnt = 0;
-    for (int i = 0; i<edge->start->out.size(); i++)
-        if (edge->start->out[i]->end == edge->end)
-            edgeCnt++;
-    if(edgeCnt != 1)
-        return false;
-
-    //Avoid creation of edges without faces
-    if(edge->face != 0 && edge->next->pair->face == 0 && edge->next->next->pair->face == 0
-            || edge->pair->face != 0 && edge->pair->next->pair->face == 0 && edge->pair->next->next->pair->face == 0)
-        return false;
-
-    //Check for triangle hole
-    for(int o1 = 0; o1<edge->end->out.size(); o1++)
-        for(int o2 = 0; o2 < edge->end->out[o1]->end->out.size(); o2++)
-            if(edge->end->out[o1]->face == 0 && edge->end->out[o1]->end->out[o2]->face == 0 && edge->end->out[o1]->end->out[o2]->end == edge->start)
-                return false;
-
-    //Check for flickering
-    //Move edge->start and check for flickering
-    VertexT origin = edge->start->m_position;
-    edge->start->m_position = (edge->start->m_position + edge->end->m_position)*0.5;
-    for(int o = 0; o<edge->start->out.size(); o++)
-        if(edge->start->out[o]->pair->face != edge->pair->face)
-            if (edge->start->out[o]->pair->face != 0 && edge->start->out[o]->pair->face->m_region->detectFlicker(edge->start->out[o]->pair->face))
-            {
-                edge->start->m_position = origin;
-                return false;
-            }
-
-    //Move edge->end and check for flickering
-    origin = edge->end->m_position;
-    edge->end->m_position = (edge->start->m_position + edge->end->m_position)*0.5;
-    for(int o = 0; o<edge->end->out.size(); o++)
-        if(edge->end->out[o]->pair->face != edge->pair->face)
-            if (edge->end->out[o]->pair->face != 0 && edge->end->out[o]->pair->face->m_region->detectFlicker(edge->end->out[o]->pair->face))
-            {
-                edge->end->m_position = origin;
-                return false;
-            }
-
-    //finally collapse the edge
-    collapseEdge(edge);
-
-    return true;
-}
-
-    template<typename VertexT, typename NormalT>
-void HalfEdgeMesh<VertexT, NormalT>::fillHoles(int max_size)
-{
-    //holds all holes to close
-    vector<vector<HEdge*> > holes;
-
-    //walk through all edges and start hole finding
-    //when pair has no face and a regression plane was applied
-    for(int i=0; i < m_faces.size(); i++)
-    {
-        for(int k=0; k<3; k++)
-        {
-            HEdge* current = (*m_faces[i])[k]->pair;
-            if(current->used == false && current->face == 0)
-            {
-                //needed for contour tracking
-                vector<HEdge*> contour;
-                HEdge* next = 0;
-
-                //while the contour is not closed
-                while(current != 0)
-                {
-                    next = 0;
-                    contour.push_back(current);
-                    //to ensure that there is no way back to the same vertex
-                    for (int e = 0; e<current->start->out.size(); e++)
-                    {
-                        if (current->start->out[e]->end == current->end)
-                        {
-                            current->start->out[e]->used = true;
-                            current->start->out[e]->pair->used = true;
-                        }
-                    }
-                    current->used = true;
-
-                    typename vector<HEdge*>::iterator it = current->end->out.begin();
-                    while(it != current->end->out.end())
-                    {
-                        //found a new possible edge to trace
-                        if ((*it)->used == false && (*it)->face == 0)
-                        {
-                            next = *it;
-                        }
-                        it++;
-                    }
-
-                    current = next;
-                }
-                if (2 < contour.size() && contour.size() < max_size)
-                {
-                    holes.push_back(contour);
-                }
-            }
-        }
-    }
-
-    //collapse the holes
-    for(int h = 0; h<holes.size(); h++)
-    {
-        vector<HEdge*> current_hole = holes[h];
-
-        //collapse as much edges as possible
-        bool collapsedSomething = true;
-        while(collapsedSomething)
-        {
-            collapsedSomething = false;
-            for(int e = 0; e<current_hole.size() && ! collapsedSomething; e++)
-                if(safeCollapseEdge(current_hole[e]))
-                {
-                    collapsedSomething = true;
-                    current_hole.erase(current_hole.begin()+e);
-                }
-        }
-
-        //add new faces
-        while(current_hole.size()>0)
-        {
-            bool stop = false;
-            for(int i = 0; i<current_hole.size() && !stop; i++)
-                for(int j = 0; j<current_hole.size() && !stop; j++)
-                    if(current_hole.back()->end == current_hole[i]->start)
-                        if(current_hole[i]->end == current_hole[j]->start)
-                            if(current_hole[j]->end == current_hole.back()->start)
-                            {
-                                HFace* f = new HFace();
-                                f->m_edge = current_hole.back();
-                                current_hole.back()->next = current_hole[i];
-                                current_hole[i]->next = current_hole[j];
-                                current_hole[j]->next = current_hole.back();
-                                for(int e = 0; e<3; e++)
-                                {
-                                    (*f)[e]->face = f;
-                                    current_hole.erase(find(current_hole.begin(), current_hole.end(), (*f)[e]));
-                                }
-                                (*f)[0]->pair->face->m_region->addFace(f);
-                                m_faces.push_back(f);
-                                stop = true;
-                            }
-            if(!stop)
-                current_hole.pop_back();
-        }
-    }
-}
-
-
-    template<typename VertexT, typename NormalT>
-void HalfEdgeMesh<VertexT, NormalT>::dragOntoIntersection(Region<VertexT, NormalT>* plane, Region<VertexT, NormalT>* neighbor_region, VertexT& x, VertexT& direction)
-{
-    for (int i = 0; i<plane->m_faces.size(); i++)
-    {
-        for(int k=0; k<=2; k++)
-        {
-            if((*(plane->m_faces[i]))[k]->pair->face != 0 && (*(plane->m_faces[i]))[k]->pair->face->m_region == neighbor_region)
-            {
-                (*(plane->m_faces[i]))[k]->start->m_position = x + direction * (((((*(plane->m_faces[i]))[k]->start->m_position)-x) * direction) / (direction.length() * direction.length()));
-                (*(plane->m_faces[i]))[k]->end->m_position   = x + direction * (((((*(plane->m_faces[i]))[k]->end->m_position  )-x) * direction) / (direction.length() * direction.length()));
-            }
-        }
-    }
-}
-
-    template<typename VertexT, typename NormalT>
-void HalfEdgeMesh<VertexT, NormalT>::optimizePlaneIntersections()
-{
-    for (int i = 0; i<m_regions.size(); i++)
-    {
-        if (m_regions[i]->m_inPlane)
-            for(int j = i+1; j<m_regions.size(); j++)
-                if(m_regions[j]->m_inPlane)
-                {
-                    //calculate intersection between plane i and j
-
-                    NormalT n_i = m_regions[i]->m_normal;
-                    NormalT n_j = m_regions[j]->m_normal;
-
-                    //don't improve almost parallel regions - they won't cross in a reasonable distance
-                    if (fabs(n_i*n_j) < 0.9)
-                    {
-
-                        float d_i = n_i * (*(m_regions[i]->m_faces[0]))(0)->m_position;
-                        float d_j = n_j * (*(m_regions[j]->m_faces[0]))(0)->m_position;
-
-                        VertexT direction = n_i.cross(n_j);
-
-                        float denom = direction * direction;
-                        VertexT x = ((n_j*d_i - n_i*d_j).cross(direction)) * (1/denom);
-
-                        //drag all points at the border between planes i and j onto the intersection
-                        dragOntoIntersection(m_regions[i], m_regions[j], x, direction);
-                        dragOntoIntersection(m_regions[j], m_regions[i], x, direction);
-                    }
-                }
-    }
-}
-
-    template<typename VertexT, typename NormalT>
+	}
+}
+
+	template<typename VertexT, typename NormalT>
 vector<vector<HalfEdgeVertex<VertexT, NormalT>* > > HalfEdgeMesh<VertexT, NormalT>::findAllContours(float epsilon)
 {
-    vector<vector<HalfEdgeVertex<VertexT, NormalT>* > > contours;
-    for (int i = 0; i< m_regions.size(); i++)
-    {
-        if(m_regions[i]->m_inPlane)
-        {
-            vector<vector<HalfEdgeVertex<VertexT, NormalT>* > > current_contours = m_regions[i]->getContours(epsilon);
-            contours.insert(contours.end(), current_contours.begin(), current_contours.end());
-        }
-    }
-    return  contours;
-}
-
-    template<typename VertexT, typename NormalT>
+	vector<vector<HalfEdgeVertex<VertexT, NormalT>* > > contours;
+	for (int i = 0; i< m_regions.size(); i++)
+	{
+		if(m_regions[i]->m_inPlane)
+		{
+			vector<vector<HalfEdgeVertex<VertexT, NormalT>* > > current_contours = m_regions[i]->getContours(epsilon);
+			contours.insert(contours.end(), current_contours.begin(), current_contours.end());
+		}
+	}
+	return  contours;
+}
+
+	template<typename VertexT, typename NormalT>
 void HalfEdgeMesh<VertexT, NormalT>::tester()
 {
 
-    cout << "--------------------------------TESTER" << endl;
-    //	for(int r=0; r<m_regions.size(); r++)
-    //		if( m_regions[r]->detectFlicker()) cout << "still flickering" << endl;
-    cout << "----------------------------END TESTER" << endl;
-
-    //    Reset all used variables
-    for(int i=0; i<m_faces.size(); i++)
-        for(int k=0; k<3; k++)
-            (*m_faces[i])[k]->used=false;
-
-    vector<vector<HalfEdgeVertex<VertexT, NormalT>* > > contours = findAllContours(0.01);
-    fstream filestr;
-    filestr.open ("contours.pts", fstream::out);
-    filestr<<"#X Y Z"<<endl;
-    for (int i = 0; i<contours.size(); i++)
-    {
-        vector<HalfEdgeVertex<VertexT, NormalT>* > contour = contours[i];
-
-        HalfEdgeVertex<VertexT, NormalT> first = *(contour.back());
-
-        while (!contour.empty())
-        {
-            filestr << contour.back()->m_position[0] << " " << contour.back()->m_position[1] << " " << contour.back()->m_position[2] << endl;
-            contour.pop_back();
-        }
-
-        filestr << first.m_position[0] << " " << first.m_position[1] << " " << first.m_position[2] << endl;
-
-        filestr<<endl<<endl;
-
-    }
-    filestr.close();
-
-}
-
-    template<typename VertexT, typename NormalT>
+	cout << "--------------------------------TESTER" << endl;
+	//	for(int r=0; r<m_regions.size(); r++)
+	//		if( m_regions[r]->detectFlicker()) cout << "still flickering" << endl;
+	cout << "----------------------------END TESTER" << endl;
+
+	//    Reset all used variables
+	for(int i=0; i<m_faces.size(); i++)
+		for(int k=0; k<3; k++)
+			(*m_faces[i])[k]->used=false;
+
+	vector<vector<HalfEdgeVertex<VertexT, NormalT>* > > contours = findAllContours(0.01);
+	fstream filestr;
+	filestr.open ("contours.pts", fstream::out);
+	filestr<<"#X Y Z"<<endl;
+	for (int i = 0; i<contours.size(); i++)
+	{
+		vector<HalfEdgeVertex<VertexT, NormalT>* > contour = contours[i];
+
+		HalfEdgeVertex<VertexT, NormalT> first = *(contour.back());
+
+		while (!contour.empty())
+		{
+			filestr << contour.back()->m_position[0] << " " << contour.back()->m_position[1] << " " << contour.back()->m_position[2] << endl;
+			contour.pop_back();
+		}
+
+		filestr << first.m_position[0] << " " << first.m_position[1] << " " << first.m_position[2] << endl;
+
+		filestr<<endl<<endl;
+
+	}
+	filestr.close();
+
+
+	//    Reset all used variables
+	for(int i=0; i<m_faces.size(); i++)
+		for(int k=0; k<3; k++)
+			(*m_faces[i])[k]->used=false;
+
+}
+
+	template<typename VertexT, typename NormalT>
 void HalfEdgeMesh<VertexT, NormalT>::finalize()
 {
-    cout << timestamp << "Finalizing mesh." << endl;
-    cout << timestamp << "Number of vertices: " << (uint32_t) m_vertices.size() << endl;
-    cout << timestamp << "Number of faces: " << (uint32_t)m_faces.size() << endl;
-
-    boost::unordered_map<HalfEdgeVertex<VertexT, NormalT>*, int> index_map;
-
-    this->m_nVertices 		= (uint32_t)m_vertices.size();
-    this->m_nFaces 			= (uint32_t)m_faces.size();
-
-    this->m_vertexBuffer 	= new float[3 * this->m_nVertices];
-    this->m_normalBuffer 	= new float[3 * this->m_nVertices];
-    this->m_colorBuffer 	= new float[3 * this->m_nVertices];
-
-    this->m_indexBuffer 	= new unsigned int[3 * this->m_nFaces];
-
-    typename vector<HVertex*>::iterator vertices_iter = m_vertices.begin();
-    typename vector<HVertex*>::iterator vertices_end = m_vertices.end();
-    for(size_t i = 0; vertices_iter != vertices_end; ++i, ++vertices_iter)
-    {
-        this->m_vertexBuffer[3 * i] =     (*vertices_iter)->m_position[0];
-        this->m_vertexBuffer[3 * i + 1] = (*vertices_iter)->m_position[1];
-        this->m_vertexBuffer[3 * i + 2] = (*vertices_iter)->m_position[2];
-
-        this->m_normalBuffer [3 * i] =     -(*vertices_iter)->m_normal[0];
-        this->m_normalBuffer [3 * i + 1] = -(*vertices_iter)->m_normal[1];
-        this->m_normalBuffer [3 * i + 2] = -(*vertices_iter)->m_normal[2];
-
-        this->m_colorBuffer  [3 * i] = 0.8;
-        this->m_colorBuffer  [3 * i + 1] = 0.8;
-        this->m_colorBuffer  [3 * i + 2] = 0.8;
-
-        // map the old index to the new index in the vertexBuffer
-        index_map[*vertices_iter] = i;
-    }
-
-    typename vector<HalfEdgeFace<VertexT, NormalT>*>::iterator face_iter = m_faces.begin();
-    typename vector<HalfEdgeFace<VertexT, NormalT>*>::iterator face_end  = m_faces.end();
-
-    for(size_t i = 0; face_iter != face_end; ++i, ++face_iter)
-    {
-        this->m_indexBuffer[3 * i]      = index_map[(*(*face_iter))(0)];
-        this->m_indexBuffer[3 * i + 1]  = index_map[(*(*face_iter))(1)];
-        this->m_indexBuffer[3 * i + 2]  = index_map[(*(*face_iter))(2)];
-
-        int surface_class = 1;
-        if ((*face_iter)->m_region != 0)
-            surface_class = (*face_iter)->m_region->m_region_number;
-
-        float r, g, b;
-        if(m_colorRegions)
-        {
-            r = fabs(cos(surface_class));
-            g = fabs(sin(surface_class * 30));
-            b = fabs(sin(surface_class * 2));
-        }
-        else
-        {
-            r = 0.0;
-            g = 0.8;
-            b = 0.0;
-        }
-        this->m_colorBuffer[this->m_indexBuffer[3 * i]  * 3 + 0] = r;
-        this->m_colorBuffer[this->m_indexBuffer[3 * i]  * 3 + 1] = g;
-        this->m_colorBuffer[this->m_indexBuffer[3 * i]  * 3 + 2] = b;
-
-        this->m_colorBuffer[this->m_indexBuffer[3 * i + 1] * 3 + 0] = r;
-        this->m_colorBuffer[this->m_indexBuffer[3 * i + 1] * 3 + 1] = g;
-        this->m_colorBuffer[this->m_indexBuffer[3 * i + 1] * 3 + 2] = b;
-
-        this->m_colorBuffer[this->m_indexBuffer[3 * i + 2] * 3 + 0] = r;
-        this->m_colorBuffer[this->m_indexBuffer[3 * i + 2] * 3 + 1] = g;
-        this->m_colorBuffer[this->m_indexBuffer[3 * i + 2] * 3 + 2] = b;
-
-
-    }
-}
-
-    template<typename VertexT, typename NormalT>
+	cout << timestamp << "Finalizing mesh." << endl;
+	cout << timestamp << "Number of vertices: " << (uint32_t) m_vertices.size() << endl;
+	cout << timestamp << "Number of faces: " << (uint32_t)m_faces.size() << endl;
+
+	boost::unordered_map<HalfEdgeVertex<VertexT, NormalT>*, int> index_map;
+
+	this->m_nVertices 		= (uint32_t)m_vertices.size();
+	this->m_nFaces 			= (uint32_t)m_faces.size();
+
+	this->m_vertexBuffer 	= new float[3 * this->m_nVertices];
+	this->m_normalBuffer 	= new float[3 * this->m_nVertices];
+	this->m_colorBuffer 	= new float[3 * this->m_nVertices];
+
+	this->m_indexBuffer 	= new unsigned int[3 * this->m_nFaces];
+
+	typename vector<HVertex*>::iterator vertices_iter = m_vertices.begin();
+	typename vector<HVertex*>::iterator vertices_end = m_vertices.end();
+	for(size_t i = 0; vertices_iter != vertices_end; ++i, ++vertices_iter)
+	{
+		this->m_vertexBuffer[3 * i] =     (*vertices_iter)->m_position[0];
+		this->m_vertexBuffer[3 * i + 1] = (*vertices_iter)->m_position[1];
+		this->m_vertexBuffer[3 * i + 2] = (*vertices_iter)->m_position[2];
+
+		this->m_normalBuffer [3 * i] =     -(*vertices_iter)->m_normal[0];
+		this->m_normalBuffer [3 * i + 1] = -(*vertices_iter)->m_normal[1];
+		this->m_normalBuffer [3 * i + 2] = -(*vertices_iter)->m_normal[2];
+
+		this->m_colorBuffer  [3 * i] = 0.8;
+		this->m_colorBuffer  [3 * i + 1] = 0.8;
+		this->m_colorBuffer  [3 * i + 2] = 0.8;
+
+		// map the old index to the new index in the vertexBuffer
+		index_map[*vertices_iter] = i;
+	}
+
+	typename vector<HalfEdgeFace<VertexT, NormalT>*>::iterator face_iter = m_faces.begin();
+	typename vector<HalfEdgeFace<VertexT, NormalT>*>::iterator face_end  = m_faces.end();
+
+	for(size_t i = 0; face_iter != face_end; ++i, ++face_iter)
+	{
+		this->m_indexBuffer[3 * i]      = index_map[(*(*face_iter))(0)];
+		this->m_indexBuffer[3 * i + 1]  = index_map[(*(*face_iter))(1)];
+		this->m_indexBuffer[3 * i + 2]  = index_map[(*(*face_iter))(2)];
+
+		int surface_class = 1;
+		if ((*face_iter)->m_region != 0)
+			surface_class = (*face_iter)->m_region->m_region_number;
+
+		float r, g, b;
+		if(m_colorRegions)
+		{
+			r = fabs(cos(surface_class));
+			g = fabs(sin(surface_class * 30));
+			b = fabs(sin(surface_class * 2));
+		}
+		else
+		{
+			r = 0.0;
+			g = 0.8;
+			b = 0.0;
+		}
+		this->m_colorBuffer[this->m_indexBuffer[3 * i]  * 3 + 0] = r;
+		this->m_colorBuffer[this->m_indexBuffer[3 * i]  * 3 + 1] = g;
+		this->m_colorBuffer[this->m_indexBuffer[3 * i]  * 3 + 2] = b;
+
+		this->m_colorBuffer[this->m_indexBuffer[3 * i + 1] * 3 + 0] = r;
+		this->m_colorBuffer[this->m_indexBuffer[3 * i + 1] * 3 + 1] = g;
+		this->m_colorBuffer[this->m_indexBuffer[3 * i + 1] * 3 + 2] = b;
+
+		this->m_colorBuffer[this->m_indexBuffer[3 * i + 2] * 3 + 0] = r;
+		this->m_colorBuffer[this->m_indexBuffer[3 * i + 2] * 3 + 1] = g;
+		this->m_colorBuffer[this->m_indexBuffer[3 * i + 2] * 3 + 2] = b;
+
+
+	}
+}
+
+	template<typename VertexT, typename NormalT>
 void HalfEdgeMesh<VertexT, NormalT>::finalizeAndRetesselate()
 {
-    cout << timestamp << "Finalizing mesh." << endl;
-
-    int vnc_reallocate = 1;
-    int index_reallocate = 1;
-    this->m_nVertices    = (uint32_t)m_vertices.size();
-    this->m_nFaces 	     = (uint32_t)m_faces.size();
-    size_t vnc_buffer_size   = 3 * this->m_nVertices * vnc_reallocate;
-    size_t index_buffer_size = 3 * this->m_nVertices * index_reallocate;
-
-    // Guess for the array sizes. The correct values are only known after the regions were tesselated.
-    this->m_vertexBuffer = new float[vnc_buffer_size];
-    this->m_normalBuffer = new float[vnc_buffer_size];
-    this->m_colorBuffer  = new float[vnc_buffer_size];
-    this->m_indexBuffer  = new unsigned int[index_buffer_size];
+
+	cout << timestamp << "Finalizing mesh." << endl;
+
+	int vnc_reallocate = 1;
+	int index_reallocate = 1;
+	this->m_nVertices    = (uint32_t)m_vertices.size();
+	this->m_nFaces 	     = (uint32_t)m_faces.size();
+	this->m_nTextures    = 0;
+	size_t vnc_buffer_size   = 3 * this->m_nVertices * vnc_reallocate * sizeof(float);
+	size_t index_buffer_size = 3 * this->m_nVertices * index_reallocate * sizeof(unsigned int);
+
+	// Guess for the array sizes. The correct values are only known after the regions were tesselated.
+	this->m_vertexBuffer       = new float[vnc_buffer_size];
+	this->m_normalBuffer       = new float[vnc_buffer_size];
+	this->m_colorBuffer        = new float[vnc_buffer_size];
+	this->m_textureCoordBuffer = new float[vnc_buffer_size];
+	this->m_indexBuffer        = new unsigned int[index_buffer_size];
+	this->m_textureIndexBuffer = new unsigned int[index_buffer_size];
+	this->m_textureBuffer 	   = new unsigned int[m_regions.size()];
 
     // Reset used variable. Necessarsy to use getContours() in tesselator-class. 
     for(int j=0; j<m_faces.size(); j++)
@@ -2305,156 +1099,137 @@
     float **c  = new float*;
     unsigned int **in = new unsigned int*;
 
-    for(int i=0; i<m_regions.size(); ++i)
-    {
-        // if region is not in plane leave it untouched 
-        if(!m_regions[i]->m_inPlane)
-        {
-            // If memory used to 75% reallocate!
-            if(nPointsUsed / vnc_buffer_size >= 0.75)
-            {
-                vnc_reallocate++;
-                vnc_buffer_size = 3*this->m_nVertices * vnc_reallocate*sizeof(float);
-
-                this->m_vertexBuffer = (float*)realloc(this->m_vertexBuffer, vnc_buffer_size); 
-                this->m_colorBuffer =  (float*)realloc(this->m_colorBuffer, vnc_buffer_size); 
-                this->m_normalBuffer = (float*)realloc(this->m_normalBuffer, vnc_buffer_size); 
-
-                //float *tmp_vertex_buffer = new float[3*this->m_nVertices * vnc_reallocate];
-                //float *tmp_color_buffer  = new float[3*this->m_nVertices * vnc_reallocate];
-                //float *tmp_normal_buffer = new float[3*this->m_nVertices * vnc_reallocate];
-                //memcpy(tmp_vertex_buffer, this->m_vertexBuffer, vnc_buffer_size);
-                //memcpy(tmp_color_buffer,  this->m_colorBuffer,  vnc_buffer_size);
-                //memcpy(tmp_normal_buffer, this->m_normalBuffer, vnc_buffer_size);
-                //delete this->m_vertexBuffer;
-                //delete this->m_colorBuffer;
-                //delete this->m_normalBuffer;
-                cout << "REAAALOC\n";
-            }
-
-            // If memory i used to 75% reallocate!
-            if(nIndizesUsed / index_buffer_size >= 0.75)
-            {
-                index_reallocate++;
-                index_buffer_size = 3*this->m_nFaces*index_reallocate;
-                this->m_indexBuffer = (unsigned int*)realloc(this->m_indexBuffer, index_buffer_size);
-                //unsigned int *tmp_index_buffer = new unsigned int[3*this->m_nFaces * index_reallocate];
-                //memcpy(tmp_index_buffer, this->m_indexBuffer, index_buffer_size);
-                //delete this->m_indexBuffer;
-                //this->m_indexBuffer = tmp_index_buffer;
-                cout << "REAAALOC--INDEX\n";
-            }
-
-            float  r,g,b;
-            unsigned int surface_class = m_regions[i]->m_region_number;
-            r = fabs(cos(surface_class)); 
-            g = fabs(sin(surface_class * 30));
-            b = fabs(sin(surface_class * 2));
-            for(int j=0; j<m_regions[i]->m_faces.size(); ++j)
-            {
-                for(int k=0; k<3; k++) // for all three vertices of this face:
-                {
-                    // copy all vertic normal and color information to the buffers.
-                    this->m_vertexBuffer[nPointsUsed + 0] = (*m_regions[i]->m_faces[j])(k)->m_position.x;
-                    this->m_vertexBuffer[nPointsUsed + 1] = (*m_regions[i]->m_faces[j])(k)->m_position.y;
-                    this->m_vertexBuffer[nPointsUsed + 2] = (*m_regions[i]->m_faces[j])(k)->m_position.z;
-
-                    this->m_normalBuffer[nPointsUsed + 0] = (*m_regions[i]->m_faces[j])(k)->m_normal[0];
-                    this->m_normalBuffer[nPointsUsed + 1] = (*m_regions[i]->m_faces[j])(k)->m_normal[1];
-                    this->m_normalBuffer[nPointsUsed + 2] = (*m_regions[i]->m_faces[j])(k)->m_normal[2];
-
-                    this->m_colorBuffer[nPointsUsed + 0] = r;
-                    this->m_colorBuffer[nPointsUsed + 1] = g;
-                    this->m_colorBuffer[nPointsUsed + 2] = b;
-
-                    nPointsUsed += 3;
-                    this->m_indexBuffer[nIndizesUsed+k] = (nPointsUsed / 3)-1;
-                }
-                nIndizesUsed += 3;
-            }
-            // The region belongs to a plane so retesselate it.
-        }  else 
-        {
-            Tesselator<VertexT, NormalT>::init();
-            Tesselator<VertexT, NormalT>::tesselate(m_regions[i]);
-            Tesselator<VertexT, NormalT>::getFinalizedTriangles(v, n, c, in, indexLength, coordinatesLength);
-
-            if(*indexLength > 0 && *coordinatesLength > 0)
-            {
-                for(int j=0; j< (*coordinatesLength); ++j)
-                {
-                    this->m_vertexBuffer[j+nPointsUsed] = (*v)[j];
-                    this->m_normalBuffer[j+nPointsUsed] = (*n)[j];
-                    this->m_colorBuffer[ j+nPointsUsed] = (*c)[j];
-                }
-
-                for(int j=0; j < (*indexLength); ++j)
-                {
-                    this->m_indexBuffer[j+nIndizesUsed] = ((*in)[j])+nPointsUsed/3; 
-                }
-                nPointsUsed  += (*coordinatesLength);
-                nIndizesUsed += *indexLength;
-
-                delete (*v);
-                delete (*c);
-                delete (*n);
-                delete (*in); 
-            }
-        } 
-    }
-    delete indexLength;
-    delete coordinatesLength;
-    this->m_nVertices = nPointsUsed/3;
-    this->m_nFaces 	  = nIndizesUsed/3;
-
-    this->m_vertexBuffer = (float*)realloc(this->m_vertexBuffer, nPointsUsed*sizeof(float));
-    this->m_colorBuffer  = (float*)realloc(this->m_colorBuffer,  nPointsUsed*sizeof(float));
-    this->m_normalBuffer = (float*)realloc(this->m_normalBuffer, nPointsUsed*sizeof(float));
-
-    this->m_indexBuffer = (unsigned int*)realloc(this->m_indexBuffer, nIndizesUsed*sizeof(unsigned int));
-    
-    // resize the buffers to the correct size
-/*    float *tmp_vBuffer = new float[3 * this->m_nVertices];
-    float *tmp_nBuffer = new float[3 * this->m_nVertices];
-    float *tmp_cBuffer = new float[3 * this->m_nVertices];
-    unsigned int  *tmp_inBuffer  = new unsigned int[3 * this->m_nFaces]; */
-    
-    // copy the used data to the new correct space
-/*    memcpy(tmp_vBuffer, this->m_vertexBuffer, 3*this->m_nVertices*sizeof(float));
-    memcpy(tmp_nBuffer, this->m_normalBuffer, 3*this->m_nVertices*sizeof(float));
-    memcpy(tmp_cBuffer, this->m_colorBuffer,  3*this->m_nVertices*sizeof(float));
-    memcpy(tmp_inBuffer, this->m_indexBuffer, 3*this->m_nFaces*sizeof(unsigned int)); */
-
-    /*for(int i=0; i<this->m_nVertices*3; ++i)
-    {
-        cout << "v: " << this->m_vertexBuffer[i] << endl;
-        cout << "c: " << this->m_colorBuffer[i] << endl;
-        cout << "n: " << this->m_normalBuffer[i] << endl;
-    }
-    for(int i=0; i<this->m_nFaces*3; ++i)
-    {
-        cout << "i: " << this->m_indexBuffer[i] << endl;
-    }*/
-    
-    // delete old buffers
-/*    delete this->m_vertexBuffer;
-    delete this->m_normalBuffer;
-    delete this->m_colorBuffer;
-    delete this->m_indexBuffer; */
-    
-    //set new correct buffers 
-    /*
-    this->m_vertexBuffer = tmp_vBuffer;
-    this->m_normalBuffer = tmp_nBuffer;
-    this->m_colorBuffer  = tmp_cBuffer;
-    this->m_indexBuffer  = tmp_inBuffer; */
-    this->m_finalized = true; 
-    cout << timestamp << "Done Finalizeing: "	                      << endl;
-    cout << timestamp << "[" << nPointsUsed << "] Points Used."       << endl;
-    cout << timestamp << "[" << nIndizesUsed << "] Indizes Used."     << endl;
-    cout << timestamp <<	"[" << this->m_nVertices << "] Vertices." << endl;
-    cout << timestamp <<	"[" << this->m_nFaces << "] Faces."       << endl;
+	// check all regions if they are to be retesselated (only if they lie in a regression plane!)
+	for(int i=0; i<m_regions.size(); ++i)
+	{
+		// If memory used to 75% reallocate!
+		if(nPointsUsed / vnc_buffer_size >= 0.75)
+		{
+			vnc_reallocate++;
+			vnc_buffer_size = 3*this->m_nVertices * vnc_reallocate*sizeof(float);
+
+			this->m_vertexBuffer       = (float*)realloc(this->m_vertexBuffer, vnc_buffer_size); 
+			this->m_colorBuffer        = (float*)realloc(this->m_colorBuffer, vnc_buffer_size); 
+			this->m_normalBuffer       = (float*)realloc(this->m_normalBuffer, vnc_buffer_size); 
+			this->m_textureCoordBuffer = (float*)realloc(this->m_normalBuffer, vnc_buffer_size);
+		}
+
+		// If memory i used to 75% reallocate!
+		if(nIndizesUsed / index_buffer_size >= 0.75)
+		{
+			index_reallocate++;
+			index_buffer_size = 3*this->m_nFaces*index_reallocate;
+			this->m_indexBuffer = (unsigned int*)realloc(this->m_indexBuffer, index_buffer_size);
+			this->m_textureIndexBuffer = (unsigned int*)realloc(this->m_textureIndexBuffer, index_buffer_size);
+		}
+		if(!m_regions[i]->m_inPlane)
+		{
+			// The color values for this region
+			double  r,g,b;
+			int surface_class = m_regions[i]->m_region_number;
+			r = fabs(cos(surface_class)); 
+			g = fabs(sin(surface_class * 30));
+			b = fabs(sin(surface_class * 2));
+			for(int j=0; j<m_regions[i]->m_faces.size(); ++j)
+			{
+				for(int k=0; k<3; k++)
+				{
+					// copy all vertices, colors and normals to the buffers
+					this->m_vertexBuffer[nPointsUsed + 0] = (*m_regions[i]->m_faces[j])(k)->m_position.x;
+					this->m_vertexBuffer[nPointsUsed + 1] = (*m_regions[i]->m_faces[j])(k)->m_position.y;
+					this->m_vertexBuffer[nPointsUsed + 2] = (*m_regions[i]->m_faces[j])(k)->m_position.z;
+
+					this->m_normalBuffer[nPointsUsed + 0] = (*m_regions[i]->m_faces[j])(k)->m_normal[0];
+					this->m_normalBuffer[nPointsUsed + 1] = (*m_regions[i]->m_faces[j])(k)->m_normal[1];
+					this->m_normalBuffer[nPointsUsed + 2] = (*m_regions[i]->m_faces[j])(k)->m_normal[2];
+
+					this->m_colorBuffer[nPointsUsed + 0] = r;
+					this->m_colorBuffer[nPointsUsed + 1] = g;
+					this->m_colorBuffer[nPointsUsed + 2] = b;
+
+					this->m_textureCoordBuffer[nPointsUsed + 0] = 0.0;
+					this->m_textureCoordBuffer[nPointsUsed + 1] = 0.0;
+					this->m_textureCoordBuffer[nPointsUsed + 2] = 0.0;
+					nPointsUsed += 3;
+
+					// TODO: Denglish..
+					this->m_indexBuffer[nIndizesUsed+k] = (nPointsUsed / 3) - 1;
+					this->m_textureIndexBuffer[nIndizesUsed+k] = UINT_MAX; //m_regions[i]->m_region_number;
+				}
+				nIndizesUsed += 3;
+			}
+		}  else 
+		{
+			this->m_textureBuffer[this->m_nTextures++] = m_regions[i]->m_region_number;
+
+			Tesselator<VertexT, NormalT>::init();
+			vector<vector<HVertex*> > contours = m_regions[i]->getContours(0.01);
+			Tesselator<VertexT, NormalT>::tesselate(contours);
+			Tesselator<VertexT, NormalT>::getFinalizedTriangles(v, n, c, in, indexLength, coordinatesLength);
+
+			if(*indexLength > 0 && *coordinatesLength > 0)
+			{
+				Texture<VertexT, NormalT>* t = new Texture<VertexT, NormalT>(m_pointCloudManager, m_regions[i], contours);
+				t->save();
+
+				for(int j=0; j< (*coordinatesLength)/3; ++j)
+				{
+					this->m_vertexBuffer[j*3+nPointsUsed+0] = (*v)[j*3+0];
+					this->m_normalBuffer[j*3+nPointsUsed+0] = (*n)[j*3+0];
+					this->m_colorBuffer[ j*3+nPointsUsed+0] = (*c)[j*3+0];
+
+					this->m_vertexBuffer[j*3+nPointsUsed+1] = (*v)[j*3+1];
+					this->m_normalBuffer[j*3+nPointsUsed+1] = (*n)[j*3+1];
+					this->m_colorBuffer[ j*3+nPointsUsed+1] = (*c)[j*3+1];
+
+					this->m_vertexBuffer[j*3+nPointsUsed+2] = (*v)[j*3+2];
+					this->m_normalBuffer[j*3+nPointsUsed+2] = (*n)[j*3+2];
+					this->m_colorBuffer[ j*3+nPointsUsed+2] = (*c)[j*3+2];
+
+					float u1 = 0;
+					float u2 = 0;
+					t->textureCoords(VertexT((*v)[j*3+0], (*v)[j*3+1], (*v)[j*3+2]) ,u1 ,u2);
+					this->m_textureCoordBuffer[j*3+nPointsUsed+0] = u1;
+					this->m_textureCoordBuffer[j*3+nPointsUsed+1] = u2;
+					this->m_textureCoordBuffer[j*3+nPointsUsed+2] = 0;
+				}
+
+				for(int j=0; j < (*indexLength); ++j)
+				{
+					this->m_indexBuffer[j+nIndizesUsed] = ((*in)[j])+nPointsUsed/3; 
+					this->m_textureIndexBuffer[j+nIndizesUsed] = m_regions[i]->m_region_number;
+				}
+				nPointsUsed  += (*coordinatesLength);
+				nIndizesUsed += *indexLength;
+
+				delete (*v);
+				delete (*c);
+				delete (*n);
+				delete (*in);
+				delete t;
+			}
+		} 
+	}
+	delete indexLength;
+	delete coordinatesLength;
+	this->m_nVertices = nPointsUsed/3;
+	this->m_nFaces 	  = nIndizesUsed/3;
+
+   this->m_vertexBuffer = (float*)realloc(this->m_vertexBuffer, nPointsUsed*sizeof(float));
+   this->m_colorBuffer  = (float*)realloc(this->m_colorBuffer,  nPointsUsed*sizeof(float));
+   this->m_normalBuffer = (float*)realloc(this->m_normalBuffer, nPointsUsed*sizeof(float));
+   this->m_textureCoordBuffer = (float*)realloc(this->m_textureCoordBuffer, nPointsUsed*sizeof(float));
+
+   this->m_indexBuffer = (unsigned int*)realloc(this->m_indexBuffer, nIndizesUsed*sizeof(unsigned int));
+   this->m_textureIndexBuffer = (unsigned int*)realloc(this->m_textureIndexBuffer, nIndizesUsed*sizeof(unsigned int));
+   this->m_textureBuffer = (unsigned int*)realloc(this->m_textureBuffer, this->m_nTextures*sizeof(unsigned int));
+
+	this->m_finalized = true; 
+	cout << timestamp << "Done retesselating: " 						  	 	<< endl;
+	cout << timestamp << "[" << nPointsUsed << "] Points Used."       << endl;
+	cout << timestamp << "[" << nIndizesUsed << "] Indizes Used."     << endl;
+	cout << timestamp <<	"[" << this->m_nVertices << "] Vertices." << endl;
+	cout << timestamp <<	"[" << this->m_nFaces << "] Faces." 	   << endl;
 } 
->>>>>>> 0a6a1a24
 
 } // namespace lssr