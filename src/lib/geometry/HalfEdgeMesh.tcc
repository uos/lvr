--- conflicted
+++ resolved
@@ -33,12 +33,12 @@
 template<typename VertexT, typename NormalT>
 HalfEdgeMesh<VertexT, NormalT>::HalfEdgeMesh( 
         typename PointsetSurface<VertexT>::Ptr pm )
-        {
+{
     m_globalIndex = 0;
     m_colorRegions = false;
     m_pointCloudManager = pm;
     m_depth = 100;
-        }
+}
 
 
 template<typename VertexT, typename NormalT>
@@ -375,6 +375,17 @@
 }
 
 template<typename VertexT, typename NormalT>
+void HalfEdgeMesh<VertexT, NormalT>::flipEdge(uint v1, uint v2)
+{
+    HEdge* edge = halfEdgeToVertex(m_vertices[v1], m_vertices[v2]);
+    if(edge)
+    {
+        flipEdge(edge);
+    }
+}
+
+
+template<typename VertexT, typename NormalT>
 void HalfEdgeMesh<VertexT, NormalT>::flipEdge(HEdge* edge)
 {
     // This can only be done if there are two faces on both sides of the edge
@@ -455,21 +466,7 @@
     }
 }
 
-<<<<<<< HEAD
-template<typename VertexT, typename NormalT>
-=======
-    template<typename VertexT, typename NormalT>
-void HalfEdgeMesh<VertexT, NormalT>::flipEdge(uint v1, uint v2)
-{
-	HEdge* edge = halfEdgeToVertex(m_vertices[v1], m_vertices[v2]);
-	if(edge)
-	{
-		flipEdge(edge);
-	}
-}
-
-    template<typename VertexT, typename NormalT>
->>>>>>> 18849e75
+template<typename VertexT, typename NormalT>
 int HalfEdgeMesh<VertexT, NormalT>::stackSafeRegionGrowing(HFace* start_face, NormalT &normal, float &angle, Region<VertexT, NormalT>* region)
 {
     // stores the faces where we need to continue
@@ -530,7 +527,7 @@
         int min_region_size,
         int small_region_size,
         bool remove_flickering)
-        {
+{
     cout << timestamp << "Starting plane optimization with threshold " << angle << endl;
 
     // Magic numbers
@@ -612,7 +609,7 @@
         }
     }
 
-        }
+}
 
 template<typename VertexT, typename NormalT>
 void HalfEdgeMesh<VertexT, NormalT>::deleteRegions()
