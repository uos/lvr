--- conflicted
+++ resolved
@@ -1473,10 +1473,6 @@
         {
             globalMaterialIndex++;
         }
-<<<<<<< HEAD
-    //    if(t) delete t;
-=======
->>>>>>> 83731c75
 
         // Update counters
         ++progress;
