--- conflicted
+++ resolved
@@ -542,11 +542,14 @@
 	int neighbor_cnt = 0;
 
 	//Get the unmarked neighbor faces and start the recursion
-	for(int k=0; k<3; k++)
-	{
-		if((*start_face)[k]->pair->face != 0 && (*start_face)[k]->pair->face->m_region == 0)
-			++neighbor_cnt += regionGrowing((*start_face)[k]->pair->face, region);
-	}
+	if((*start_face)[0]->pair->face != 0 && (*start_face)[0]->pair->face->m_region == 0)
+		++neighbor_cnt += regionGrowing((*start_face)[0]->pair->face, region);
+
+	if((*start_face)[1]->pair->face != 0 && (*start_face)[1]->pair->face->m_region == 0)
+		++neighbor_cnt += regionGrowing((*start_face)[1]->pair->face, region);
+
+	if((*start_face)[2]->pair->face != 0 && (*start_face)[2]->pair->face->m_region == 0)
+		++neighbor_cnt += regionGrowing((*start_face)[2]->pair->face, region);
 
 	return neighbor_cnt;
 }
@@ -560,18 +563,23 @@
 	int neighbor_cnt = 0;
 
 	//Get the unmarked neighbor faces and start the recursion
-	for(int k=0; k<3; k++)
-	{
-		if((*start_face)[k]->pair->face != 0 && (*start_face)[k]->pair->face->m_region == 0
-				&& fabs((*start_face)[k]->pair->face->getFaceNormal() * normal) > angle )
-			++neighbor_cnt += regionGrowing((*start_face)[k]->pair->face, normal, angle, region);
-	}
+	if((*start_face)[0]->pair->face != 0 && (*start_face)[0]->pair->face->m_region == 0
+			&& fabs((*start_face)[0]->pair->face->getFaceNormal() * normal) > angle )
+		++neighbor_cnt += regionGrowing((*start_face)[0]->pair->face, normal, angle, region);
+
+	if((*start_face)[1]->pair->face != 0 && (*start_face)[1]->pair->face->m_region == 0
+			&& fabs((*start_face)[1]->pair->face->getFaceNormal() * normal) > angle)
+		++neighbor_cnt += regionGrowing((*start_face)[1]->pair->face, normal, angle, region);
+
+	if((*start_face)[2]->pair->face != 0 && (*start_face)[2]->pair->face->m_region == 0
+			&& fabs((*start_face)[2]->pair->face->getFaceNormal() * normal) > angle)
+		++neighbor_cnt += regionGrowing((*start_face)[2]->pair->face, normal, angle, region);
 
 	return neighbor_cnt;
 }
 
 template<typename VertexT, typename NormalT>
-void HalfEdgeMesh<VertexT, NormalT>::optimizePlanes(int iterations, float angle)
+void HalfEdgeMesh<VertexT, NormalT>::optimizePlanes(int iterations)
 {
 	//regions that will be deleted due to size
 	vector<HalfEdgeFace<VertexT, NormalT>*> smallRegions;
@@ -589,43 +597,36 @@
 			m_faces[i]->m_region=0;
 
 		//find all regions by regionGrowing with normal criteria
-		for(int i=0; i < m_faces.size(); i++)
+		for(int i=0; i<m_faces.size(); i++)
 		{
 			if(m_faces[i]->m_region == 0)
 			{
 				NormalT n = m_faces[i]->getFaceNormal();
+				float angle = 0.85;	//about 32 degree
 				region_size = regionGrowing(m_faces[i], n, angle, region) + 1;
 
 				//fit big regions into the regression plane
 				if(region_size > max(50.0, 10*log(m_faces.size())))
 					regressionPlane(region);
 
-<<<<<<< HEAD
-				if(j==iterations-1)
-				{
-=======
-				//only in the last iteration
 				if(j==iterations-1){
->>>>>>> 62afccfb
 					//save too small regions with size smaller than 7
 					if (region_size < 7)
-					{
 						smallRegions.push_back(m_faces[i]);
-					}
 					else
-					{
 					//save pointer to the region for fast access
 						m_regions.push_back(m_faces[i]);
-					}
 				}
 				region++;
 			}
 		}
 	}
 
-	//delete small regions
+	//delete too small regions
 	for(int i=0; i<smallRegions.size(); i++)
+	{
 		deleteRegionRecursive(smallRegions[i]);
+	}
 }
 
 template<typename VertexT, typename NormalT>
@@ -692,12 +693,18 @@
 	//drag points into the regression plane
 	for(int i=0; i<planeFaces.size(); i++)
 	{
-		for(int p=0; p<3; p++)
-		{
-			float v = ((bestpoint - (*planeFaces[i])(p)->m_position) * bestNorm) / (bestNorm * bestNorm);
-			if(v != 0)
-				(*planeFaces[i])(p)->m_position = (*planeFaces[i])(p)->m_position + (VertexT)bestNorm * v;
-		}
+
+		float v = ((bestpoint - (*planeFaces[i])(0)->m_position) * bestNorm) / (bestNorm * bestNorm);
+		if(v != 0)
+			(*planeFaces[i])(0)->m_position = (*planeFaces[i])(0)->m_position + (VertexT)bestNorm * v;
+
+		v = ((bestpoint - (*planeFaces[i])(1)->m_position) * bestNorm) / (bestNorm * bestNorm);
+		if(v != 0)
+			(*planeFaces[i])(1)->m_position = (*planeFaces[i])(1)->m_position + (VertexT)bestNorm * v;
+
+		v = ((bestpoint - (*planeFaces[i])(2)->m_position) * bestNorm) / (bestNorm * bestNorm);
+		if(v != 0)
+			(*planeFaces[i])(2)->m_position = (*planeFaces[i])(2)->m_position + (VertexT)bestNorm * v;
 
 		//change sign of all faces drawn into regression plane
 		planeFaces[i]->m_region = -abs(planeFaces[i]->m_region);
@@ -736,7 +743,7 @@
 template<typename VertexT, typename NormalT>
 void HalfEdgeMesh<VertexT, NormalT>::removeDanglingArtifacts(int threshold)
 {
-	vector<HalfEdgeFace<VertexT, NormalT>*> todelete;
+	vector<int> todelete;
 	int region = 1;
 
 	for(int i=0; i<m_faces.size(); i++)
@@ -745,13 +752,13 @@
 		{
 			int region_size = regionGrowing(m_faces[i], region) + 1;
 			if(region_size <= threshold)
-				todelete.push_back(m_faces[i]);
+				todelete.push_back(region);
 			region++;
 		}
 	}
 
 	for(int i=0; i<todelete.size(); i++ )
-		deleteRegionRecursive(todelete[i]);
+		deleteRegion(todelete[i]);
 
 	//reset all region variables
 	for(int i=0; i<m_faces.size(); i++)
@@ -759,119 +766,84 @@
 }
 
 template<typename VertexT, typename NormalT>
-void HalfEdgeMesh<VertexT, NormalT>::fillHoles(int max_size)
-{
-	//walk through all edges and start hole finding
-	//when pair has no face and a regression plane was applied
-	for(int i=0; i < m_faces.size(); i++)
-		for(int k=0; k<3; k++)
-			if((*m_faces[i])[k]->pair->face == 0 && m_faces[i]->m_region < 0)
+vector<HalfEdgeVertex<VertexT, NormalT>* > HalfEdgeMesh<VertexT, NormalT>::simpleDetectHole(HEdge* start)
+{
+	int region = start->pair->face->m_region;
+
+	HVertex* end = start->start;
+	HEdge* current  = start;
+
+	HEdge* next;
+
+	vector<HalfEdgeVertex<VertexT, NormalT>* > contour;
+	contour.push_back(current->start);
+	while(current->end != end)
+	{
+		int i = 0;
+		typename vector<HEdge*>::iterator it;
+		it = current->end->out.begin();
+
+		/* Search for edges without faces and count them */
+		while(it != current->end->out.end())
+		{
+			if((*it)->face == 0)
 			{
-				//needed for contour tracking
-				vector<HalfEdgeVertex<VertexT, NormalT>*> contour;
-				HEdge* next = 0;
-				HEdge* current = (*m_faces[i])[k]->pair;
-
-				//needed to check if only two different regions are considered
-				HFace* first_region = m_faces[i];
-				HFace* second_region = 0;
-				int number_of_regions = 1;
-
-				//while the conture is not closed
-				while(current != 0)
-				{
-					next = 0;
-					contour.push_back(current->end);
-					current->used = true;
-					typename vector<HEdge*>::iterator it = current->end->out.begin();
-					while(it != current->end->out.end())
-					{
-						//found a new possible edge to trace
-						if ((*it)->used == false && (*it)->face == 0)
-						{
-							next = *it;
-							//next is part of a new region
-							if(next->pair->face->m_region != first_region->m_region)
-								if (second_region != 0 && next->pair->face->m_region != second_region->m_region)
-									number_of_regions = -1;
-								else
-								{
-									//if two regions were found
-									second_region = next->pair->face;
-									number_of_regions = 2;
-								}
-						}
-						it++;
-					}
-
-					current = next;
-				}
-
-				if(number_of_regions == 1)
-				{
-					//Is the contour of acceptable size and closed?
-					if(2 < contour.size() && contour.size() < max_size && halfEdgeToVertex(contour[contour.size()-1], contour[0]) != 0)
-					{
-						//Simulate a face by setting the face pointer of the edge next to the hole
-						for(int p=0; p<contour.size(); p++)
-						{
-							HEdge* edge = halfEdgeToVertex(contour[p], contour[(p+1) % contour.size()]);
-							if(edge->face == 0)
-								edge->face = edge->pair->face;
-							else
-								edge->pair->face = edge->face;
-						}
-						//Just for testing purposes
-						HalfEdgeVertex<VertexT, NormalT> newPoint;
-						for (int c = 0; c<contour.size(); c++)
-							newPoint.m_position += contour[c]->m_position;
-						newPoint.m_position /= contour.size();
-
-						for (int c = 0; c<contour.size(); c++)
-							contour[c]->m_position = newPoint.m_position;
-					}
-				}
-				else if (number_of_regions == 2)
-				{
-					//Is the contour of acceptable size and closed?
-					if(2 < contour.size() && contour.size() < max_size && halfEdgeToVertex(contour[contour.size()-1], contour[0]) != 0)
-					{
-						//Simulate a face by setting the face pointer of the edge next to the hole
-						//Especially: Simulate that there exists a pair edge of the second region
-						//This is necessary for optimizePlaneintersections()
-						for(int p=0; p<contour.size(); p++)
-						{
-							HEdge* edge = halfEdgeToVertex(contour[p], contour[(p+1) % contour.size()]);
-							if(edge->face == 0)
-							{
-								if(edge->pair->face->m_region == first_region->m_region)
-									edge->face = second_region;
-								else
-									edge->face = first_region;
-							}
-							else
-							{
-								if(edge->face->m_region == first_region->m_region)
-									edge->pair->face= second_region;
-								else
-									edge->pair->face = first_region;
-							}
-						}
-					}
-				}
+				next = *it;
+				++i;
 			}
+			++it;
+		}
+
+		/* If there are more than one outgoing edges without a face return empty contour */
+		if (i != 1 || next->pair->face->m_region != region)
+		{
+			return vector<HalfEdgeVertex<VertexT, NormalT>* >();
+		}
+		else
+		{
+			contour.push_back(current->end);
+			current = next;
+		}
+	}
+	return contour;
+}
+
+template<typename VertexT, typename NormalT>
+void HalfEdgeMesh<VertexT, NormalT>::fillHole(vector<HVertex*> contour)
+{
+	//Simulate a face by setting the face pointer of the edge next to the hole
+	for(int p=0; p<contour.size(); p++)
+	{
+		HEdge* edge = halfEdgeToVertex(contour[p], contour[(p+1) % contour.size()]);
+		if(edge->face == 0)
+			edge->face = edge->pair->face;
+		else
+			edge->pair->face = edge->face;
+	}
+
+	//Just for testing purposes
+	HalfEdgeVertex<VertexT, NormalT> newPoint;
+	for (int i = 0; i<contour.size(); i++)
+		newPoint.m_position += contour[i]->m_position;
+	newPoint.m_position /= contour.size();
+
+	for (int i = 0; i<contour.size(); i++)
+		contour[i]->m_position = newPoint.m_position;
 }
 
 template<typename VertexT, typename NormalT>
 void HalfEdgeMesh<VertexT, NormalT>::dragOntoIntersection(HFace* planeFace, int neighbor_region, VertexT& x, VertexT& direction)
 {
 	planeFace->m_used = true;
-	for(int k=0; k<=2; k++)
-	{
-		if((*planeFace)[k]->pair->face != 0 && (*planeFace)[k]->pair->face->m_region == neighbor_region)
+	if(fabs(direction.cross(x-planeFace->getCentroid()).length() / direction.length()) < 10)
+	{
+		for(int k=0; k<=2; k++)
 		{
-			(*planeFace)[k]->start->m_position = x + direction * (((((*planeFace)[k]->start->m_position)-x) * direction) / (direction.length() * direction.length()));
-			(*planeFace)[k]->end->m_position   = x + direction * (((((*planeFace)[k]->end->m_position  )-x) * direction) / (direction.length() * direction.length()));
+			if((*planeFace)[k]->pair->face == 0 || (*planeFace)[k]->pair->face->m_region == neighbor_region)
+			{
+				(*planeFace)[k]->start->m_position = x + direction * (((((*planeFace)[k]->start->m_position)-x) * direction) / (direction.length() * direction.length()));
+				(*planeFace)[k]->end->m_position   = x + direction * (((((*planeFace)[k]->end->m_position  )-x) * direction) / (direction.length() * direction.length()));
+			}
 		}
 	}
 
@@ -889,43 +861,11 @@
 				if(m_regions[j]->m_region < 0)
 				{
 					//calculate intersection between plane i and j
-
-
-					for(int k=0; k<m_faces.size(); k++)
-						m_faces[k]->m_used=false;
-
-					//search for a valid normal of region i
-					NormalT n_i;
-					do
-					{
-						n_i = m_regions[i]->getFaceNormal();
-						for (int e=0; e<3; e++)
-							if ((*m_regions[i])[e]->pair->face && (*m_regions[i])[e]->pair->face->m_used == false && (*m_regions[i])[e]->pair->face->m_region == m_regions[i]->m_region){
-								m_regions[i] = (*m_regions[i])[e]->pair->face;
-								m_regions[i]->m_used = true;
-								break;
-							}
-					}
-					while(n_i.length() == 0 || isnan(n_i.length()));
-
-					//search for a valid normal of region j
-					NormalT n_j;
-					do
-					{
-						for (int e=0; e<3; e++)
-							if ((*m_regions[j])[e]->pair->face && (*m_regions[j])[e]->pair->face->m_used == false && (*m_regions[j])[e]->pair->face->m_region == m_regions[j]->m_region){
-								m_regions[j] = (*m_regions[j])[e]->pair->face;
-								m_regions[j]->m_used = true;
-								break;
-							}
-						n_j = m_regions[j]->getFaceNormal();
-					}
-					while(n_j.length() == 0 || isnan(n_j.length()));
-
+					NormalT n_i = m_regions[i]->getFaceNormal();
+					NormalT n_j = m_regions[j]->getFaceNormal();
 					n_i.normalize();
 					n_j.normalize();
 
-					//don't improve almost parallel regions - they won't cross in a reasonable distance
 					if (fabs(n_i*n_j) < 0.9)
 					{
 
@@ -991,23 +931,16 @@
 
 		if(next)
 		{
-			//calculate direction of the current edge
+			// calculate direction of the current edge
 			NormalT currentDirection(current->end->m_position - current->start->m_position);
 
 			//calculate direction of the next edge
 			NormalT nextDirection(next->end->m_position - next->start->m_position);
 
 			//Check if we have to remove the top vertex
-			if(    (    fabs(fabs(nextDirection.m_x) - fabs(currentDirection.m_x)) <= epsilon
-					 && fabs(fabs(nextDirection.m_y) - fabs(currentDirection.m_y)) <= epsilon
-					 && fabs(fabs(nextDirection.m_z) - fabs(currentDirection.m_z)) <= epsilon
-					)
-					||
-					(
-						fabs(next->end->m_position.m_x - current->end->m_position.m_x) <= epsilon
-					 && fabs(next->end->m_position.m_y - current->end->m_position.m_y) <= epsilon
-					 && fabs(next->end->m_position.m_z - current->end->m_position.m_z) <= epsilon
-					))
+			if(fabs(nextDirection.m_x - currentDirection.m_x) <= epsilon
+					&& fabs(nextDirection.m_y - currentDirection.m_y) <= epsilon
+					&& fabs(nextDirection.m_z - currentDirection.m_z) <= epsilon)
 				contour.pop();
 
 			current = next;
@@ -1028,48 +961,6 @@
 					contours.push_back(getContour((*m_faces[i])[j], epsilon));
 	}
 	return  contours;
-}
-
-template<typename VertexT, typename NormalT>
-void HalfEdgeMesh<VertexT, NormalT>::tester()
-{
-	removeDanglingArtifacts(500);
-	optimizePlanes(3, 0.85);	//3 Iterations, max diff angle: arccos(0.85) = 32degree
-
-	fillHoles(35);
-
-	optimizePlaneIntersections();
-
-	//Reset all used variables
-	for(int i=0; i<m_faces.size(); i++)
-		for(int k=0; k<3; k++)
-			(*m_faces[i])[k]->used=false;
-
-	vector<stack<HalfEdgeVertex<VertexT, NormalT>* > > contours = findAllContours(0.1);
-	fstream filestr;
-	filestr.open ("contours.pts", fstream::out);
-	filestr<<"#X Y Z"<<endl;
-	for (int i = 0; i<contours.size(); i++)
-	{
-		stack<HalfEdgeVertex<VertexT, NormalT>* > contour = contours[i];
-
-		HalfEdgeVertex<VertexT, NormalT> first = *(contour.top());
-
-		while (!contour.empty())
-		{
-			filestr << contour.top()->m_position.m_x << " " << contour.top()->m_position.m_y << " " << contour.top()->m_position.m_z << endl;
-			contour.pop();
-		}
-
-		filestr << first.m_position.m_x << " " << first.m_position.m_y << " " << first.m_position.m_z << endl;
-
-		filestr<<endl<<endl;
-
-	}
-	filestr.close();
-
-//	for(int i=0; i<m_faces.size(); i++)
-//		m_faces[i]->m_region=0;
 }
 
 template<typename VertexT, typename NormalT>
