cmake_minimum_required(VERSION 2.8)
project(LSSR)

set( CMAKE_RUNTIME_OUTPUT_DIRECTORY ${CMAKE_SOURCE_DIR}/bin )
#set( CMAKE_VERBOSE_MAKEFILE TRUE )

link_directories("${CMAKE_SOURCE_DIR}/lib")
link_directories("/usr/lib")
link_directories("$ENV{HOME}/local/lib")

include_directories(${LSSR_SOURCE_DIR}/ext/Eigen)
include_directories(${LSSR_SOURCE_DIR}/ext/stann)
include_directories(${LSSR_SOURCE_DIR})
include_directories(${LSSR_SOURCE_DIR}/src/lib)

set( CMAKE_CXX_FLAGS         "-O3 -g" )
set( CMAKE_CXX_FLAGS_RELEASE "-O3 -msse3 -Wno-deprecated-declarations -Wno-unused -Wcpp" )
set( CMAKE_CXX_FLAGS_DEBUG   "-g -Wall" )

###############################################################
# EXTERNAL LIBRARIES
###############################################################

message( STATUS "looking for nabo" )
find_package( nabo )
if( NABO_FOUND )
   message( STATUS "looking for nabo - found" )
   include_directories( ${NABO_INCLUDE_DIRS} )
   link_directories( ${NABO_LIBRARIES} ) 
   add_definitions( ${NABO_DEFINITIONS} )
   add_definitions( -D_USE_NABO_ )
elseif( NABO_FOUND )
   message( STATUS "looking for nabo - not found" )
endif( NABO_FOUND )



message( STATUS "looking for PCL" )
find_package( PCL 1.0 )
if( PCL_FOUND )
  message( STATUS "looking for PCL - found" )
  include_directories( ${PCL_INCLUDE_DIRS} )
  link_directories( ${PCL_LIBRARY_DIRS} )
  add_definitions( ${PCL_DEFINITIONS} )
  add_definitions( -D_USE_PCL_ )
elseif( PCL_FOUND )
  message( STATUS "looking for PCL - not found" )
endif( PCL_FOUND )

#set(Boost_DEBUG TRUE)
#set(BOOST_LIBRARYDIR /usr/lib)
#set(BOOST_INCLUDEDIR /usr/include)
find_package( Boost 
    COMPONENTS 
    program_options 
    filesystem system 
    thread 
    REQUIRED )
if(Boost_FOUND)
    link_directories(${BOOST_LIBRARY_DIRS})
    include_directories(${Boost_INCLUDE_DIRS})
    add_definitions(${Boost_LIB_DIAGNOSTIC_DEFINITIONS})
endif()

find_package(OpenMP)
if(OpenMP_FOUND)
    link_directories(${OpenMP_LIBRARY_DIRS})
    include_directories(${OpenMP_INCLUDE_DIRS})
endif(OpenMP_FOUND)

find_package(OpenGL REQUIRED)
if(OpenGL_FOUND)
    link_directories(${OpenGL_INCLUDE_DIRS})
    include_directories(${OpenGL_LIBRARY_DIRS})
endif(OpenGL_FOUND)


message(STATUS "Looking for rply")
find_library( rply_shared
    NAMES rply
    PATHS /usr/lib /usr/local/lib /lib )
if( rply_shared )
    message(STATUS "Looking for rply - found")
else( rply_shared )
    message(STATUS "Looking for rply - not found")
    message(STATUS "Building local rply")
    include_directories( ${CMAKE_CURRENT_SOURCE_DIR}/ext/rply/ )
    add_subdirectory(ext/rply)
endif( rply_shared )

IF(APPLE)
    link_directories(/opt/local/lib)
    include_directories(/System/Library/Frameworks/GLUT.framework/Headers)
    include_directories(/System/Library/Frameworks/OpenGL.framework/Headers)
ENDIF(APPLE)

if(UNIX)
    FIND_PATH(OPENGL_INC gl.h /usr/include/GL)
    include_directories(${OPENGL_INC})
endif(UNIX)

find_package(GLUT REQUIRED)

set( CMAKE_CXX_FLAGS "${CMAKE_CXX_FLAGS} ${OpenMP_CXX_FLAGS}" )
set( CMAKE_CXX_FLAGS_RELEASE "${CMAKE_CXX_FLAGS_RELEASE} ${OpenMP_CXX_FLAGS}" )
set( CMAKE_CXX_FLAGS_DEBUG "${CMAKE_CXX_FLAGS_DEBUG} ${OpenMP_CXX_FLAGS}" )

##############################################################
# LIBRARIES
##############################################################

add_subdirectory(src/lib)

##############################################################
# BINARIES
##############################################################

add_subdirectory(src/reconstruct)
#add_subdirectory(src/colorize)
#add_subdirectory(src/scanreduce)

if(PCL_FOUND)
	add_subdirectory(src/scanfilter)
endif(PCL_FOUND)

##############################################################
# VIEWERS
##############################################################

set( QT_USE_QTOPENGL TRUE )
set( QT_USE_XML TRUE)
find_package( Qt4 )
if( QT4_FOUND )
    include_directories(${QT_INCLUDE_DIR})
    include_directories(${QT_QTGUI_INCLUDE_DIR})
    include_directories(${QT_QTOPENGL_INCLUDE_DIR})
    include_directories(${QT_QTCORE_INCLUDE_DIR})
    include_directories(${QT_QTXML_INCLUDE_DIR})

    # Try to find libQGLViewer
<<<<<<< HEAD
    #    find_library(QGLVIEWER_LIBRARY_RELEASE 
    #        NAMES qglviewer-qt4 qglviewer QGLViewer QGLViewer2 
    #        PATHS /usr/lib /usr/local/lib ENV QGLVIEWERROOT 
    #        ENV LD_LIBRARY_PATH ENV LIBRARY_PATH
    #        PATH_SUFFIXES QGLViewer QGLViewer/release)
    #    if(QGLVIEWER_LIBRARY_RELEASE)
    #        message(STATUS "Found libqglviewer")
    #        message(STATUS "Building qglviewer application")
    #        #add_subdirectory(src/qglviewer)
    #    endif(QGLVIEWER_LIBRARY_RELEASE)
=======
    find_library(QGLVIEWER_LIBRARY_RELEASE 
        NAMES qglviewer-qt4 qglviewer QGLViewer QGLViewer2 
        PATHS /usr/lib /usr/local/lib ENV QGLVIEWERROOT 
        ENV LD_LIBRARY_PATH ENV LIBRARY_PATH
        PATH_SUFFIXES QGLViewer QGLViewer/release)
    if(QGLVIEWER_LIBRARY_RELEASE)
        message(STATUS "Found libqglviewer")
        message(STATUS "Building qglviewer application")
        #        add_subdirectory(src/qglviewer)
    endif(QGLVIEWER_LIBRARY_RELEASE)
>>>>>>> afc37a90

endif(QT4_FOUND)

################################################################
# DOCUMENTATION
################################################################

# Try to find doxygen
find_package( Doxygen )

# Doxygen found
if( NOT DOXYGEN_FOUND )
    message( WARNING "Could not find Doxygen. "
        "You will not be able to build the documentation." )
endif( NOT DOXYGEN_FOUND )

# GraphViz found
if( NOT DOXYGEN_DOT_FOUND )
    message( WARNING "Could not find GraphViz. "
        "You will not be able to build the documentation." )
endif( NOT DOXYGEN_DOT_FOUND )

if( DOXYGEN_FOUND AND DOXYGEN_DOT_FOUND )
    configure_file( ${CMAKE_CURRENT_SOURCE_DIR}/Doxyfile.in 
        ${CMAKE_CURRENT_BINARY_DIR}/Doxyfile @ONLY )
    add_custom_target( doc
        ${DOXYGEN_EXECUTABLE} ${CMAKE_CURRENT_BINARY_DIR}/Doxyfile
        WORKING_DIRECTORY ${CMAKE_SOURCE_DIR}
        COMMENT "Generating API documentation with Doxygen" VERBATIM )
endif( DOXYGEN_FOUND AND DOXYGEN_DOT_FOUND )<|MERGE_RESOLUTION|>--- conflicted
+++ resolved
@@ -138,18 +138,6 @@
     include_directories(${QT_QTXML_INCLUDE_DIR})
 
     # Try to find libQGLViewer
-<<<<<<< HEAD
-    #    find_library(QGLVIEWER_LIBRARY_RELEASE 
-    #        NAMES qglviewer-qt4 qglviewer QGLViewer QGLViewer2 
-    #        PATHS /usr/lib /usr/local/lib ENV QGLVIEWERROOT 
-    #        ENV LD_LIBRARY_PATH ENV LIBRARY_PATH
-    #        PATH_SUFFIXES QGLViewer QGLViewer/release)
-    #    if(QGLVIEWER_LIBRARY_RELEASE)
-    #        message(STATUS "Found libqglviewer")
-    #        message(STATUS "Building qglviewer application")
-    #        #add_subdirectory(src/qglviewer)
-    #    endif(QGLVIEWER_LIBRARY_RELEASE)
-=======
     find_library(QGLVIEWER_LIBRARY_RELEASE 
         NAMES qglviewer-qt4 qglviewer QGLViewer QGLViewer2 
         PATHS /usr/lib /usr/local/lib ENV QGLVIEWERROOT 
@@ -159,8 +147,6 @@
         message(STATUS "Found libqglviewer")
         message(STATUS "Building qglviewer application")
         #        add_subdirectory(src/qglviewer)
-    endif(QGLVIEWER_LIBRARY_RELEASE)
->>>>>>> afc37a90
 
 endif(QT4_FOUND)
 
