cmake_minimum_required(VERSION 2.8)
project(LSSR)

set( CMAKE_RUNTIME_OUTPUT_DIRECTORY ${CMAKE_SOURCE_DIR}/bin )
set( CMAKE_MODULE_PATH ${LSSR_SOURCE_DIR}/CMakeModules )

link_directories("${CMAKE_SOURCE_DIR}/lib")
link_directories("$ENV{HOME}/local/lib")

include_directories(${LSSR_SOURCE_DIR}/ext/Eigen)
include_directories(${LSSR_SOURCE_DIR}/ext/stann)
include_directories(${LSSR_SOURCE_DIR})
include_directories(${LSSR_SOURCE_DIR}/src/lib)

set( CMAKE_CXX_FLAGS         "-O3 -g" )
set( CMAKE_CXX_FLAGS_RELEASE "-O3 -msse3 -Wno-deprecated-declarations -Wno-unused -Wcpp" )
set( CMAKE_CXX_FLAGS_DEBUG   "-g -Wall" )

###############################################################
# EXTERNAL LIBRARIES
###############################################################

<<<<<<< HEAD
find_package(Nabo)
if(NABO_FOUND)
   include_directories(${NABO_INCLUDE_DIRS})
   link_directories(${NABO_LIBRARIES})
   add_definitions(-D_USE_NABO)
endif(NABO_FOUND)

=======
>>>>>>> 04ba946e
# We intentionally do this twice as there seems to be a bug in PCL 1.4 which
# leads to a non set PCL_VERSION variable if you call it only once.
find_package(PCL 1.0)
if ( "${PCL_VERSION}" STREQUAL "" )
    find_package(PCL 1.0)
endif ( "${PCL_VERSION}" STREQUAL "" )
if(PCL_FOUND)
    message(STATUS "Found PCL ${PCL_VERSION}")
	if ( "${PCL_VERSION}" VERSION_GREATER "1.0" )
        include_directories(${PCL_INCLUDE_DIRS})
        link_directories(${PCL_LIBRARY_DIRS})
        add_definitions(${PCL_DEFINITIONS})
        add_definitions(-D_USE_PCL_)
		if ( "${PCL_VERSION}" VERSION_GREATER "1.2" )
            add_definitions(-D_PCL_VERSION_GT_12_)
		else ( "${PCL_VERSION}" VERSION_GREATER "1.2" )
            add_definitions(-D_PCL_VERSION_12_)
		endif ( "${PCL_VERSION}" VERSION_GREATER "1.2" )
    else ( "${PCL_VERSION}" VERSION_GREATER "1.0" )
        message( "-- Your PCL version is to old.." )
        message( "-- PCL related stuff will be disabled." )
	endif ( "${PCL_VERSION}" VERSION_GREATER "1.0" )
else(PCL_FOUND)
        message( "-- No PCL found." )
        message( "-- PCL related stuff will be disabled." )
endif(PCL_FOUND)
>>>>>>> master

find_package( Boost 
    COMPONENTS 
    program_options 
    filesystem system 
    thread 
    REQUIRED )
if(Boost_FOUND)
    link_directories(${BOOST_LIBRARY_DIRS})
    include_directories(${Boost_INCLUDE_DIRS})
    add_definitions(${Boost_LIB_DIAGNOSTIC_DEFINITIONS})
endif()

find_package(OpenMP)
if(OpenMP_FOUND)
    link_directories(${OpenMP_LIBRARY_DIRS})
    include_directories(${OpenMP_INCLUDE_DIRS})
endif(OpenMP_FOUND)

find_package(OpenGL REQUIRED)
if(OpenGL_FOUND)
    link_directories(${OpenGL_INCLUDE_DIRS})
    include_directories(${OpenGL_LIBRARY_DIRS})
endif(OpenGL_FOUND)


IF(APPLE)
    link_directories(/opt/local/lib)
    include_directories(/System/Library/Frameworks/GLUT.framework/Headers)
    include_directories(/System/Library/Frameworks/OpenGL.framework/Headers)
ENDIF(APPLE)

if(UNIX)
    FIND_PATH(OPENGL_INC gl.h /usr/include/GL)
    include_directories(${OPENGL_INC})
endif(UNIX)

find_package(GLUT REQUIRED)

set( CMAKE_CXX_FLAGS "${CMAKE_CXX_FLAGS} ${OpenMP_CXX_FLAGS}" )
set( CMAKE_CXX_FLAGS_RELEASE "${CMAKE_CXX_FLAGS_RELEASE} ${OpenMP_CXX_FLAGS}" )
set( CMAKE_CXX_FLAGS_DEBUG "${CMAKE_CXX_FLAGS_DEBUG} ${OpenMP_CXX_FLAGS}" )

##############################################################
# USED THIRD PARTY STUFF
##############################################################

# RPLY
include_directories( ${CMAKE_CURRENT_SOURCE_DIR}/ext/rply/ )
add_subdirectory(ext/rply)

# LASLIB

include_directories( ${CMAKE_CURRENT_SOURCE_DIR}/ext/laslib/inc )
add_subdirectory(ext/laslib)

##############################################################
# LIBRARIES
##############################################################

add_subdirectory(src/lib)

##############################################################
# BINARIES
##############################################################

add_subdirectory(src/reconstruct)
add_subdirectory(src/colorize)
add_subdirectory(src/scanreduce)
add_subdirectory(src/convert)

if(PCL_FOUND)
    add_subdirectory(src/scanfilter)
endif(PCL_FOUND)

##############################################################
# VIEWERS
##############################################################

set( QT_USE_QTOPENGL TRUE )
set( QT_USE_XML TRUE)
find_package( Qt4 )
if( QT4_FOUND )
    include_directories(${QT_INCLUDE_DIR})
    include_directories(${QT_QTGUI_INCLUDE_DIR})
    include_directories(${QT_QTOPENGL_INCLUDE_DIR})
    include_directories(${QT_QTCORE_INCLUDE_DIR})
    include_directories(${QT_QTXML_INCLUDE_DIR})

    # Try to find libQGLViewer
    find_library(QGLVIEWER_LIBRARY_RELEASE 
        NAMES qglviewer-qt4 qglviewer QGLViewer QGLViewer2 
        PATHS /usr/lib /usr/local/lib ENV QGLVIEWERROOT 
        ENV LD_LIBRARY_PATH ENV LIBRARY_PATH
        PATH_SUFFIXES QGLViewer QGLViewer/release)
    if(QGLVIEWER_LIBRARY_RELEASE)
        message(STATUS "Found libqglviewer")
        message(STATUS "Building qglviewer application")
        add_subdirectory(src/qglviewer)
    endif(QGLVIEWER_LIBRARY_RELEASE)

endif(QT4_FOUND)

################################################################
# DOCUMENTATION
################################################################

# Try to find doxygen
find_package( Doxygen )

# Doxygen found
if( NOT DOXYGEN_FOUND )
    message( WARNING "Could not find Doxygen. "
        "You will not be able to build the documentation." )
endif( NOT DOXYGEN_FOUND )

# GraphViz found
if( NOT DOXYGEN_DOT_FOUND )
    message( WARNING "Could not find GraphViz. "
        "You will not be able to build the documentation." )
endif( NOT DOXYGEN_DOT_FOUND )

if( DOXYGEN_FOUND AND DOXYGEN_DOT_FOUND )
    configure_file( ${CMAKE_CURRENT_SOURCE_DIR}/Doxyfile.in 
        ${CMAKE_CURRENT_BINARY_DIR}/Doxyfile @ONLY )
    add_custom_target( doc
        ${DOXYGEN_EXECUTABLE} ${CMAKE_CURRENT_BINARY_DIR}/Doxyfile
        WORKING_DIRECTORY ${CMAKE_SOURCE_DIR}
        COMMENT "Generating API documentation with Doxygen" VERBATIM )
endif( DOXYGEN_FOUND AND DOXYGEN_DOT_FOUND )<|MERGE_RESOLUTION|>--- conflicted
+++ resolved
@@ -20,7 +20,6 @@
 # EXTERNAL LIBRARIES
 ###############################################################
 
-<<<<<<< HEAD
 find_package(Nabo)
 if(NABO_FOUND)
    include_directories(${NABO_INCLUDE_DIRS})
@@ -28,8 +27,6 @@
    add_definitions(-D_USE_NABO)
 endif(NABO_FOUND)
 
-=======
->>>>>>> 04ba946e
 # We intentionally do this twice as there seems to be a bug in PCL 1.4 which
 # leads to a non set PCL_VERSION variable if you call it only once.
 find_package(PCL 1.0)
@@ -56,7 +53,6 @@
         message( "-- No PCL found." )
         message( "-- PCL related stuff will be disabled." )
 endif(PCL_FOUND)
->>>>>>> master
 
 find_package( Boost 
     COMPONENTS 
