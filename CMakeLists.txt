cmake_minimum_required(VERSION 2.8)
project(LAS_VEGAS)

set( CMAKE_RUNTIME_OUTPUT_DIRECTORY ${CMAKE_SOURCE_DIR}/bin )
set( CMAKE_MODULE_PATH ${LAS_VEGAS_SOURCE_DIR}/CMakeModules ${CMAKE_MODULE_PATH})

link_directories("${CMAKE_SOURCE_DIR}/lib")
link_directories("$ENV{HOME}/local/lib")

include_directories(/usr/include/libusb-1.0/)
include_directories(${LAS_VEGAS_SOURCE_DIR}/ext/Eigen)
include_directories(${LAS_VEGAS_SOURCE_DIR}/ext/stann)
include_directories(${LAS_VEGAS_SOURCE_DIR}/ext/psimpl)
include_directories(${LAS_VEGAS_SOURCE_DIR})
include_directories(${LAS_VEGAS_SOURCE_DIR}/include/liblvr)


##################################################################################
# Some compiler specific settings
##################################################################################

if(MSVC)
add_definitions(-DNOMINMAX)
endif()

IF(CMAKE_COMPILER_IS_GNUCC)
  SET(CMAKE_C_FLAGS "${CMAKE_C_FLAGS} -fmessage-length=0 -fPIC -Wno-deprecated")
ENDIF(CMAKE_COMPILER_IS_GNUCC)
IF(CMAKE_COMPILER_IS_GNUCXX)
  SET(CMAKE_CXX_FLAGS "${CMAKE_CXX_FLAGS} -fmessage-length=0 -fPIC -Wno-deprecated")
  add_definitions("-std=c++0x")
ENDIF(CMAKE_COMPILER_IS_GNUCXX)

###############################################################
# EXTERNAL LIBRARIES
###############################################################

####
## Searching for OpenCV
##############################
FIND_PACKAGE( OpenCV REQUIRED )

####
## Searching for Eigen3
##############################
find_package(Eigen3 REQUIRED)
include_directories(${EIGEN3_INCLUDE_DIR})

####
## Searching for MPI
##############################
FIND_PACKAGE( MPI )
include_directories(SYSTEM ${MPI_INCLUDE_PATH})

####
## Searching for VTK
##############################
find_package(VTK REQUIRED)
include(${VTK_USE_FILE})


####
## Searching for NABO 
##############################

SET(NABO_INCLUDE_DIRS "")
SET(NABO_LIBRARIES "")
find_package(Nabo)
if(NABO_FOUND)
   include_directories(${NABO_INCLUDE_DIRS})
   link_directories(${NABO_LIBRARIES})
   add_definitions(-D_USE_NABO)
endif(NABO_FOUND)


####
## Searching for PCL
##############################

# We intentionally do this twice as there seems to be a bug in PCL 1.4 which
# leads to a non set PCL_VERSION variable if you call it only once.

find_package(PCL 1.0)
if ( "${PCL_VERSION}" STREQUAL "" )
    find_package(PCL 1.0)
endif ( "${PCL_VERSION}" STREQUAL "" )
<<<<<<< HEAD
if(PCL_NOT_FOUND)
=======
set(PCL_FOUND 0)

if(PCL_FOUND)
>>>>>>> 35ba485c
    message(STATUS "Found PCL ${PCL_VERSION}")
	if ( "${PCL_VERSION}" VERSION_GREATER "1.0" )
        include_directories(${PCL_INCLUDE_DIRS})
        link_directories(${PCL_LIBRARY_DIRS})
        add_definitions(${PCL_DEFINITIONS})
        add_definitions(-D_USE_PCL_)
		if ( "${PCL_VERSION}" VERSION_GREATER "1.2" )
            add_definitions(-D_PCL_VERSION_GT_12_)
		else ( "${PCL_VERSION}" VERSION_GREATER "1.2" )
            add_definitions(-D_PCL_VERSION_12_)
		endif ( "${PCL_VERSION}" VERSION_GREATER "1.2" )
    else ( "${PCL_VERSION}" VERSION_GREATER "1.0" )
        message( "-- Your PCL version is to old.." )
        message( "-- PCL related stuff will be disabled." )
	endif ( "${PCL_VERSION}" VERSION_GREATER "1.0" )
else(PCL_NOT_FOUND)
        message( "-- No PCL found." )
        message( "-- PCL related stuff will be disabled." )
endif(PCL_NOT_FOUND)


####
## Searching CGAL
##############################

find_package(CGAL)
if(CGAL_FOUND)
include(${CGAL_USE_FILE})
add_definitions(${CGAL_CXX_FLAGS_INIT})
include_directories(${CGAL_INCLUDE_DIRS})
link_directories(${CGAL_LIBRARIES_DIR})
message(STATUS "FOUND CGAL")
endif(CGAL_FOUND)


####
## Searching for Boost
##############################
#


#set(Boost_USE_STATIC_LIBS       ON)
set(Boost_USE_MULTITHREADED     ON)

find_package( Boost 
    COMPONENTS 
    program_options 
    filesystem system 
    thread
    REQUIRED )

if(Boost_FOUND)
    link_directories(${Boost_LIBRARY_DIR})
    include_directories(${Boost_INCLUDE_DIRS})
    add_definitions(${Boost_LIB_DIAGNOSTIC_DEFINITIONS})
endif()


####
## Searching for OpenMP
##############################

find_package(OpenMP)
if(OpenMP_FOUND)
	link_directories(${OpenMP_LIBRARY_DIRS})
	include_directories(${OpenMP_INCLUDE_DIRS})
endif(OpenMP_FOUND)

set( CMAKE_CXX_FLAGS "${CMAKE_CXX_FLAGS} ${OpenMP_CXX_FLAGS}" )


####
## Searching for OpenGL
##############################

find_package(OpenGL REQUIRED)
if(OpenGL_FOUND)
    link_directories(${OpenGL_LIBRARY_DIRS})
    include_directories(${OpenGL_INCLUDE_DIRS})
    message( "OPEN GL LIBS 1 : " ${OPENGL_LIBRARIES}) 
    message( "OPEN GL LIBS 2 : " ${OPENGL_LIBRARY}) 
endif(OpenGL_FOUND)

IF(APPLE)
    link_directories(/opt/local/lib)
    include_directories(/System/Library/Frameworks/GLUT.framework/Headers)
    include_directories(/System/Library/Frameworks/OpenGL.framework/Headers)
ENDIF(APPLE)

if(UNIX)
    FIND_PATH(OPENGL_INC gl.h /usr/include/GL)
    include_directories(${OPENGL_INC})
endif(UNIX)


##############################################################
## Searching for glut and it's additional runtime libraries.
##############################################################

find_package(GLUT REQUIRED)
if ( GLUT_FOUND )
    message(STATUS "-- Found OpenGL Utility Toolkit" )
    include_directories(${GLUT_INCLUDE_DIR})
else ( GLUT_FOUND )
    message( SEND_ERROR "-- could not find OpenGL Utility Toolkit" )
endif ( GLUT_FOUND )

if(LINUX)
if ( GLUT_Xmu_LIBRARY )
    message( "-- Found X.Org X11 libXmu/libXmuu runtime libraries" )
else ( GLUT_Xmu_LIBRARY )
    message( SEND_ERROR "-- Could not find X.Org X11 libXmu/libXmuu runtime libraries" )
endif ( GLUT_Xmu_LIBRARY )

if ( GLUT_Xi_LIBRARY )
    message( "-- Found X.Org X11 libXi runtime library" )
else ( GLUT_Xi_LIBRARY )
    message( SEND_ERROR "-- Could not find X.Org X11 libXi runtime library" )
endif ( GLUT_Xi_LIBRARY )

if ( OPENGL_glu_LIBRARY ) 
    message( "-- Found GLU library" )
else ( OPENGL_glu_LIBRARY ) 
    message( SEND_ERROR "-- Could not find GLU library" )
endif ( OPENGL_glu_LIBRARY ) 

endif(LINUX)

##############################################################
# USED THIRD PARTY STUFF
##############################################################

include_directories( ${CMAKE_CURRENT_SOURCE_DIR}/ext )

# RPLY
include_directories( ${CMAKE_CURRENT_SOURCE_DIR}/ext/rply/ )
add_subdirectory(ext/rply)

# LASLIB
include_directories( ${CMAKE_CURRENT_SOURCE_DIR}/ext/laslib/inc )
add_subdirectory(ext/laslib)

# OBJ
include_directories( ${CMAKE_CURRENT_SOURCE_DIR}/ext/obj/ )
add_subdirectory(ext/obj)

# SLAM6D stuff
include_directories( ${CMAKE_CURRENT_SOURCE_DIR}/ext/slam6d )
add_subdirectory(ext/slam6d)

# Freenect
#if(APPLE)
#include_directories( /opt/local/include/libusb-1.0/)
#endif(APPLE)
#include_directories(ext/libfreenect/include/)
#add_subdirectory(ext/libfreenect)

if(MPI_FOUND)
add_subdirectory(src/tools/mpi)
endif(MPI_FOUND)

if(CGAL_FOUND)
add_subdirectory(src/tools/cgal_reconstruction)
#add_subdirectory(src/tools/fusion)
add_subdirectory(src/tools/slicer)
endif(CGAL_FOUND)

if(PCL_FOUND)
    add_subdirectory(src/tools/scanfilter)
#    add_subdirectory(src/tools/kinectgrabber)
endif(PCL_FOUND)

##############################################################
# VIEWERS
##############################################################

set( QT_USE_QTOPENGL TRUE )
set( QT_USE_XML TRUE)
find_package( Qt4 )
if( QT4_FOUND )
    include_directories(${QT_INCLUDE_DIR})
    include_directories(${QT_QTGUI_INCLUDE_DIR})
    include_directories(${QT_QTOPENGL_INCLUDE_DIR})
    include_directories(${QT_QTCORE_INCLUDE_DIR})
    include_directories(${QT_QTXML_INCLUDE_DIR})
    
    add_definitions(-D__WITH_QT4__)

    # Try to find libQGLViewer
    find_library(QGLVIEWER_LIBRARY_RELEASE 
        NAMES qglviewer-qt4 qglviewer QGLViewer QGLViewer2 
        PATHS /usr/lib /usr/local/lib ENV QGLVIEWERROOT 
        ENV LD_LIBRARY_PATH ENV LIBRARY_PATH
        PATH_SUFFIXES QGLViewer QGLViewer/release)
    if(QGLVIEWER_LIBRARY_RELEASE)
        message(STATUS "Found libqglviewer")
        message(STATUS "Building qglviewer application")
        add_subdirectory(src/qglviewer)
    endif(QGLVIEWER_LIBRARY_RELEASE)

   	find_package(QVTK)
	if(QVTK_FOUND)
		include_directories(${QVTK_INCLUDE_DIR})
   		add_subdirectory(src/tools/viewer)
	endif(QVTK_FOUND)

endif(QT4_FOUND)


##############################################################
# LIBRARIES
##############################################################

add_subdirectory(src/liblvr)

##############################################################
# BINARIES
##############################################################

add_subdirectory(src/tools/reconstruct)
add_subdirectory(src/tools/classifier)
#add_subdirectory(src/tools/colorize)
add_subdirectory(src/tools/scanreduce)
add_subdirectory(src/tools/convert)
add_subdirectory(src/tools/asciiconverter)
add_subdirectory(src/tools/texman)
add_subdirectory(src/tools/tiogen)
add_subdirectory(src/tools/meshoptimizer)
add_subdirectory(src/tools/transform)
add_subdirectory(src/tools/registration)
add_subdirectory(src/tools/normals)
add_subdirectory(src/tools/leica_converter)

################################################################
# DOCUMENTATION
################################################################

# Try to find doxygen
find_package( Doxygen )

# Doxygen found
if( NOT DOXYGEN_FOUND )
    message( WARNING "Could not find Doxygen. "
        "You will not be able to build the documentation." )
endif( NOT DOXYGEN_FOUND )

# GraphViz found
if( NOT DOXYGEN_DOT_FOUND )
    message( WARNING "Could not find GraphViz. "
        "You will not be able to build the documentation." )
endif( NOT DOXYGEN_DOT_FOUND )

if( DOXYGEN_FOUND AND DOXYGEN_DOT_FOUND )
    configure_file( ${CMAKE_CURRENT_SOURCE_DIR}/Doxyfile.in 
        ${CMAKE_CURRENT_BINARY_DIR}/Doxyfile @ONLY )
    add_custom_target( doc
        ${DOXYGEN_EXECUTABLE} ${CMAKE_CURRENT_BINARY_DIR}/Doxyfile
        WORKING_DIRECTORY ${CMAKE_SOURCE_DIR}
        COMMENT "Generating API documentation with Doxygen" VERBATIM )
endif( DOXYGEN_FOUND AND DOXYGEN_DOT_FOUND )
<|MERGE_RESOLUTION|>--- conflicted
+++ resolved
@@ -84,13 +84,9 @@
 if ( "${PCL_VERSION}" STREQUAL "" )
     find_package(PCL 1.0)
 endif ( "${PCL_VERSION}" STREQUAL "" )
-<<<<<<< HEAD
-if(PCL_NOT_FOUND)
-=======
 set(PCL_FOUND 0)
 
 if(PCL_FOUND)
->>>>>>> 35ba485c
     message(STATUS "Found PCL ${PCL_VERSION}")
 	if ( "${PCL_VERSION}" VERSION_GREATER "1.0" )
         include_directories(${PCL_INCLUDE_DIRS})
@@ -106,10 +102,10 @@
         message( "-- Your PCL version is to old.." )
         message( "-- PCL related stuff will be disabled." )
 	endif ( "${PCL_VERSION}" VERSION_GREATER "1.0" )
-else(PCL_NOT_FOUND)
+else(PCL_FOUND)
         message( "-- No PCL found." )
         message( "-- PCL related stuff will be disabled." )
-endif(PCL_NOT_FOUND)
+endif(PCL_FOUND)
 
 
 ####
