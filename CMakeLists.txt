--- conflicted
+++ resolved
@@ -50,14 +50,8 @@
 
 # Add -g to include debug symbols when using gcc
 if(CMAKE_COMPILER_IS_GNUCC)
-<<<<<<< HEAD
     set(CMAKE_CXX_FLAGS_DEBUG "${CMAKE_CXX_FLAGS_DEBUG} -g")
     set(CMAKE_C_FLAGS_DEBUG "${CMAKE_C_FLAGS_DEBUG} -g")
-    add_compile_options(-g)
-=======
-    set(CMAKE_CXX_FLAGS_DEBUG "${CMAKE_CXX_FLAGS_DEBUG} -O0 -g")
-    set(CMAKE_C_FLAGS_DEBUG "${CMAKE_C_FLAGS_DEBUG} -O0 -g")
->>>>>>> 68498c7a
 endif(CMAKE_COMPILER_IS_GNUCC)
 
 if(MSVC)
