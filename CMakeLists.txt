cmake_minimum_required(VERSION 2.8)
project(LSSR)

set( CMAKE_RUNTIME_OUTPUT_DIRECTORY ${CMAKE_SOURCE_DIR}/bin )

link_directories("${CMAKE_SOURCE_DIR}/lib")
link_directories("$ENV{HOME}/local/lib")

include_directories(${LSSR_SOURCE_DIR}/ext/Eigen)
include_directories(${LSSR_SOURCE_DIR}/ext/stann)
include_directories(${LSSR_SOURCE_DIR})
include_directories(${LSSR_SOURCE_DIR}/src/lib)

set( CMAKE_CXX_FLAGS         "-O3 -g" )
set( CMAKE_CXX_FLAGS_RELEASE "-O3 -msse3 -Wno-deprecated-declarations -Wno-unused -Wcpp" )
set( CMAKE_CXX_FLAGS_DEBUG   "-g -Wall" )

###############################################################
# EXTERNAL LIBRARIES
###############################################################

find_package(PCL 1.2 EXACT QUIET)
if(PCL_FOUND)
    message( "-- Found PCL version 1.2" )
    include_directories(${PCL_INCLUDE_DIRS})
    link_directories(${PCL_LIBRARY_DIRS})
    add_definitions(${PCL_DEFINITIONS})
    add_definitions(-D_USE_PCL_)
    add_definitions(-D_PCL_VERSION_12_)
else(PCL_FOUND)
    find_package(PCL 1.3 QUIET)
    if(PCL_FOUND)
        message( "-- Found PCL version >= 1.3" )
        include_directories(${PCL_INCLUDE_DIRS})
        link_directories(${PCL_LIBRARY_DIRS})
        add_definitions(${PCL_DEFINITIONS})
        add_definitions(-D_USE_PCL_)
    else(PCL_FOUND)
        message( "-- No PCL version found." )
        message( "-- PCL related stuff will be disabled." )
    endif(PCL_FOUND)
endif(PCL_FOUND)

find_package( Boost 
    COMPONENTS 
    program_options 
    filesystem system 
    thread 
    REQUIRED )
if(Boost_FOUND)
    link_directories(${BOOST_LIBRARY_DIRS})
    include_directories(${Boost_INCLUDE_DIRS})
    add_definitions(${Boost_LIB_DIAGNOSTIC_DEFINITIONS})
endif()

find_package(OpenMP)
if(OpenMP_FOUND)
    link_directories(${OpenMP_LIBRARY_DIRS})
    include_directories(${OpenMP_INCLUDE_DIRS})
endif(OpenMP_FOUND)

find_package(OpenGL REQUIRED)
if(OpenGL_FOUND)
    link_directories(${OpenGL_INCLUDE_DIRS})
    include_directories(${OpenGL_LIBRARY_DIRS})
endif(OpenGL_FOUND)


<<<<<<< HEAD
=======
# Try to find an installed rply library.
# If nothing is found we will build it ourself.
find_library( rply_shared
    NAMES rply
    PATHS /usr/lib /usr/local/lib /lib )
if( rply_shared )
    message(STATUS "Looking for rply - found")
else( rply_shared )
    message(STATUS "Looking for rply - not found")
    message(STATUS "Building local rply")
    include_directories( ${CMAKE_CURRENT_SOURCE_DIR}/ext/rply/ )
    add_subdirectory(ext/rply)
endif( rply_shared )

>>>>>>> 141d75a3
IF(APPLE)
    link_directories(/opt/local/lib)
    include_directories(/System/Library/Frameworks/GLUT.framework/Headers)
    include_directories(/System/Library/Frameworks/OpenGL.framework/Headers)
ENDIF(APPLE)

if(UNIX)
    FIND_PATH(OPENGL_INC gl.h /usr/include/GL)
    include_directories(${OPENGL_INC})
endif(UNIX)

find_package(GLUT REQUIRED)

set( CMAKE_CXX_FLAGS "${CMAKE_CXX_FLAGS} ${OpenMP_CXX_FLAGS}" )
set( CMAKE_CXX_FLAGS_RELEASE "${CMAKE_CXX_FLAGS_RELEASE} ${OpenMP_CXX_FLAGS}" )
set( CMAKE_CXX_FLAGS_DEBUG "${CMAKE_CXX_FLAGS_DEBUG} ${OpenMP_CXX_FLAGS}" )

##############################################################
# USED THIRD PARTY STUFF
##############################################################

# RPLY
include_directories( ${CMAKE_CURRENT_SOURCE_DIR}/ext/rply/ )
add_subdirectory(ext/rply)

# LASLIB

include_directories( ${CMAKE_CURRENT_SOURCE_DIR}/ext/laslib/inc )
add_subdirectory(ext/laslib)

##############################################################
# LIBRARIES
##############################################################

add_subdirectory(src/lib)

##############################################################
# BINARIES
##############################################################

add_subdirectory(src/reconstruct)
add_subdirectory(src/colorize)
add_subdirectory(src/scanreduce)
add_subdirectory(src/convert)

if(PCL_FOUND)
    add_subdirectory(src/scanfilter)
endif(PCL_FOUND)

##############################################################
# VIEWERS
##############################################################

set( QT_USE_QTOPENGL TRUE )
set( QT_USE_XML TRUE)
find_package( Qt4 )
if( QT4_FOUND )
    include_directories(${QT_INCLUDE_DIR})
    include_directories(${QT_QTGUI_INCLUDE_DIR})
    include_directories(${QT_QTOPENGL_INCLUDE_DIR})
    include_directories(${QT_QTCORE_INCLUDE_DIR})
    include_directories(${QT_QTXML_INCLUDE_DIR})

    # Try to find libQGLViewer
    find_library(QGLVIEWER_LIBRARY_RELEASE 
        NAMES qglviewer-qt4 qglviewer QGLViewer QGLViewer2 
        PATHS /usr/lib /usr/local/lib ENV QGLVIEWERROOT 
        ENV LD_LIBRARY_PATH ENV LIBRARY_PATH
        PATH_SUFFIXES QGLViewer QGLViewer/release)
    if(QGLVIEWER_LIBRARY_RELEASE)
        message(STATUS "Found libqglviewer")
        message(STATUS "Building qglviewer application")
        add_subdirectory(src/qglviewer)
    endif(QGLVIEWER_LIBRARY_RELEASE)

endif(QT4_FOUND)

################################################################
# DOCUMENTATION
################################################################

# Try to find doxygen
find_package( Doxygen )

# Doxygen found
if( NOT DOXYGEN_FOUND )
    message( WARNING "Could not find Doxygen. "
        "You will not be able to build the documentation." )
endif( NOT DOXYGEN_FOUND )

# GraphViz found
if( NOT DOXYGEN_DOT_FOUND )
    message( WARNING "Could not find GraphViz. "
        "You will not be able to build the documentation." )
endif( NOT DOXYGEN_DOT_FOUND )

if( DOXYGEN_FOUND AND DOXYGEN_DOT_FOUND )
    configure_file( ${CMAKE_CURRENT_SOURCE_DIR}/Doxyfile.in 
        ${CMAKE_CURRENT_BINARY_DIR}/Doxyfile @ONLY )
    add_custom_target( doc
        ${DOXYGEN_EXECUTABLE} ${CMAKE_CURRENT_BINARY_DIR}/Doxyfile
        WORKING_DIRECTORY ${CMAKE_SOURCE_DIR}
        COMMENT "Generating API documentation with Doxygen" VERBATIM )
endif( DOXYGEN_FOUND AND DOXYGEN_DOT_FOUND )<|MERGE_RESOLUTION|>--- conflicted
+++ resolved
@@ -66,8 +66,6 @@
 endif(OpenGL_FOUND)
 
 
-<<<<<<< HEAD
-=======
 # Try to find an installed rply library.
 # If nothing is found we will build it ourself.
 find_library( rply_shared
@@ -82,7 +80,6 @@
     add_subdirectory(ext/rply)
 endif( rply_shared )
 
->>>>>>> 141d75a3
 IF(APPLE)
     link_directories(/opt/local/lib)
     include_directories(/System/Library/Frameworks/GLUT.framework/Headers)
