--- conflicted
+++ resolved
@@ -70,10 +70,6 @@
 find_package( MPI )
 if(MPI_FOUND)
   include_directories(SYSTEM ${MPI_INCLUDE_PATH})
-<<<<<<< HEAD
-  
-=======
->>>>>>> bf61f83d
 endif(MPI_FOUND)
 
 ####
