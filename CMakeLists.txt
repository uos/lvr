cmake_minimum_required(VERSION 2.8)
project(LSSR)

set( CMAKE_RUNTIME_OUTPUT_DIRECTORY ${CMAKE_SOURCE_DIR}/bin )
#set( CMAKE_VERBOSE_MAKEFILE TRUE )

link_directories("${CMAKE_SOURCE_DIR}/lib")
link_directories("/usr/lib")
link_directories("$ENV{HOME}/local/lib")

include_directories(${LSSR_SOURCE_DIR}/ext/Eigen)
include_directories(${LSSR_SOURCE_DIR}/ext/stann)
include_directories(${LSSR_SOURCE_DIR})
include_directories(${LSSR_SOURCE_DIR}/src/lib)

set( CMAKE_CXX_FLAGS         "-O3 -g" )
set( CMAKE_CXX_FLAGS_RELEASE "-O3 -msse3 -Wno-deprecated-declarations -Wno-unused -Wcpp" )
set( CMAKE_CXX_FLAGS_DEBUG   "-g -Wall" )

###############################################################
# EXTERNAL LIBRARIES
###############################################################

message( STATUS "looking for nabo" )
find_package( nabo )
if( NABO_FOUND )
   message( STATUS "looking for nabo - found" )
   include_directories( ${NABO_INCLUDE_DIRS} )
   link_directories( ${NABO_LIBRARIES} ) 
   add_definitions( ${NABO_DEFINITIONS} )
   add_definitions( -D_USE_NABO_ )
elseif( NABO_FOUND )
   message( STATUS "looking for nabo - not found" )
endif( NABO_FOUND )



message( STATUS "looking for PCL" )
find_package( PCL 1.0 )
if( PCL_FOUND )
  message( STATUS "looking for PCL - found" )
  include_directories( ${PCL_INCLUDE_DIRS} )
  link_directories( ${PCL_LIBRARY_DIRS} )
  add_definitions( ${PCL_DEFINITIONS} )
  add_definitions( -D_USE_PCL_ )
elseif( PCL_FOUND )
  message( STATUS "looking for PCL - not found" )
endif( PCL_FOUND )

#set(Boost_DEBUG TRUE)
#set(BOOST_LIBRARYDIR /usr/lib)
#set(BOOST_INCLUDEDIR /usr/include)
find_package( Boost 
    COMPONENTS 
    program_options 
    filesystem system 
    thread 
    REQUIRED )
if(Boost_FOUND)
    link_directories(${BOOST_LIBRARY_DIRS})
    include_directories(${Boost_INCLUDE_DIRS})
    add_definitions(${Boost_LIB_DIAGNOSTIC_DEFINITIONS})
endif()

find_package(OpenMP)
if(OpenMP_FOUND)
    link_directories(${OpenMP_LIBRARY_DIRS})
    include_directories(${OpenMP_INCLUDE_DIRS})
endif(OpenMP_FOUND)

find_package(OpenGL REQUIRED)
if(OpenGL_FOUND)
    link_directories(${OpenGL_INCLUDE_DIRS})
    include_directories(${OpenGL_LIBRARY_DIRS})
endif(OpenGL_FOUND)


<<<<<<< HEAD
message(STATUS "Looking for rply")
find_library( rply_shared
    NAMES rply
    PATHS /usr/lib /usr/local/lib /lib )
if( rply_shared )
    message(STATUS "Looking for rply - found")
else( rply_shared )
    message(STATUS "Looking for rply - not found")
    message(STATUS "Building local rply")
    include_directories( ${CMAKE_CURRENT_SOURCE_DIR}/ext/rply/ )
    add_subdirectory(ext/rply)
endif( rply_shared )

=======
>>>>>>> 2189ee54
IF(APPLE)
    link_directories(/opt/local/lib)
    include_directories(/System/Library/Frameworks/GLUT.framework/Headers)
    include_directories(/System/Library/Frameworks/OpenGL.framework/Headers)
ENDIF(APPLE)

if(UNIX)
    FIND_PATH(OPENGL_INC gl.h /usr/include/GL)
    include_directories(${OPENGL_INC})
endif(UNIX)

find_package(GLUT REQUIRED)

set( CMAKE_CXX_FLAGS "${CMAKE_CXX_FLAGS} ${OpenMP_CXX_FLAGS}" )
set( CMAKE_CXX_FLAGS_RELEASE "${CMAKE_CXX_FLAGS_RELEASE} ${OpenMP_CXX_FLAGS}" )
set( CMAKE_CXX_FLAGS_DEBUG "${CMAKE_CXX_FLAGS_DEBUG} ${OpenMP_CXX_FLAGS}" )

##############################################################
# USED THIRD PARTY STUFF
##############################################################

# RPLY
include_directories( ${CMAKE_CURRENT_SOURCE_DIR}/ext/rply/ )
add_subdirectory(ext/rply)

# LASLIB

include_directories( ${CMAKE_CURRENT_SOURCE_DIR}/ext/laslib/inc )
add_subdirectory(ext/laslib)

##############################################################
# LIBRARIES
##############################################################

add_subdirectory(src/lib)

##############################################################
# BINARIES
##############################################################

add_subdirectory(src/reconstruct)
<<<<<<< HEAD
#add_subdirectory(src/colorize)
#add_subdirectory(src/scanreduce)
=======
add_subdirectory(src/colorize)
add_subdirectory(src/scanreduce)
add_subdirectory(src/asciiconverter)	
>>>>>>> 2189ee54

if(PCL_FOUND)
	add_subdirectory(src/scanfilter)
endif(PCL_FOUND)

##############################################################
# VIEWERS
##############################################################

set( QT_USE_QTOPENGL TRUE )
set( QT_USE_XML TRUE)
find_package( Qt4 )
if( QT4_FOUND )
    include_directories(${QT_INCLUDE_DIR})
    include_directories(${QT_QTGUI_INCLUDE_DIR})
    include_directories(${QT_QTOPENGL_INCLUDE_DIR})
    include_directories(${QT_QTCORE_INCLUDE_DIR})
    include_directories(${QT_QTXML_INCLUDE_DIR})

    # Try to find libQGLViewer
    find_library(QGLVIEWER_LIBRARY_RELEASE 
        NAMES qglviewer-qt4 qglviewer QGLViewer QGLViewer2 
        PATHS /usr/lib /usr/local/lib ENV QGLVIEWERROOT 
        ENV LD_LIBRARY_PATH ENV LIBRARY_PATH
        PATH_SUFFIXES QGLViewer QGLViewer/release)
    if(QGLVIEWER_LIBRARY_RELEASE)
        message(STATUS "Found libqglviewer")
        message(STATUS "Building qglviewer application")
        #        add_subdirectory(src/qglviewer)

endif(QT4_FOUND)

################################################################
# DOCUMENTATION
################################################################

# Try to find doxygen
find_package( Doxygen )

# Doxygen found
if( NOT DOXYGEN_FOUND )
    message( WARNING "Could not find Doxygen. "
        "You will not be able to build the documentation." )
endif( NOT DOXYGEN_FOUND )

# GraphViz found
if( NOT DOXYGEN_DOT_FOUND )
    message( WARNING "Could not find GraphViz. "
        "You will not be able to build the documentation." )
endif( NOT DOXYGEN_DOT_FOUND )

if( DOXYGEN_FOUND AND DOXYGEN_DOT_FOUND )
    configure_file( ${CMAKE_CURRENT_SOURCE_DIR}/Doxyfile.in 
        ${CMAKE_CURRENT_BINARY_DIR}/Doxyfile @ONLY )
    add_custom_target( doc
        ${DOXYGEN_EXECUTABLE} ${CMAKE_CURRENT_BINARY_DIR}/Doxyfile
        WORKING_DIRECTORY ${CMAKE_SOURCE_DIR}
        COMMENT "Generating API documentation with Doxygen" VERBATIM )
endif( DOXYGEN_FOUND AND DOXYGEN_DOT_FOUND )<|MERGE_RESOLUTION|>--- conflicted
+++ resolved
@@ -21,17 +21,6 @@
 # EXTERNAL LIBRARIES
 ###############################################################
 
-message( STATUS "looking for nabo" )
-find_package( nabo )
-if( NABO_FOUND )
-   message( STATUS "looking for nabo - found" )
-   include_directories( ${NABO_INCLUDE_DIRS} )
-   link_directories( ${NABO_LIBRARIES} ) 
-   add_definitions( ${NABO_DEFINITIONS} )
-   add_definitions( -D_USE_NABO_ )
-elseif( NABO_FOUND )
-   message( STATUS "looking for nabo - not found" )
-endif( NABO_FOUND )
 
 
 
@@ -75,22 +64,6 @@
 endif(OpenGL_FOUND)
 
 
-<<<<<<< HEAD
-message(STATUS "Looking for rply")
-find_library( rply_shared
-    NAMES rply
-    PATHS /usr/lib /usr/local/lib /lib )
-if( rply_shared )
-    message(STATUS "Looking for rply - found")
-else( rply_shared )
-    message(STATUS "Looking for rply - not found")
-    message(STATUS "Building local rply")
-    include_directories( ${CMAKE_CURRENT_SOURCE_DIR}/ext/rply/ )
-    add_subdirectory(ext/rply)
-endif( rply_shared )
-
-=======
->>>>>>> 2189ee54
 IF(APPLE)
     link_directories(/opt/local/lib)
     include_directories(/System/Library/Frameworks/GLUT.framework/Headers)
@@ -112,6 +85,19 @@
 # USED THIRD PARTY STUFF
 ##############################################################
 
+# NABO
+message( STATUS "looking for nabo" )
+find_package( nabo )
+if( NABO_FOUND )
+   message( STATUS "looking for nabo - found" )
+   include_directories( ${NABO_INCLUDE_DIRS} )
+   link_directories( ${NABO_LIBRARIES} ) 
+   add_definitions( ${NABO_DEFINITIONS} )
+   add_definitions( -D_USE_NABO_ )
+elseif( NABO_FOUND )
+   message( STATUS "looking for nabo - not found" )
+endif( NABO_FOUND )
+
 # RPLY
 include_directories( ${CMAKE_CURRENT_SOURCE_DIR}/ext/rply/ )
 add_subdirectory(ext/rply)
@@ -132,14 +118,9 @@
 ##############################################################
 
 add_subdirectory(src/reconstruct)
-<<<<<<< HEAD
-#add_subdirectory(src/colorize)
-#add_subdirectory(src/scanreduce)
-=======
 add_subdirectory(src/colorize)
 add_subdirectory(src/scanreduce)
 add_subdirectory(src/asciiconverter)	
->>>>>>> 2189ee54
 
 if(PCL_FOUND)
 	add_subdirectory(src/scanfilter)
